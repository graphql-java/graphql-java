--- conflicted
+++ resolved
@@ -189,21 +189,15 @@
         return execute(executionInputRef.get(), preparsedDoc.getDocument(), graphQLSchema, instrumentationState);
     }
 
-<<<<<<< HEAD
-    private PreparsedDocumentEntry parseAndValidate(ExecutionInput executionInput, GraphQLSchema graphQLSchema, InstrumentationState instrumentationState) {
-        if (logNotSafe.isDebugEnabled()) {
-            logNotSafe.debug("Parsing query: '{}'...", executionInput.getQuery());
-        }
-        ParseResult parseResult = parse(executionInput, graphQLSchema, instrumentationState);
-=======
     private PreparsedDocumentEntry parseAndValidate(AtomicReference<ExecutionInput> executionInputRef, GraphQLSchema graphQLSchema, InstrumentationState instrumentationState) {
 
         ExecutionInput executionInput = executionInputRef.get();
         String query = executionInput.getQuery();
 
-        logNotSafe.debug("Parsing query: '{}'...", query);
+        if (logNotSafe.isDebugEnabled()) {
+            logNotSafe.debug("Parsing query: '{}'...", query);
+        }
         ParseAndValidateResult parseResult = parse(executionInput, graphQLSchema, instrumentationState);
->>>>>>> 497d2ac9
         if (parseResult.isFailure()) {
             logNotSafe.warn("Query failed to parse : '{}'", executionInput.getQuery());
             return new PreparsedDocumentEntry(parseResult.getSyntaxException().toInvalidSyntaxError());
@@ -213,13 +207,9 @@
             executionInput = executionInput.transform(builder -> builder.variables(parseResult.getVariables()));
             executionInputRef.set(executionInput);
 
-<<<<<<< HEAD
             if (logNotSafe.isDebugEnabled()) {
-                logNotSafe.debug("Validating query: '{}'", executionInput.getQuery());
+                logNotSafe.debug("Validating query: '{}'", query);
             }
-=======
-            logNotSafe.debug("Validating query: '{}'", query);
->>>>>>> 497d2ac9
             final List<ValidationError> errors = validate(executionInput, document, graphQLSchema, instrumentationState);
             if (!errors.isEmpty()) {
                 logNotSafe.warn("Query failed to validate : '{}'", query);
