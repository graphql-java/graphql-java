package graphql.introspection;


import graphql.Assert;
import graphql.Internal;
import graphql.PublicApi;
import graphql.language.AstPrinter;
import graphql.language.AstValueHelper;
import graphql.schema.FieldCoordinates;
import graphql.schema.GraphQLArgument;
import graphql.schema.GraphQLCodeRegistry;
import graphql.schema.GraphQLCompositeType;
import graphql.schema.GraphQLDirective;
import graphql.schema.GraphQLEnumType;
import graphql.schema.GraphQLEnumValueDefinition;
import graphql.schema.GraphQLFieldDefinition;
import graphql.schema.GraphQLFieldsContainer;
import graphql.schema.GraphQLInputObjectField;
import graphql.schema.GraphQLInputObjectType;
import graphql.schema.GraphQLInputType;
import graphql.schema.GraphQLInterfaceType;
import graphql.schema.GraphQLList;
import graphql.schema.GraphQLModifiedType;
import graphql.schema.GraphQLNamedSchemaElement;
import graphql.schema.GraphQLNamedType;
import graphql.schema.GraphQLNonNull;
import graphql.schema.GraphQLObjectType;
import graphql.schema.GraphQLScalarType;
import graphql.schema.GraphQLSchema;
import graphql.schema.GraphQLTypeUtil;
import graphql.schema.GraphQLUnionType;
import graphql.schema.visibility.GraphqlFieldVisibility;

import java.util.ArrayList;
import java.util.HashSet;
import java.util.LinkedHashMap;
import java.util.List;
import java.util.Map;
import java.util.Set;

import static graphql.Assert.assertTrue;
import static graphql.Scalars.GraphQLBoolean;
import static graphql.Scalars.GraphQLString;
import static graphql.schema.FieldCoordinates.coordinates;
import static graphql.schema.FieldCoordinates.systemCoordinates;
import static graphql.schema.GraphQLArgument.newArgument;
import static graphql.schema.GraphQLFieldDefinition.newFieldDefinition;
import static graphql.schema.GraphQLList.list;
import static graphql.schema.GraphQLNonNull.nonNull;
import static graphql.schema.GraphQLObjectType.newObject;
import static graphql.schema.GraphQLTypeReference.typeRef;
import static graphql.schema.GraphQLTypeUtil.simplePrint;

@PublicApi
public class Introspection {
    private static final Map<FieldCoordinates, IntrospectionDataFetcher> introspectionDataFetchers = new LinkedHashMap<>();

<<<<<<< HEAD
    private static final Set<GraphQLNamedType> introspectionTypes = new HashSet<>();

    private static void register(GraphQLFieldsContainer parentType, String fieldName, DataFetcher dataFetcher) {
        introspectionDataFetchers.put(coordinates(parentType.getName(), fieldName), dataFetcher);
=======
    private static void register(GraphQLFieldsContainer parentType, String fieldName, IntrospectionDataFetcher introspectionDataFetcher) {
        introspectionDataFetchers.put(coordinates(parentType.getName(), fieldName), introspectionDataFetcher);
>>>>>>> 6a56b3ad
    }

    @Internal
    public static void addCodeForIntrospectionTypes(GraphQLCodeRegistry.Builder codeRegistry) {
        // place the system __ fields into the mix.  They have no parent types
        codeRegistry.systemDataFetcher(systemCoordinates(SchemaMetaFieldDef.getName()), SchemaMetaFieldDefDataFetcher::get);
        codeRegistry.systemDataFetcher(systemCoordinates(TypeNameMetaFieldDef.getName()), TypeNameMetaFieldDefDataFetcher::get);
        codeRegistry.systemDataFetcher(systemCoordinates(TypeMetaFieldDef.getName()), TypeMetaFieldDefDataFetcher::get);

        introspectionDataFetchers.forEach((coordinates, idf) -> codeRegistry.dataFetcher(coordinates, idf::get));
    }

    public enum TypeKind {
        SCALAR,
        OBJECT,
        INTERFACE,
        UNION,
        ENUM,
        INPUT_OBJECT,
        LIST,
        NON_NULL
    }

    public static final GraphQLEnumType __TypeKind = GraphQLEnumType.newEnum()
            .name("__TypeKind")
            .description("An enum describing what kind of type a given __Type is")
            .value("SCALAR", TypeKind.SCALAR, "Indicates this type is a scalar. 'specifiedByUrl' is a valid field")
            .value("OBJECT", TypeKind.OBJECT, "Indicates this type is an object. `fields` and `interfaces` are valid fields.")
            .value("INTERFACE", TypeKind.INTERFACE, "Indicates this type is an interface. `fields` and `possibleTypes` are valid fields.")
            .value("UNION", TypeKind.UNION, "Indicates this type is a union. `possibleTypes` is a valid field.")
            .value("ENUM", TypeKind.ENUM, "Indicates this type is an enum. `enumValues` is a valid field.")
            .value("INPUT_OBJECT", TypeKind.INPUT_OBJECT, "Indicates this type is an input object. `inputFields` is a valid field.")
            .value("LIST", TypeKind.LIST, "Indicates this type is a list. `ofType` is a valid field.")
            .value("NON_NULL", TypeKind.NON_NULL, "Indicates this type is a non-null. `ofType` is a valid field.")
            .build();

    private static final IntrospectionDataFetcher kindDataFetcher = environment -> {
        Object type = environment.getSource();
        if (type instanceof GraphQLScalarType) {
            return TypeKind.SCALAR;
        } else if (type instanceof GraphQLObjectType) {
            return TypeKind.OBJECT;
        } else if (type instanceof GraphQLInterfaceType) {
            return TypeKind.INTERFACE;
        } else if (type instanceof GraphQLUnionType) {
            return TypeKind.UNION;
        } else if (type instanceof GraphQLEnumType) {
            return TypeKind.ENUM;
        } else if (type instanceof GraphQLInputObjectType) {
            return TypeKind.INPUT_OBJECT;
        } else if (type instanceof GraphQLList) {
            return TypeKind.LIST;
        } else if (type instanceof GraphQLNonNull) {
            return TypeKind.NON_NULL;
        } else {
            return Assert.assertShouldNeverHappen("Unknown kind of type: %s", type);
        }
    };
    private static final IntrospectionDataFetcher nameDataFetcher = environment -> {
        Object type = environment.getSource();
        if (type instanceof GraphQLNamedSchemaElement) {
            return ((GraphQLNamedSchemaElement) type).getName();
        }
        return null;
    };
    private static final IntrospectionDataFetcher descriptionDataFetcher = environment -> {
        Object type = environment.getSource();
        if (type instanceof GraphQLNamedSchemaElement) {
            return ((GraphQLNamedSchemaElement) type).getDescription();
        }
        return null;
    };

    public static final GraphQLObjectType __InputValue = newObject()
            .name("__InputValue")
            .field(newFieldDefinition()
                    .name("name")
                    .type(nonNull(GraphQLString)))
            .field(newFieldDefinition()
                    .name("description")
                    .type(GraphQLString))
            .field(newFieldDefinition()
                    .name("type")
                    .type(nonNull(typeRef("__Type"))))
            .field(newFieldDefinition()
                    .name("defaultValue")
                    .type(GraphQLString))
            .build();

    static {
        register(__InputValue, "defaultValue", environment -> {
            if (environment.getSource() instanceof GraphQLArgument) {
                GraphQLArgument inputField = environment.getSource();
                return inputField.getDefaultValue() != null ? print(inputField.getDefaultValue(), inputField.getType()) : null;
            } else if (environment.getSource() instanceof GraphQLInputObjectField) {
                GraphQLInputObjectField inputField = environment.getSource();
                return inputField.getDefaultValue() != null ? print(inputField.getDefaultValue(), inputField.getType()) : null;
            }
            return null;
        });
        register(__InputValue, "name", nameDataFetcher);
        register(__InputValue, "description", descriptionDataFetcher);
    }

    private static String print(Object value, GraphQLInputType type) {
        return AstPrinter.printAst(AstValueHelper.astFromValue(value, type));
    }


    public static final GraphQLObjectType __Field = newObject()
            .name("__Field")
            .field(newFieldDefinition()
                    .name("name")
                    .type(nonNull(GraphQLString)))
            .field(newFieldDefinition()
                    .name("description")
                    .type(GraphQLString))
            .field(newFieldDefinition()
                    .name("args")
                    .type(nonNull(list(nonNull(__InputValue)))))
            .field(newFieldDefinition()
                    .name("type")
                    .type(nonNull(typeRef("__Type"))))
            .field(newFieldDefinition()
                    .name("isDeprecated")
                    .type(nonNull(GraphQLBoolean)))
            .field(newFieldDefinition()
                    .name("deprecationReason")
                    .type(GraphQLString))
            .build();

    static {
        register(__Field, "args", environment -> {
            Object type = environment.getSource();
            return ((GraphQLFieldDefinition) type).getArguments();
        });
        register(__Field, "isDeprecated", environment -> {
            Object type = environment.getSource();
            return ((GraphQLFieldDefinition) type).isDeprecated();
        });
        register(__Field, "name", nameDataFetcher);
        register(__Field, "description", descriptionDataFetcher);
    }


    public static final GraphQLObjectType __EnumValue = newObject()
            .name("__EnumValue")
            .field(newFieldDefinition()
                    .name("name")
                    .type(nonNull(GraphQLString)))
            .field(newFieldDefinition()
                    .name("description")
                    .type(GraphQLString))
            .field(newFieldDefinition()
                    .name("isDeprecated")
                    .type(nonNull(GraphQLBoolean)))
            .field(newFieldDefinition()
                    .name("deprecationReason")
                    .type(GraphQLString))
            .build();

    static {
        register(__EnumValue, "isDeprecated", environment -> {
            GraphQLEnumValueDefinition enumValue = environment.getSource();
            return enumValue.isDeprecated();
        });
        register(__EnumValue, "name", nameDataFetcher);
        register(__EnumValue, "description", descriptionDataFetcher);
    }


    private static final IntrospectionDataFetcher fieldsFetcher = environment -> {
        Object type = environment.getSource();
        Boolean includeDeprecated = environment.getArgument("includeDeprecated");
        if (type instanceof GraphQLFieldsContainer) {
            GraphQLFieldsContainer fieldsContainer = (GraphQLFieldsContainer) type;
            List<GraphQLFieldDefinition> fieldDefinitions = environment
                    .getGraphQLSchema()
                    .getFieldVisibility()
                    .getFieldDefinitions(fieldsContainer);
            if (includeDeprecated) {
                return fieldDefinitions;
            }
            List<GraphQLFieldDefinition> filtered = new ArrayList<>(fieldDefinitions);
            for (GraphQLFieldDefinition fieldDefinition : fieldDefinitions) {
                if (fieldDefinition.isDeprecated()) {
                    filtered.remove(fieldDefinition);
                }
            }
            return filtered;
        }
        return null;
    };


    private static final IntrospectionDataFetcher interfacesFetcher = environment -> {
        Object type = environment.getSource();
        if (type instanceof GraphQLObjectType) {
            return ((GraphQLObjectType) type).getInterfaces();
        }
        if (type instanceof GraphQLInterfaceType) {
            return ((GraphQLInterfaceType) type).getInterfaces();
        }
        return null;
    };

    private static final IntrospectionDataFetcher possibleTypesFetcher = environment -> {
        Object type = environment.getSource();
        if (type instanceof GraphQLInterfaceType) {
            return environment.getGraphQLSchema().getImplementations((GraphQLInterfaceType) type);
        }
        if (type instanceof GraphQLUnionType) {
            return ((GraphQLUnionType) type).getTypes();
        }
        return null;
    };

    private static final IntrospectionDataFetcher enumValuesTypesFetcher = environment -> {
        Object type = environment.getSource();
        Boolean includeDeprecated = environment.getArgument("includeDeprecated");
        if (type instanceof GraphQLEnumType) {
            List<GraphQLEnumValueDefinition> values = ((GraphQLEnumType) type).getValues();
            if (includeDeprecated) {
                return values;
            }
            List<GraphQLEnumValueDefinition> filtered = new ArrayList<>(values);
            for (GraphQLEnumValueDefinition valueDefinition : values) {
                if (valueDefinition.isDeprecated()) {
                    filtered.remove(valueDefinition);
                }
            }
            return filtered;
        }
        return null;
    };

    private static final IntrospectionDataFetcher inputFieldsFetcher = environment -> {
        Object type = environment.getSource();
        if (type instanceof GraphQLInputObjectType) {
            GraphqlFieldVisibility fieldVisibility = environment
                    .getGraphQLSchema()
                    .getFieldVisibility();
            return fieldVisibility.getFieldDefinitions((GraphQLInputObjectType) type);
        }
        return null;
    };

    private static final IntrospectionDataFetcher OfTypeFetcher = environment -> {
        Object type = environment.getSource();
        if (type instanceof GraphQLModifiedType) {
            return GraphQLTypeUtil.unwrapOne((GraphQLModifiedType) type);
        }
        return null;
    };

    private static final IntrospectionDataFetcher specifiedByUrlDataFetcher = environment -> {
        Object type = environment.getSource();
        if (type instanceof GraphQLScalarType) {
            return ((GraphQLScalarType) type).getSpecifiedByUrl();
        }
        return null;
    };

    public static final GraphQLObjectType __Type = newObject()
            .name("__Type")
            .field(newFieldDefinition()
                    .name("kind")
                    .type(nonNull(__TypeKind)))
            .field(newFieldDefinition()
                    .name("name")
                    .type(GraphQLString))
            .field(newFieldDefinition()
                    .name("description")
                    .type(GraphQLString))
            .field(newFieldDefinition()
                    .name("fields")
                    .type(list(nonNull(__Field)))
                    .argument(newArgument()
                            .name("includeDeprecated")
                            .type(GraphQLBoolean)
                            .defaultValue(false)))
            .field(newFieldDefinition()
                    .name("interfaces")
                    .type(list(nonNull(typeRef("__Type")))))
            .field(newFieldDefinition()
                    .name("possibleTypes")
                    .type(list(nonNull(typeRef("__Type")))))
            .field(newFieldDefinition()
                    .name("enumValues")
                    .type(list(nonNull(__EnumValue)))
                    .argument(newArgument()
                            .name("includeDeprecated")
                            .type(GraphQLBoolean)
                            .defaultValue(false)))
            .field(newFieldDefinition()
                    .name("inputFields")
                    .type(list(nonNull(__InputValue))))
            .field(newFieldDefinition()
                    .name("ofType")
                    .type(typeRef("__Type")))
            .field(newFieldDefinition()
                    .name("specifiedByUrl")
                    .type(GraphQLString))
            .build();

    static {
        register(__Type, "kind", kindDataFetcher);
        register(__Type, "fields", fieldsFetcher);
        register(__Type, "interfaces", interfacesFetcher);
        register(__Type, "possibleTypes", possibleTypesFetcher);
        register(__Type, "enumValues", enumValuesTypesFetcher);
        register(__Type, "inputFields", inputFieldsFetcher);
        register(__Type, "ofType", OfTypeFetcher);
        register(__Type, "name", nameDataFetcher);
        register(__Type, "description", descriptionDataFetcher);
        register(__Type, "specifiedByUrl", specifiedByUrlDataFetcher);
    }


    public enum DirectiveLocation {
        QUERY,
        MUTATION,
        SUBSCRIPTION,
        FIELD,
        FRAGMENT_DEFINITION,
        FRAGMENT_SPREAD,
        INLINE_FRAGMENT,
        VARIABLE_DEFINITION,
        //
        // schema SDL places
        //
        SCHEMA,
        SCALAR,
        OBJECT,
        FIELD_DEFINITION,
        ARGUMENT_DEFINITION,
        INTERFACE,
        UNION,
        ENUM,
        ENUM_VALUE,
        INPUT_OBJECT,
        INPUT_FIELD_DEFINITION
    }

    public static final GraphQLEnumType __DirectiveLocation = GraphQLEnumType.newEnum()
            .name("__DirectiveLocation")
            .description("An enum describing valid locations where a directive can be placed")
            .value("QUERY", DirectiveLocation.QUERY, "Indicates the directive is valid on queries.")
            .value("MUTATION", DirectiveLocation.MUTATION, "Indicates the directive is valid on mutations.")
            .value("FIELD", DirectiveLocation.FIELD, "Indicates the directive is valid on fields.")
            .value("FRAGMENT_DEFINITION", DirectiveLocation.FRAGMENT_DEFINITION, "Indicates the directive is valid on fragment definitions.")
            .value("FRAGMENT_SPREAD", DirectiveLocation.FRAGMENT_SPREAD, "Indicates the directive is valid on fragment spreads.")
            .value("INLINE_FRAGMENT", DirectiveLocation.INLINE_FRAGMENT, "Indicates the directive is valid on inline fragments.")
            .value("VARIABLE_DEFINITION", DirectiveLocation.INPUT_FIELD_DEFINITION, "Indicates the directive is valid on variable definitions.")
            //
            // from schema SDL PR  https://github.com/facebook/graphql/pull/90
            //
            .value("SCHEMA", DirectiveLocation.SCHEMA, "Indicates the directive is valid on a schema SDL definition.")
            .value("SCALAR", DirectiveLocation.SCALAR, "Indicates the directive is valid on a scalar SDL definition.")
            .value("OBJECT", DirectiveLocation.OBJECT, "Indicates the directive is valid on an object SDL definition.")
            .value("FIELD_DEFINITION", DirectiveLocation.FIELD_DEFINITION, "Indicates the directive is valid on a field SDL definition.")
            .value("ARGUMENT_DEFINITION", DirectiveLocation.ARGUMENT_DEFINITION, "Indicates the directive is valid on a field argument SDL definition.")
            .value("INTERFACE", DirectiveLocation.INTERFACE, "Indicates the directive is valid on an interface SDL definition.")
            .value("UNION", DirectiveLocation.UNION, "Indicates the directive is valid on an union SDL definition.")
            .value("ENUM", DirectiveLocation.ENUM, "Indicates the directive is valid on an enum SDL definition.")
            .value("ENUM_VALUE", DirectiveLocation.ENUM_VALUE, "Indicates the directive is valid on an enum value SDL definition.")
            .value("INPUT_OBJECT", DirectiveLocation.INPUT_OBJECT, "Indicates the directive is valid on an input object SDL definition.")
            .value("INPUT_FIELD_DEFINITION", DirectiveLocation.INPUT_FIELD_DEFINITION, "Indicates the directive is valid on an input object field SDL definition.")
            .build();


    @SuppressWarnings("deprecation") // because graphql spec still has the deprecated fields
    public static final GraphQLObjectType __Directive = newObject()
            .name("__Directive")
            .field(newFieldDefinition()
                    .name("name")
                    .type(GraphQLString))
            .field(newFieldDefinition()
                    .name("description")
                    .type(GraphQLString))
            .field(newFieldDefinition()
                    .name("locations")
                    .type(list(nonNull(__DirectiveLocation))))
            .field(newFieldDefinition()
                    .name("args")
                    .type(nonNull(list(nonNull(__InputValue)))))
            .field(newFieldDefinition()
                    .name("onOperation")
                    .type(GraphQLBoolean)
                    .deprecate("Use `locations`."))
            .field(newFieldDefinition()
                    .name("onFragment")
                    .type(GraphQLBoolean)
                    .deprecate("Use `locations`."))
            .field(newFieldDefinition()
                    .name("onField")
                    .type(GraphQLBoolean)
                    .deprecate("Use `locations`."))
            .build();

    static {
        register(__Directive, "locations", environment -> {
            GraphQLDirective directive = environment.getSource();
            return new ArrayList<>(directive.validLocations());
        });
        register(__Directive, "args", environment -> {
            GraphQLDirective directive = environment.getSource();
            return directive.getArguments();
        });
        register(__Directive, "name", nameDataFetcher);
        register(__Directive, "description", descriptionDataFetcher);
    }

    public static final GraphQLObjectType __Schema = newObject()
            .name("__Schema")
            .description("A GraphQL Introspection defines the capabilities" +
                    " of a GraphQL server. It exposes all available types and directives on " +
                    "the server, the entry points for query, mutation, and subscription operations.")
            .field(newFieldDefinition()
                    .name("description")
                    .type(GraphQLString))
            .field(newFieldDefinition()
                    .name("types")
                    .description("A list of all types supported by this server.")
                    .type(nonNull(list(nonNull(__Type)))))
            .field(newFieldDefinition()
                    .name("queryType")
                    .description("The type that query operations will be rooted at.")
                    .type(nonNull(__Type)))
            .field(newFieldDefinition()
                    .name("mutationType")
                    .description("If this server supports mutation, the type that mutation operations will be rooted at.")
                    .type(__Type))
            .field(newFieldDefinition()
                    .name("directives")
                    .description("'A list of all directives supported by this server.")
                    .type(nonNull(list(nonNull(__Directive)))))
            .field(newFieldDefinition()
                    .name("subscriptionType")
                    .description("'If this server support subscription, the type that subscription operations will be rooted at.")
                    .type(__Type))
            .build();

    static {
        register(__Schema, "description", environment -> {
            return environment.getGraphQLSchema().getDescription();
        });
        register(__Schema, "types", environment -> {
            GraphQLSchema schema = environment.getSource();
            return schema.getAllTypesAsList();
        });
        register(__Schema, "queryType", environment -> {
            GraphQLSchema schema = environment.getSource();
            return schema.getQueryType();
        });
        register(__Schema, "mutationType", environment -> {
            GraphQLSchema schema = environment.getSource();
            return schema.getMutationType();
        });
        register(__Schema, "directives", environment -> environment.getGraphQLSchema().getDirectives());
        register(__Schema, "subscriptionType", environment -> {
            GraphQLSchema schema = environment.getSource();
            return schema.getSubscriptionType();
        });
    }

    public static final IntrospectionDataFetcher SchemaMetaFieldDefDataFetcher = IntrospectionDataFetchingEnvironment::getGraphQLSchema;
    public static final GraphQLFieldDefinition SchemaMetaFieldDef = newFieldDefinition()
            .name("__schema")
            .type(nonNull(__Schema))
            .description("Access the current type schema of this server.")
            .build();

    public static final IntrospectionDataFetcher TypeMetaFieldDefDataFetcher = environment -> {
        String name = environment.getArgument("name");
        return environment.getGraphQLSchema().getType(name);
    };
    public static final GraphQLFieldDefinition TypeMetaFieldDef = newFieldDefinition()
            .name("__type")
            .type(__Type)
            .description("Request the type information of a single type.")
            .argument(newArgument()
                    .name("name")
                    .type(nonNull(GraphQLString)))
            .build();

    public static final IntrospectionDataFetcher TypeNameMetaFieldDefDataFetcher = environment -> simplePrint(environment.getParentType());

    public static final GraphQLFieldDefinition TypeNameMetaFieldDef = newFieldDefinition()
            .name("__typename")
            .type(nonNull(GraphQLString))
            .description("The name of the current Object type at runtime.")
            .build();


    private static final GraphQLObjectType IntrospectionQuery = newObject()
            .name("IntrospectionQuery")
            .field(SchemaMetaFieldDef)
            .field(TypeMetaFieldDef)
            .field(TypeNameMetaFieldDef)
            .build();

    static {
        introspectionTypes.add(__DirectiveLocation);
        introspectionTypes.add(__TypeKind);
        introspectionTypes.add(__Type);
        introspectionTypes.add(__Schema);
        introspectionTypes.add(__InputValue);
        introspectionTypes.add(__Field);
        introspectionTypes.add(__EnumValue);
        introspectionTypes.add(__Directive);
        introspectionTypes.add(IntrospectionQuery);

        // make sure all TypeReferences are resolved.
        // note: it is important to put this on the bottom of static code block.
        GraphQLSchema.newSchema().query(IntrospectionQuery).build();
    }

    public static boolean isIntrospectionTypes(GraphQLNamedType type) {
        return introspectionTypes.contains(type);
    }

    /**
     * This will look up a field definition by name, and understand that fields like __typename and __schema are special
     * and take precedence in field resolution
     *
     * @param schema     the schema to use
     * @param parentType the type of the parent object
     * @param fieldName  the field to look up
     *
     * @return a field definition otherwise throws an assertion exception if its null
     */
    public static GraphQLFieldDefinition getFieldDef(GraphQLSchema schema, GraphQLCompositeType parentType, String fieldName) {

        if (schema.getQueryType() == parentType) {
            if (fieldName.equals(SchemaMetaFieldDef.getName())) {
                return SchemaMetaFieldDef;
            }
            if (fieldName.equals(TypeMetaFieldDef.getName())) {
                return TypeMetaFieldDef;
            }
        }
        if (fieldName.equals(TypeNameMetaFieldDef.getName())) {
            return TypeNameMetaFieldDef;
        }

        assertTrue(parentType instanceof GraphQLFieldsContainer, () -> String.format("should not happen : parent type must be an object or interface %s", parentType));
        GraphQLFieldsContainer fieldsContainer = (GraphQLFieldsContainer) parentType;
        GraphQLFieldDefinition fieldDefinition = schema.getCodeRegistry().getFieldVisibility().getFieldDefinition(fieldsContainer, fieldName);
        Assert.assertTrue(fieldDefinition != null, () -> String.format("Unknown field '%s'", fieldName));
        return fieldDefinition;
    }
}<|MERGE_RESOLUTION|>--- conflicted
+++ resolved
@@ -55,15 +55,10 @@
 public class Introspection {
     private static final Map<FieldCoordinates, IntrospectionDataFetcher> introspectionDataFetchers = new LinkedHashMap<>();
 
-<<<<<<< HEAD
     private static final Set<GraphQLNamedType> introspectionTypes = new HashSet<>();
 
-    private static void register(GraphQLFieldsContainer parentType, String fieldName, DataFetcher dataFetcher) {
-        introspectionDataFetchers.put(coordinates(parentType.getName(), fieldName), dataFetcher);
-=======
     private static void register(GraphQLFieldsContainer parentType, String fieldName, IntrospectionDataFetcher introspectionDataFetcher) {
         introspectionDataFetchers.put(coordinates(parentType.getName(), fieldName), introspectionDataFetcher);
->>>>>>> 6a56b3ad
     }
 
     @Internal
