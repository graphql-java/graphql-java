package graphql;

import graphql.execution.AbortExecutionException;
import graphql.execution.EngineRunningObserver;
import graphql.execution.ExecutionId;
import org.jspecify.annotations.NullMarked;
import org.jspecify.annotations.Nullable;

import java.util.concurrent.CompletableFuture;
import java.util.concurrent.CompletionStage;
import java.util.concurrent.atomic.AtomicInteger;
import java.util.function.BiConsumer;
import java.util.function.BiFunction;
import java.util.function.Function;
import java.util.function.Supplier;

import static graphql.Assert.assertTrue;
import static graphql.execution.EngineRunningObserver.RunningState.CANCELLED;
import static graphql.execution.EngineRunningObserver.RunningState.NOT_RUNNING;
import static graphql.execution.EngineRunningObserver.RunningState.NOT_RUNNING_FINISH;
import static graphql.execution.EngineRunningObserver.RunningState.RUNNING;
import static graphql.execution.EngineRunningObserver.RunningState.RUNNING_START;

@Internal
@NullMarked
public class EngineRunningState {

    @Nullable
    private final EngineRunningObserver engineRunningObserver;
    private volatile ExecutionInput executionInput;
    private final GraphQLContext graphQLContext;
    private volatile ExecutionId executionId;

    // if true the last decrementRunning() call will be ignored
    private volatile boolean finished;

    private final AtomicInteger isRunning = new AtomicInteger(0);

<<<<<<< HEAD
    @VisibleForTesting
    public EngineRunningState() {
        this.engineRunningObserver = null;
        this.graphQLContext = null;
        this.executionId = null;
    }

    public EngineRunningState(ExecutionInput executionInput, Profiler profiler) {
        EngineRunningObserver engineRunningObserver = executionInput.getGraphQLContext().get(EngineRunningObserver.ENGINE_RUNNING_OBSERVER_KEY);
        EngineRunningObserver wrappedObserver = profiler.wrapEngineRunningObserver(engineRunningObserver);
        if (wrappedObserver != null) {
            this.engineRunningObserver = wrappedObserver;
            this.graphQLContext = executionInput.getGraphQLContext();
            this.executionId = executionInput.getExecutionId();
        } else {
            this.engineRunningObserver = null;
            this.graphQLContext = null;
            this.executionId = null;
        }
=======
    public EngineRunningState(ExecutionInput executionInput) {
        this.executionInput = executionInput;
        this.graphQLContext = executionInput.getGraphQLContext();
        this.executionId = executionInput.getExecutionId();
        this.engineRunningObserver = executionInput.getGraphQLContext().get(EngineRunningObserver.ENGINE_RUNNING_OBSERVER_KEY);
>>>>>>> 1a4c7782
    }

    public <U, T> CompletableFuture<U> handle(CompletableFuture<T> src, BiFunction<? super T, Throwable, ? extends U> fn) {
        if (engineRunningObserver == null) {
            return src.handle(fn);
        }
        src = observeCompletableFutureStart(src);
        CompletableFuture<U> result = src.handle((t, throwable) -> {
            // because we added an artificial dependent CF on src (in observeCompletableFutureStart) , a throwable is a CompletionException
            // that needs to be unwrapped
            if (throwable != null) {
                throwable = throwable.getCause();
            }
            //noinspection DataFlowIssue
            return fn.apply(t, throwable);
        });
        observerCompletableFutureEnd(src);
        return result;
    }

    public <T> CompletableFuture<T> whenComplete(CompletableFuture<T> src, BiConsumer<? super T, ? super Throwable> fn) {
        if (engineRunningObserver == null) {
            return src.whenComplete(fn);
        }
        src = observeCompletableFutureStart(src);
        CompletableFuture<T> result = src.whenComplete((t, throwable) -> {
            // because we added an artificial dependent CF on src (in observeCompletableFutureStart) , a throwable is a CompletionException
            // that needs to be unwrapped
            if (throwable != null) {
                throwable = throwable.getCause();
            }
            fn.accept(t, throwable);
        });
        observerCompletableFutureEnd(src);
        return result;
    }

    public <U, T> CompletableFuture<U> compose(CompletableFuture<T> src, Function<? super T, ? extends CompletionStage<U>> fn) {
        if (engineRunningObserver == null) {
            return src.thenCompose(fn);
        }
        CompletableFuture<U> result = new CompletableFuture<>();
        src = observeCompletableFutureStart(src);
        src.whenComplete((u, t) -> {
            CompletionStage<U> innerCF;
            try {
                innerCF = fn.apply(u).toCompletableFuture();
            } catch (Throwable e) {
                innerCF = CompletableFuture.failedFuture(e);
            }
            // this run is needed to wrap around the result.complete()/result.completeExceptionally() call
            innerCF.whenComplete((u1, t1) -> run(() -> {
                if (t1 != null) {
                    result.completeExceptionally(t1);
                } else {
                    result.complete(u1);
                }
            }));
        });
        observerCompletableFutureEnd(src);
        return result;
    }


    private <T> CompletableFuture<T> observeCompletableFutureStart(CompletableFuture<T> future) {
        if (engineRunningObserver == null) {
            return future;
        }
        // the completion order of dependent CFs is in stack order for
        // directly dependent CFs, but in reverse stack order for indirect dependent ones
        // By creating one dependent CF on originalFetchValue, we make sure the order it is always
        // in reverse stack order
        future = future.thenApply(Function.identity());
        incrementRunningWhenCompleted(future);
        return future;
    }

    private void observerCompletableFutureEnd(CompletableFuture<?> future) {
        if (engineRunningObserver == null) {
            return;
        }
        decrementRunningWhenCompleted(future);
    }


    private void incrementRunningWhenCompleted(CompletableFuture<?> cf) {
        cf.whenComplete((result, throwable) -> {
            incrementRunning();
        });
    }

    private void decrementRunningWhenCompleted(CompletableFuture<?> cf) {
        cf.whenComplete((result, throwable) -> {
            decrementRunning();
        });

    }

    private void decrementRunning() {
        if (engineRunningObserver == null) {
            return;
        }
        assertTrue(isRunning.get() > 0);
        if (isRunning.decrementAndGet() == 0 && !finished) {
            changeOfState(NOT_RUNNING);
        }
    }


    private void incrementRunning() {
        if (engineRunningObserver == null) {
            return;
        }
        assertTrue(isRunning.get() >= 0);
        if (isRunning.incrementAndGet() == 1) {
            changeOfState(RUNNING);
        }

    }


    public void updateExecutionInput(ExecutionInput executionInput) {
        this.executionInput = executionInput;
        this.executionId = executionInput.getExecutionId();
    }

    private void changeOfState(EngineRunningObserver.RunningState runningState) {
<<<<<<< HEAD
        Assert.assertNotNull(engineRunningObserver);
        Assert.assertNotNull(executionId);
        Assert.assertNotNull(graphQLContext);
        engineRunningObserver.runningStateChanged(executionId, graphQLContext, runningState);
=======
        if (engineRunningObserver != null) {
            engineRunningObserver.runningStateChanged(executionId, graphQLContext, runningState);
        }
>>>>>>> 1a4c7782
    }

    private void run(Runnable runnable) {
        if (engineRunningObserver == null) {
            runnable.run();
            return;
        }
        incrementRunning();
        try {
            runnable.run();
        } finally {
            decrementRunning();
        }
    }

    /**
     * Only used once outside of this class: when the execution starts
     */
    public CompletableFuture<ExecutionResult> engineRun(Supplier<CompletableFuture<ExecutionResult>> engineRun) {
        if (engineRunningObserver == null) {
            return engineRun.get();
        }
        isRunning.incrementAndGet();
        changeOfState(RUNNING_START);

        CompletableFuture<ExecutionResult> erCF = engineRun.get();
        erCF = erCF.whenComplete((result, throwable) -> {
            finished = true;
            changeOfState(NOT_RUNNING_FINISH);
        });
        decrementRunning();
        return erCF;
    }


    /**
     * This will abort the execution via throwing {@link AbortExecutionException} if the {@link ExecutionInput} has been cancelled
     */
    public void throwIfCancelled() throws AbortExecutionException {
        AbortExecutionException abortExecutionException = ifCancelledMakeException();
        if (abortExecutionException != null) {
            throw abortExecutionException;
        }
    }

    /**
     * if the passed in {@link Throwable}is non-null then it is returned as id and if there is no exception then
     * the cancellation state is checked in {@link ExecutionInput#isCancelled()} and a {@link AbortExecutionException}
     * is made as the returned {@link Throwable}
     *
     * @param currentThrowable the current exception state
     *
     * @return a current throwable or a cancellation exception or null if none are in error
     */
    @Internal
    @Nullable
    public Throwable possibleCancellation(@Nullable Throwable currentThrowable) {
        // no need to check we are cancelled if we already have an exception in play
        // since it can lead to an exception being thrown when an exception has already been
        // thrown
        if (currentThrowable == null) {
            return ifCancelledMakeException();
        }
        return currentThrowable;
    }

    /**
     * @return a AbortExecutionException if the current operation has been cancelled via {@link ExecutionInput#cancel()}
     */
    public @Nullable AbortExecutionException ifCancelledMakeException() {
        if (executionInput.isCancelled()) {
            changeOfState(CANCELLED);
            return new AbortExecutionException("Execution has been asked to be cancelled");
        }
        return null;
    }

}<|MERGE_RESOLUTION|>--- conflicted
+++ resolved
@@ -36,12 +36,18 @@
 
     private final AtomicInteger isRunning = new AtomicInteger(0);
 
-<<<<<<< HEAD
     @VisibleForTesting
     public EngineRunningState() {
         this.engineRunningObserver = null;
         this.graphQLContext = null;
         this.executionId = null;
+    }
+
+    public EngineRunningState(ExecutionInput executionInput) {
+        this.executionInput = executionInput;
+        this.graphQLContext = executionInput.getGraphQLContext();
+        this.executionId = executionInput.getExecutionId();
+        this.engineRunningObserver = executionInput.getGraphQLContext().get(EngineRunningObserver.ENGINE_RUNNING_OBSERVER_KEY);
     }
 
     public EngineRunningState(ExecutionInput executionInput, Profiler profiler) {
@@ -56,14 +62,9 @@
             this.graphQLContext = null;
             this.executionId = null;
         }
-=======
-    public EngineRunningState(ExecutionInput executionInput) {
-        this.executionInput = executionInput;
-        this.graphQLContext = executionInput.getGraphQLContext();
-        this.executionId = executionInput.getExecutionId();
-        this.engineRunningObserver = executionInput.getGraphQLContext().get(EngineRunningObserver.ENGINE_RUNNING_OBSERVER_KEY);
->>>>>>> 1a4c7782
-    }
+    }
+
+
 
     public <U, T> CompletableFuture<U> handle(CompletableFuture<T> src, BiFunction<? super T, Throwable, ? extends U> fn) {
         if (engineRunningObserver == null) {
@@ -190,16 +191,9 @@
     }
 
     private void changeOfState(EngineRunningObserver.RunningState runningState) {
-<<<<<<< HEAD
-        Assert.assertNotNull(engineRunningObserver);
-        Assert.assertNotNull(executionId);
-        Assert.assertNotNull(graphQLContext);
-        engineRunningObserver.runningStateChanged(executionId, graphQLContext, runningState);
-=======
         if (engineRunningObserver != null) {
             engineRunningObserver.runningStateChanged(executionId, graphQLContext, runningState);
         }
->>>>>>> 1a4c7782
     }
 
     private void run(Runnable runnable) {
