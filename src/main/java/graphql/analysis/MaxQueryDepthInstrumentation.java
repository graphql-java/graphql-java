package graphql.analysis;

import graphql.PublicApi;
import graphql.execution.AbortExecutionException;
import graphql.execution.instrumentation.InstrumentationContext;
import graphql.execution.instrumentation.SimpleInstrumentation;
import graphql.execution.instrumentation.parameters.InstrumentationValidationParameters;
import graphql.validation.ValidationError;
import org.slf4j.Logger;
import org.slf4j.LoggerFactory;

import java.util.List;
import java.util.function.Function;

import static graphql.execution.instrumentation.SimpleInstrumentationContext.whenCompleted;

/**
 * Prevents execution if the query depth is greater than the specified maxDepth.
 *
<<<<<<< HEAD
 * Use the `Function&lt;QueryDepthInfo Boolean&gt;` parameter to supply a function to perform a custom action when the max depth is
=======
 * Use the {@code Function<QueryDepthInfo, Boolean>} parameter to supply a function to perform a custom action when the max depth is
>>>>>>> d0923bef
 * exceeded. If the function returns {@code true} a {@link AbortExecutionException} is thrown.
 */
@PublicApi
public class MaxQueryDepthInstrumentation extends SimpleInstrumentation {

    private static final Logger log = LoggerFactory.getLogger(MaxQueryDepthInstrumentation.class);

    private final int maxDepth;
    private final Function<QueryDepthInfo, Boolean> maxQueryDepthExceededFunction;

    /**
     * Creates a new instrumentation that tracks the query depth.
     *
     * @param maxDepth max allowed depth, otherwise execution will be aborted
     */
    public MaxQueryDepthInstrumentation(int maxDepth) {
        this(maxDepth, (queryDepthInfo) -> true);
    }

    /**
     * Creates a new instrumentation that tracks the query depth.
     *
     * @param maxDepth                      max allowed depth, otherwise execution will be aborted
     * @param maxQueryDepthExceededFunction the function to perform when the max depth is exceeded
     */
    public MaxQueryDepthInstrumentation(int maxDepth, Function<QueryDepthInfo, Boolean> maxQueryDepthExceededFunction) {
        this.maxDepth = maxDepth;
        this.maxQueryDepthExceededFunction = maxQueryDepthExceededFunction;
    }

    @Override
    public InstrumentationContext<List<ValidationError>> beginValidation(InstrumentationValidationParameters parameters) {
        return whenCompleted((errors, throwable) -> {
            if ((errors != null && errors.size() > 0) || throwable != null) {
                return;
            }
            QueryTraversal queryTraversal = newQueryTraversal(parameters);
            int depth = queryTraversal.reducePreOrder((env, acc) -> Math.max(getPathLength(env.getParentEnvironment()), acc), 0);
            log.debug("Query depth info: {}", depth);
            if (depth > maxDepth) {
                QueryDepthInfo queryDepthInfo = QueryDepthInfo.newQueryDepthInfo()
                        .depth(depth)
                        .build();
                boolean throwAbortException = maxQueryDepthExceededFunction.apply(queryDepthInfo);
                if (throwAbortException) {
                    throw mkAbortException(depth, maxDepth);
                }
            }
        });
    }

    /**
     * Called to generate your own error message or custom exception class
     *
     * @param depth    the depth of the query
     * @param maxDepth the maximum depth allowed
     *
     * @return a instance of AbortExecutionException
     */
    protected AbortExecutionException mkAbortException(int depth, int maxDepth) {
        return new AbortExecutionException("maximum query depth exceeded " + depth + " > " + maxDepth);
    }

    QueryTraversal newQueryTraversal(InstrumentationValidationParameters parameters) {
        return QueryTraversal.newQueryTraversal()
                .schema(parameters.getSchema())
                .document(parameters.getDocument())
                .operationName(parameters.getOperation())
                .variables(parameters.getVariables())
                .build();
    }

    private int getPathLength(QueryVisitorFieldEnvironment path) {
        int length = 1;
        while (path != null) {
            path = path.getParentEnvironment();
            length++;
        }
        return length;
    }
}<|MERGE_RESOLUTION|>--- conflicted
+++ resolved
@@ -17,11 +17,7 @@
 /**
  * Prevents execution if the query depth is greater than the specified maxDepth.
  *
-<<<<<<< HEAD
- * Use the `Function&lt;QueryDepthInfo Boolean&gt;` parameter to supply a function to perform a custom action when the max depth is
-=======
  * Use the {@code Function<QueryDepthInfo, Boolean>} parameter to supply a function to perform a custom action when the max depth is
->>>>>>> d0923bef
  * exceeded. If the function returns {@code true} a {@link AbortExecutionException} is thrown.
  */
 @PublicApi
