package graphql.analysis;

import graphql.PublicApi;
import graphql.execution.AbortExecutionException;
import graphql.execution.instrumentation.InstrumentationContext;
import graphql.execution.instrumentation.SimpleInstrumentation;
import graphql.execution.instrumentation.parameters.InstrumentationValidationParameters;
import graphql.validation.ValidationError;
import org.slf4j.Logger;
import org.slf4j.LoggerFactory;

import java.util.LinkedHashMap;
import java.util.List;
import java.util.Map;
import java.util.function.Function;

import static graphql.Assert.assertNotNull;
import static graphql.execution.instrumentation.SimpleInstrumentationContext.whenCompleted;
import static java.util.Optional.ofNullable;

/**
 * Prevents execution if the query complexity is greater than the specified maxComplexity.
 *
<<<<<<< HEAD
 * Use the `Function&lt;QueryComplexityInfo Boolean&gt;` parameter to supply a function to perform a custom action when the max complexity
=======
 * Use the {@code Function<QueryComplexityInfo, Boolean>} parameter to supply a function to perform a custom action when the max complexity
>>>>>>> d0923bef
 * is exceeded. If the function returns {@code true} a {@link AbortExecutionException} is thrown.
 */
@PublicApi
public class MaxQueryComplexityInstrumentation extends SimpleInstrumentation {

    private static final Logger log = LoggerFactory.getLogger(MaxQueryComplexityInstrumentation.class);

    private final int maxComplexity;
    private final FieldComplexityCalculator fieldComplexityCalculator;
    private final Function<QueryComplexityInfo, Boolean> maxQueryComplexityExceededFunction;

    /**
     * new Instrumentation with default complexity calculator which is `1 + childComplexity`
     *
     * @param maxComplexity max allowed complexity, otherwise execution will be aborted
     */
    public MaxQueryComplexityInstrumentation(int maxComplexity) {
        this(maxComplexity, (queryComplexityInfo) -> true);
    }

    /**
     * new Instrumentation with default complexity calculator which is `1 + childComplexity`
     *
     * @param maxComplexity                      max allowed complexity, otherwise execution will be aborted
     * @param maxQueryComplexityExceededFunction the function to perform when the max complexity is exceeded
     */
    public MaxQueryComplexityInstrumentation(int maxComplexity, Function<QueryComplexityInfo, Boolean> maxQueryComplexityExceededFunction) {
        this(maxComplexity, (env, childComplexity) -> 1 + childComplexity, maxQueryComplexityExceededFunction);
    }

    /**
     * new Instrumentation with custom complexity calculator
     *
     * @param maxComplexity             max allowed complexity, otherwise execution will be aborted
     * @param fieldComplexityCalculator custom complexity calculator
     */
    public MaxQueryComplexityInstrumentation(int maxComplexity, FieldComplexityCalculator fieldComplexityCalculator) {
        this(maxComplexity, fieldComplexityCalculator, (queryComplexityInfo) -> true);
    }

    /**
     * new Instrumentation with custom complexity calculator
     *
     * @param maxComplexity                      max allowed complexity, otherwise execution will be aborted
     * @param fieldComplexityCalculator          custom complexity calculator
     * @param maxQueryComplexityExceededFunction the function to perform when the max complexity is exceeded
     */
    public MaxQueryComplexityInstrumentation(int maxComplexity, FieldComplexityCalculator fieldComplexityCalculator,
            Function<QueryComplexityInfo, Boolean> maxQueryComplexityExceededFunction) {
        this.maxComplexity = maxComplexity;
        this.fieldComplexityCalculator = assertNotNull(fieldComplexityCalculator, "calculator can't be null");
        this.maxQueryComplexityExceededFunction = maxQueryComplexityExceededFunction;
    }

    @Override
    public InstrumentationContext<List<ValidationError>> beginValidation(InstrumentationValidationParameters parameters) {
        return whenCompleted((errors, throwable) -> {
            if ((errors != null && errors.size() > 0) || throwable != null) {
                return;
            }
            QueryTraversal queryTraversal = newQueryTraversal(parameters);

            Map<QueryVisitorFieldEnvironment, Integer> valuesByParent = new LinkedHashMap<>();
            queryTraversal.visitPostOrder(new QueryVisitorStub() {
                @Override
                public void visitField(QueryVisitorFieldEnvironment env) {
                    int childsComplexity = valuesByParent.getOrDefault(env, 0);
                    int value = calculateComplexity(env, childsComplexity);

                    valuesByParent.compute(env.getParentEnvironment(), (key, oldValue) ->
                        ofNullable(oldValue).orElse(0) + value
                    );
                }
            });
            int totalComplexity = valuesByParent.getOrDefault(null, 0);
            log.debug("Query complexity: {}", totalComplexity);
            if (totalComplexity > maxComplexity) {
                QueryComplexityInfo queryComplexityInfo = QueryComplexityInfo.newQueryComplexityInfo()
                        .complexity(totalComplexity)
                        .build();
                boolean throwAbortException = maxQueryComplexityExceededFunction.apply(queryComplexityInfo);
                if (throwAbortException) {
                    throw mkAbortException(totalComplexity, maxComplexity);
                }
            }
        });
    }

    /**
     * Called to generate your own error message or custom exception class
     *
     * @param totalComplexity the complexity of the query
     * @param maxComplexity   the maximum complexity allowed
     *
     * @return a instance of AbortExecutionException
     */
    protected AbortExecutionException mkAbortException(int totalComplexity, int maxComplexity) {
        return new AbortExecutionException("maximum query complexity exceeded " + totalComplexity + " > " + maxComplexity);
    }

    QueryTraversal newQueryTraversal(InstrumentationValidationParameters parameters) {
        return QueryTraversal.newQueryTraversal()
                             .schema(parameters.getSchema())
                             .document(parameters.getDocument())
                             .operationName(parameters.getOperation())
                             .variables(parameters.getVariables())
                             .build();
    }

    private int calculateComplexity(QueryVisitorFieldEnvironment queryVisitorFieldEnvironment, int childsComplexity) {
        if (queryVisitorFieldEnvironment.isTypeNameIntrospectionField()) {
            return 0;
        }
        FieldComplexityEnvironment fieldComplexityEnvironment = convertEnv(queryVisitorFieldEnvironment);
        return fieldComplexityCalculator.calculate(fieldComplexityEnvironment, childsComplexity);
    }

    private FieldComplexityEnvironment convertEnv(QueryVisitorFieldEnvironment queryVisitorFieldEnvironment) {
        FieldComplexityEnvironment parentEnv = null;
        if (queryVisitorFieldEnvironment.getParentEnvironment() != null) {
            parentEnv = convertEnv(queryVisitorFieldEnvironment.getParentEnvironment());
        }
        return new FieldComplexityEnvironment(
            queryVisitorFieldEnvironment.getField(),
            queryVisitorFieldEnvironment.getFieldDefinition(),
            queryVisitorFieldEnvironment.getFieldsContainer(),
            queryVisitorFieldEnvironment.getArguments(),
            parentEnv
        );
    }


}<|MERGE_RESOLUTION|>--- conflicted
+++ resolved
@@ -21,11 +21,7 @@
 /**
  * Prevents execution if the query complexity is greater than the specified maxComplexity.
  *
-<<<<<<< HEAD
- * Use the `Function&lt;QueryComplexityInfo Boolean&gt;` parameter to supply a function to perform a custom action when the max complexity
-=======
  * Use the {@code Function<QueryComplexityInfo, Boolean>} parameter to supply a function to perform a custom action when the max complexity
->>>>>>> d0923bef
  * is exceeded. If the function returns {@code true} a {@link AbortExecutionException} is thrown.
  */
 @PublicApi
