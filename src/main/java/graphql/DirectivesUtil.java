--- conflicted
+++ resolved
@@ -2,12 +2,9 @@
 
 import com.google.common.collect.ImmutableList;
 import com.google.common.collect.ImmutableMap;
-<<<<<<< HEAD
 import graphql.language.Directive;
 import graphql.language.DirectiveDefinition;
 import graphql.schema.GraphQLAppliedDirective;
-=======
->>>>>>> 5108111b
 import graphql.schema.GraphQLArgument;
 import graphql.schema.GraphQLDirective;
 import graphql.util.FpKit;
@@ -67,32 +64,11 @@
         return targetList;
     }
 
-<<<<<<< HEAD
-    /*
-     * This method can die at some point - we won't enforce the directive unique-ness at add time but rather
-     * we will do it via schema validation.  But this is left as is right now for old behavior reasons
-     */
-    public static void enforceAddAll(
-            List<GraphQLDirective> targetList,
-            List<GraphQLDirective> newDirectives,
-            List<GraphQLAppliedDirective> targetAppliedList,
-            List<GraphQLAppliedDirective> newAppliedDirectives
-    ) {
-        assertNotNull(targetList, () -> "directive list can't be null");
-        assertNotNull(newDirectives, () -> "directive list can't be null");
-        Map<String, ImmutableList<GraphQLDirective>> map = allDirectivesByName(targetList);
-        for (GraphQLDirective newDirective : newDirectives) {
-            assertNonRepeatable(newDirective, map);
-            targetList.add(newDirective);
-        }
-        targetAppliedList.addAll(newAppliedDirectives);
-=======
     public static List<GraphQLDirective> addAll(List<GraphQLDirective> targetList, List<GraphQLDirective> newDirectives) {
         assertNotNull(targetList, () -> "directive list can't be null");
         assertNotNull(newDirectives, () -> "directive list can't be null");
         targetList.addAll(newDirectives);
         return targetList;
->>>>>>> 5108111b
     }
 
     public static GraphQLDirective getFirstDirective(String name, Map<String, List<GraphQLDirective>> allDirectivesByName) {
@@ -169,23 +145,4 @@
             return list.isEmpty() ? null : list.get(0);
         }
     }
-<<<<<<< HEAD
-
-    public static List<Directive> nonRepeatableDirectivesOnly(Map<String, DirectiveDefinition> directiveDefinitionMap, List<Directive> directives) {
-        return directives.stream().filter(directive -> {
-            String directiveName = directive.getName();
-            DirectiveDefinition directiveDefinition = directiveDefinitionMap.get(directiveName);
-            return directiveDefinition == null || !directiveDefinition.isRepeatable();
-        }).collect(toList());
-    }
-
-    public static List<GraphQLAppliedDirective> nonRepeatableAppliedDirectivesOnly(Map<String, DirectiveDefinition> directiveDefinitionMap, List<GraphQLAppliedDirective> directives) {
-        return directives.stream().filter(directive -> {
-            String directiveName = directive.getName();
-            DirectiveDefinition directiveDefinition = directiveDefinitionMap.get(directiveName);
-            return directiveDefinition == null || !directiveDefinition.isRepeatable();
-        }).collect(toList());
-    }
-=======
->>>>>>> 5108111b
 }