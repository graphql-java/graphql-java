--- conflicted
+++ resolved
@@ -4,11 +4,8 @@
 import graphql.execution.ExecutionId;
 import graphql.execution.ExecutionStepInfo;
 import graphql.execution.MergedField;
-<<<<<<< HEAD
 import graphql.execution.directives.FieldDirectives;
-=======
 import graphql.language.Document;
->>>>>>> 41d67d71
 import graphql.language.Field;
 import graphql.language.FragmentDefinition;
 import graphql.language.OperationDefinition;
@@ -183,19 +180,11 @@
     DataFetchingFieldSelectionSet getSelectionSet();
 
     /**
-<<<<<<< HEAD
      * @return a {@link graphql.execution.directives.FieldDirectives} for the currently executing field
      */
     FieldDirectives getFieldDirectives();
 
     /**
-     * @return the current {@link ExecutionContext}. It gives access to the overall schema and other things related to the overall execution of the current request.
-     */
-    ExecutionContext getExecutionContext();
-
-    /**
-=======
->>>>>>> 41d67d71
      * This allows you to retrieve a named dataloader from the underlying {@link org.dataloader.DataLoaderRegistry}
      *
      * @param dataLoaderName the name of the data loader to fetch
