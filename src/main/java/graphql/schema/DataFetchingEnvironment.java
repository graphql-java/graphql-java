--- conflicted
+++ resolved
@@ -54,19 +54,12 @@
      *
      * @param name the name of the argument
      * @param <T>  you decide what type it is
-<<<<<<< HEAD
-     * @return the named argument or null if its not [present
-=======
      *
      * @return the named argument or null if its not present
->>>>>>> 40db9dee
      */
     <T> T getArgument(String name);
 
     /**
-<<<<<<< HEAD
-     * Returns a context argument that is set up when the {@link graphql.GraphQL#execute(graphql.ExecutionInput)} )} method
-=======
      * Returns the named argument or the default value
      *
      * @param name the name of the argument
@@ -78,8 +71,7 @@
     <T> T getArgumentOrDefault(String name, T defaultValue);
 
     /**
-     * Returns a context argument that is set up when the {@link graphql.GraphQL#execute} method
->>>>>>> 40db9dee
+     * Returns a context argument that is set up when the {@link graphql.GraphQL#execute(graphql.ExecutionInput)} )} method
      * is invoked.
      * <p>
      * This is a info object which is provided to all DataFetchers, but never used by graphql-java itself.
