--- conflicted
+++ resolved
@@ -2,12 +2,7 @@
 
 import graphql.PublicApi;
 import graphql.execution.ExecutionId;
-<<<<<<< HEAD
-import graphql.execution.ExecutionPath;
-import graphql.execution.TypeInfo;
-=======
 import graphql.execution.ExecutionTypeInfo;
->>>>>>> e448e484
 import graphql.language.Field;
 import graphql.language.FragmentDefinition;
 
@@ -27,6 +22,7 @@
      * For the root query, it is equal to {{@link DataFetchingEnvironment#getRoot}
      *
      * @param <T> you decide what type it is
+     *
      * @return can be null for the root query, otherwise it is never null
      */
     <T> T getSource();
@@ -40,6 +36,7 @@
      * Returns true of the named argument is present
      *
      * @param name the name of the argument
+     *
      * @return true of the named argument is present
      */
     boolean containsArgument(String name);
@@ -49,6 +46,7 @@
      *
      * @param name the name of the argument
      * @param <T>  you decide what type it is
+     *
      * @return the named argument or null if its not [present
      */
     <T> T getArgument(String name);
@@ -60,6 +58,7 @@
      * This is a info object which is provided to all DataFetcher, but never used by graphql-java itself.
      *
      * @param <T> you decide what type it is
+     *
      * @return can be null
      */
     <T> T getContext();
@@ -68,6 +67,7 @@
      * This is the source object for the root query.
      *
      * @param <T> you decide what type it is
+     *
      * @return can be null
      */
     <T> T getRoot();
@@ -115,21 +115,7 @@
     ExecutionId getExecutionId();
 
     /**
-<<<<<<< HEAD
-     * @return the {@link TypeInfo} for the current operation
-     */
-    TypeInfo getTypeInfo();
-
-    /**
-     * @return the {@link ExecutionPath} for the current operation
-     */
-    ExecutionPath getExecutionPath();
-
-    /**
-     * @return the {@link DataFetchingFieldSelectionSet} for the current operation
-=======
      * @return the {@link DataFetchingFieldSelectionSet} for the current data fetch operation
->>>>>>> e448e484
      */
     DataFetchingFieldSelectionSet getSelectionSet();
 }