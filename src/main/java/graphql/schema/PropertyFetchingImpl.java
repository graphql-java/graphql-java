--- conflicted
+++ resolved
@@ -18,7 +18,6 @@
 import java.util.concurrent.atomic.AtomicBoolean;
 import java.util.function.Function;
 import java.util.function.Predicate;
-import java.util.function.Supplier;
 
 import static graphql.Assert.assertShouldNeverHappen;
 import static graphql.Scalars.GraphQLBoolean;
@@ -62,7 +61,7 @@
         }
     }
 
-    public Object getPropertyValue(String propertyName, Object object, GraphQLType graphQLType, boolean dfeInUse, Supplier<Object> singleArgumentValue) {
+    public Object getPropertyValue(String propertyName, Object object, GraphQLType graphQLType, Object singleArgumentValue) {
         if (object instanceof Map) {
             return ((Map<?, ?>) object).get(propertyName);
         }
@@ -114,8 +113,6 @@
             return getter.apply(object);
         }
 
-<<<<<<< HEAD
-=======
         boolean dfeInUse = singleArgumentValue != null;
         //
         // try by record like name - object.propertyName()
@@ -126,7 +123,6 @@
         }
         //
         // try by public getters name -  object.getPropertyName()
->>>>>>> 477d9a08
         try {
             MethodFinder methodFinder = (rootClass, methodName) -> findPubliclyAccessibleMethod(cacheKey, rootClass, methodName, dfeInUse);
             return getPropertyViaGetterMethod(object, propertyName, graphQLType, methodFinder, singleArgumentValue);
@@ -174,16 +170,12 @@
         Method apply(Class<?> aClass, String s) throws NoSuchMethodException;
     }
 
-<<<<<<< HEAD
-    private Object getPropertyViaGetterMethod(Object object, String propertyName, GraphQLType graphQLType, MethodFinder methodFinder, Supplier<Object> singleArgumentValue) throws NoSuchMethodException {
-=======
     private Object getPropertyViaRecordMethod(Object object, String propertyName, MethodFinder methodFinder, Object singleArgumentValue) throws NoSuchMethodException {
         Method method = methodFinder.apply(object.getClass(), propertyName);
         return invokeMethod(object, singleArgumentValue, method, takesSingleArgumentTypeAsOnlyArgument(method));
     }
 
     private Object getPropertyViaGetterMethod(Object object, String propertyName, GraphQLType graphQLType, MethodFinder methodFinder, Object singleArgumentValue) throws NoSuchMethodException {
->>>>>>> 477d9a08
         if (isBooleanProperty(graphQLType)) {
             try {
                 return getPropertyViaGetterUsingPrefix(object, propertyName, "is", methodFinder, singleArgumentValue);
@@ -195,7 +187,7 @@
         }
     }
 
-    private Object getPropertyViaGetterUsingPrefix(Object object, String propertyName, String prefix, MethodFinder methodFinder, Supplier<Object> singleArgumentValue) throws NoSuchMethodException {
+    private Object getPropertyViaGetterUsingPrefix(Object object, String propertyName, String prefix, MethodFinder methodFinder, Object singleArgumentValue) throws NoSuchMethodException {
         String getterName = prefix + propertyName.substring(0, 1).toUpperCase() + propertyName.substring(1);
         Method method = methodFinder.apply(object.getClass(), getterName);
         return invokeMethod(object, singleArgumentValue, method, takesSingleArgumentTypeAsOnlyArgument(method));
@@ -310,14 +302,13 @@
         }
     }
 
-    private Object invokeMethod(Object object, Supplier<Object> singleArgumentValue, Method method, boolean takesSingleArgument) throws FastNoSuchMethodException {
+    private Object invokeMethod(Object object, Object singleArgumentValue, Method method, boolean takesSingleArgument) throws FastNoSuchMethodException {
         try {
             if (takesSingleArgument) {
-                Object argValue = singleArgumentValue.get();
-                if (argValue == null) {
+                if (singleArgumentValue == null) {
                     throw new FastNoSuchMethodException(method.getName());
                 }
-                return method.invoke(object, argValue);
+                return method.invoke(object, singleArgumentValue);
             } else {
                 return method.invoke(object);
             }
