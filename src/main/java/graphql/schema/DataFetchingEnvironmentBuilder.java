package graphql.schema;

import graphql.PublicApi;
import graphql.execution.ExecutionContext;
import graphql.execution.ExecutionId;
<<<<<<< HEAD
import graphql.execution.ExecutionPath;
import graphql.execution.TypeInfo;
=======
import graphql.execution.ExecutionTypeInfo;
>>>>>>> e448e484
import graphql.language.Field;
import graphql.language.FragmentDefinition;

import java.util.Collections;
import java.util.List;
import java.util.Map;

/**
 * A builder of {@link DataFetchingEnvironment}s
 */
@PublicApi
public class DataFetchingEnvironmentBuilder {

    /**
     * @return a new {@link DataFetchingEnvironmentBuilder}
     */
    public static DataFetchingEnvironmentBuilder newDataFetchingEnvironment() {
        return new DataFetchingEnvironmentBuilder();
    }

    public static DataFetchingEnvironmentBuilder newDataFetchingEnvironment(DataFetchingEnvironment environment) {
        return new DataFetchingEnvironmentBuilder()
                .source(environment.getSource())
                .arguments(environment.getArguments())
                .context(environment.getContext())
                .root(environment.getRoot())
                .fields(environment.getFields())
                .fieldType(environment.getFieldType())
                .fieldTypeInfo(environment.getFieldTypeInfo())
                .parentType(environment.getParentType())
                .graphQLSchema(environment.getGraphQLSchema())
                .fragmentsByName(environment.getFragmentsByName())
                .executionId(environment.getExecutionId())
<<<<<<< HEAD
                .executionPath(environment.getExecutionPath())
                .typeInfo(environment.getTypeInfo())
                .selectionSet(environment.getSelectionSet());
=======
                .selectionSet(environment.getSelectionSet())
                ;
>>>>>>> e448e484
    }

    public static DataFetchingEnvironmentBuilder newDataFetchingEnvironment(ExecutionContext executionContext) {
        return new DataFetchingEnvironmentBuilder()
                .context(executionContext.getContext())
                .root(executionContext.getRoot())
                .graphQLSchema(executionContext.getGraphQLSchema())
                .fragmentsByName(executionContext.getFragmentsByName())
                .executionId(executionContext.getExecutionId());
    }


    private Object source;
    private Map<String, Object> arguments = Collections.emptyMap();
    private Object context;
    private Object root;
    private GraphQLFieldDefinition fieldDefinition;
    private List<Field> fields = Collections.emptyList();
    private GraphQLOutputType fieldType;
    private GraphQLType parentType;
    private GraphQLSchema graphQLSchema;
    private Map<String, FragmentDefinition> fragmentsByName = Collections.emptyMap();
    private ExecutionId executionId;
    private TypeInfo typeInfo;
    private ExecutionPath executionPath;
    private DataFetchingFieldSelectionSet selectionSet;
    private ExecutionTypeInfo typeInfo;

    public DataFetchingEnvironmentBuilder source(Object source) {
        this.source = source;
        return this;
    }

    public DataFetchingEnvironmentBuilder arguments(Map<String, Object> arguments) {
        this.arguments = arguments;
        return this;
    }

    public DataFetchingEnvironmentBuilder context(Object context) {
        this.context = context;
        return this;
    }

    public DataFetchingEnvironmentBuilder root(Object root) {
        this.root = root;
        return this;
    }

    public DataFetchingEnvironmentBuilder fieldDefinition(GraphQLFieldDefinition fieldDefinition) {
        this.fieldDefinition = fieldDefinition;
        return this;
    }

    public DataFetchingEnvironmentBuilder fields(List<Field> fields) {
        this.fields = fields;
        return this;
    }

    public DataFetchingEnvironmentBuilder fieldType(GraphQLOutputType fieldType) {
        this.fieldType = fieldType;
        return this;
    }

    public DataFetchingEnvironmentBuilder parentType(GraphQLType parentType) {
        this.parentType = parentType;
        return this;
    }

    public DataFetchingEnvironmentBuilder graphQLSchema(GraphQLSchema graphQLSchema) {
        this.graphQLSchema = graphQLSchema;
        return this;
    }

    public DataFetchingEnvironmentBuilder fragmentsByName(Map<String, FragmentDefinition> fragmentsByName) {
        this.fragmentsByName = fragmentsByName;
        return this;
    }

    public DataFetchingEnvironmentBuilder executionId(ExecutionId executionId) {
        this.executionId = executionId;
        return this;
    }

    public DataFetchingEnvironmentBuilder executionPath(ExecutionPath executionPath) {
        this.executionPath = executionPath;
        return this;
    }

    public DataFetchingEnvironmentBuilder typeInfo(TypeInfo typeInfo) {
        this.typeInfo = typeInfo;
        return this;
    }

    public DataFetchingEnvironmentBuilder selectionSet(DataFetchingFieldSelectionSet selectionSet) {
        this.selectionSet = selectionSet;
        return this;
    }

    public DataFetchingEnvironmentBuilder fieldTypeInfo(ExecutionTypeInfo typeInfo) {
        this.typeInfo = typeInfo;
        return this;
    }

    public DataFetchingEnvironment build() {
        return new DataFetchingEnvironmentImpl(source, arguments, context, root,
<<<<<<< HEAD
                fieldDefinition, fields, fieldType, parentType, graphQLSchema, fragmentsByName, executionId, typeInfo, executionPath, selectionSet
        );
=======
                fieldDefinition, fields, fieldType, parentType, graphQLSchema, fragmentsByName, executionId, selectionSet,
                typeInfo);
>>>>>>> e448e484
    }
}<|MERGE_RESOLUTION|>--- conflicted
+++ resolved
@@ -3,12 +3,7 @@
 import graphql.PublicApi;
 import graphql.execution.ExecutionContext;
 import graphql.execution.ExecutionId;
-<<<<<<< HEAD
-import graphql.execution.ExecutionPath;
-import graphql.execution.TypeInfo;
-=======
 import graphql.execution.ExecutionTypeInfo;
->>>>>>> e448e484
 import graphql.language.Field;
 import graphql.language.FragmentDefinition;
 
@@ -42,14 +37,8 @@
                 .graphQLSchema(environment.getGraphQLSchema())
                 .fragmentsByName(environment.getFragmentsByName())
                 .executionId(environment.getExecutionId())
-<<<<<<< HEAD
-                .executionPath(environment.getExecutionPath())
-                .typeInfo(environment.getTypeInfo())
-                .selectionSet(environment.getSelectionSet());
-=======
                 .selectionSet(environment.getSelectionSet())
                 ;
->>>>>>> e448e484
     }
 
     public static DataFetchingEnvironmentBuilder newDataFetchingEnvironment(ExecutionContext executionContext) {
@@ -73,8 +62,6 @@
     private GraphQLSchema graphQLSchema;
     private Map<String, FragmentDefinition> fragmentsByName = Collections.emptyMap();
     private ExecutionId executionId;
-    private TypeInfo typeInfo;
-    private ExecutionPath executionPath;
     private DataFetchingFieldSelectionSet selectionSet;
     private ExecutionTypeInfo typeInfo;
 
@@ -133,16 +120,6 @@
         return this;
     }
 
-    public DataFetchingEnvironmentBuilder executionPath(ExecutionPath executionPath) {
-        this.executionPath = executionPath;
-        return this;
-    }
-
-    public DataFetchingEnvironmentBuilder typeInfo(TypeInfo typeInfo) {
-        this.typeInfo = typeInfo;
-        return this;
-    }
-
     public DataFetchingEnvironmentBuilder selectionSet(DataFetchingFieldSelectionSet selectionSet) {
         this.selectionSet = selectionSet;
         return this;
@@ -155,12 +132,7 @@
 
     public DataFetchingEnvironment build() {
         return new DataFetchingEnvironmentImpl(source, arguments, context, root,
-<<<<<<< HEAD
-                fieldDefinition, fields, fieldType, parentType, graphQLSchema, fragmentsByName, executionId, typeInfo, executionPath, selectionSet
-        );
-=======
                 fieldDefinition, fields, fieldType, parentType, graphQLSchema, fragmentsByName, executionId, selectionSet,
                 typeInfo);
->>>>>>> e448e484
     }
 }