package graphql.schema;


<<<<<<< HEAD
import graphql.DirectivesUtil;
=======
import graphql.Assert;
>>>>>>> fb86ee62
import com.google.common.collect.ImmutableList;
import graphql.Internal;
import graphql.PublicApi;
import graphql.language.UnionTypeDefinition;
import graphql.language.UnionTypeExtensionDefinition;
import graphql.util.TraversalControl;
import graphql.util.TraverserContext;

import java.util.ArrayList;
import java.util.LinkedHashMap;
import java.util.List;
import java.util.Map;
import java.util.function.Consumer;

import static graphql.Assert.assertNotEmpty;
import static graphql.Assert.assertNotNull;
import static graphql.Assert.assertValidName;
import static graphql.schema.SchemaElementChildrenContainer.newSchemaElementChildrenContainer;
import static graphql.util.FpKit.getByName;
import static java.util.Collections.emptyList;

/**
 * A union type is a polymorphic type that dynamically represents one of more concrete object types.
 * <p>
 * At runtime a {@link graphql.schema.TypeResolver} is used to take an union object value and decide what {@link graphql.schema.GraphQLObjectType}
 * represents this union of types.
 * <p>
 * Note that members of a union type need to be concrete object types; you can't create a union type out of interfaces or other unions.
 * <p>
 * See http://graphql.org/learn/schema/#union-types for more details on the concept.
 */
@PublicApi
public class GraphQLUnionType implements GraphQLNamedOutputType, GraphQLCompositeType, GraphQLUnmodifiedType, GraphQLNullableType, GraphQLDirectiveContainer {

    private final String name;
    private final String description;
    private final ImmutableList<GraphQLNamedOutputType> originalTypes;
    private final TypeResolver typeResolver;
    private final UnionTypeDefinition definition;
    private final ImmutableList<UnionTypeExtensionDefinition> extensionDefinitions;
    private final DirectivesUtil.DirectivesHolder directives;

    private ImmutableList<GraphQLNamedOutputType> replacedTypes;

    public static final String CHILD_TYPES = "types";
    public static final String CHILD_DIRECTIVES = "directives";


    /**
     * @param name         the name
     * @param description  the description
     * @param types        the possible types
     * @param typeResolver the type resolver function
     *
     * @deprecated use the {@link #newUnionType()} builder pattern instead, as this constructor will be made private in a future version.
     */
    @Internal
    @Deprecated
    public GraphQLUnionType(String name, String description, List<GraphQLNamedOutputType> types, TypeResolver typeResolver) {
        this(name, description, types, typeResolver, emptyList(), null);
    }

    /**
     * @param name         the name
     * @param description  the description
     * @param types        the possible types
     * @param typeResolver the type resolver function
     * @param directives   the directives on this type element
     * @param definition   the AST definition
     *
     * @deprecated use the {@link #newUnionType()} builder pattern instead, as this constructor will be made private in a future version.
     */
    @Internal
    @Deprecated
    public GraphQLUnionType(String name, String description, List<GraphQLNamedOutputType> types, TypeResolver typeResolver, List<GraphQLDirective> directives, UnionTypeDefinition definition) {
        this(name, description, types, typeResolver, directives, definition, emptyList());
    }

    private GraphQLUnionType(String name, String description, List<GraphQLNamedOutputType> types, TypeResolver typeResolver, List<GraphQLDirective> directives, UnionTypeDefinition definition, List<UnionTypeExtensionDefinition> extensionDefinitions) {
        assertValidName(name);
        assertNotNull(types, () -> "types can't be null");
        assertNotEmpty(types, () -> "A Union type must define one or more member types.");
        assertNotNull(directives, () -> "directives cannot be null");

        this.name = name;
        this.description = description;
        this.originalTypes = ImmutableList.copyOf(types);
        this.typeResolver = typeResolver;
        this.definition = definition;
        this.extensionDefinitions = ImmutableList.copyOf(extensionDefinitions);
        this.directives = new DirectivesUtil.DirectivesHolder(directives);
    }

    void replaceTypes(List<GraphQLNamedOutputType> types) {
        this.replacedTypes = ImmutableList.copyOf(types);
    }

    /**
     * @return This returns GraphQLObjectType or GraphQLTypeReference instances, if the type
     * references are not resolved yet. After they are resolved it contains only GraphQLObjectType.
     * Reference resolving happens when a full schema is built.
     */
    public List<GraphQLNamedOutputType> getTypes() {
        if (replacedTypes != null) {
            return replacedTypes;
        }
        return originalTypes;
    }

    /**
     * Returns true of the object type is a member of this Union type.
     *
     * @param graphQLObjectType the type to check
     *
     * @return true if the object type is a member of this union type.
     */
    public boolean isPossibleType(GraphQLObjectType graphQLObjectType) {
        return getTypes().stream().anyMatch(nt -> nt.getName().equals(graphQLObjectType.getName()));
    }

    // to be removed in a future version when all code is in the code registry
    TypeResolver getTypeResolver() {
        return typeResolver;
    }

    @Override
    public String getName() {
        return name;
    }

    public String getDescription() {
        return description;
    }

    public UnionTypeDefinition getDefinition() {
        return definition;
    }

    public List<UnionTypeExtensionDefinition> getExtensionDefinitions() {
        return extensionDefinitions;
    }

    @Override
    public List<GraphQLDirective> getDirectives() {
        return directives.getDirectives();
    }

    @Override
    public Map<String, GraphQLDirective> getDirectivesByName() {
        return directives.getDirectivesByName();
    }

    @Override
    public Map<String, List<GraphQLDirective>> getAllDirectivesByName() {
        return directives.getAllDirectivesByName();
    }

    @Override
    public GraphQLDirective getDirective(String directiveName) {
        return directives.getDirective(directiveName);
    }

    /**
     * This helps you transform the current GraphQLUnionType into another one by starting a builder with all
     * the current values and allows you to transform it how you want.
     *
     * @param builderConsumer the consumer code that will be given a builder to transform
     *
     * @return a new object based on calling build on that builder
     */
    public GraphQLUnionType transform(Consumer<Builder> builderConsumer) {
        Builder builder = newUnionType(this);
        builderConsumer.accept(builder);
        return builder.build();
    }

    @Override
    public TraversalControl accept(TraverserContext<GraphQLSchemaElement> context, GraphQLTypeVisitor visitor) {
        return visitor.visitGraphQLUnionType(this, context);
    }

    @Override
    public List<GraphQLSchemaElement> getChildren() {
        List<GraphQLSchemaElement> children = new ArrayList<>(getTypes());
        children.addAll(directives.getDirectives());
        return children;
    }

    @Override
    public SchemaElementChildrenContainer getChildrenWithTypeReferences() {
        return newSchemaElementChildrenContainer()
                .children(CHILD_TYPES, originalTypes)
                .children(CHILD_DIRECTIVES, directives.getDirectives())
                .build();
    }

    @Override
    public GraphQLUnionType withNewChildren(SchemaElementChildrenContainer newChildren) {
        return transform(builder ->
                builder.replaceDirectives(newChildren.getChildren(CHILD_DIRECTIVES))
                        .replacePossibleTypes(newChildren.getChildren(CHILD_TYPES))
        );
    }

    /**
     * {@inheritDoc}
     */
    @Override
    public final boolean equals(Object o) {
        return super.equals(o);
    }

    /**
     * {@inheritDoc}
     */
    @Override
    public final int hashCode() {
        return super.hashCode();
    }


    public static Builder newUnionType() {
        return new Builder();
    }

    public static Builder newUnionType(GraphQLUnionType existing) {
        return new Builder(existing);
    }

    @PublicApi
    public static class Builder extends GraphqlTypeBuilder {
        private TypeResolver typeResolver;
        private UnionTypeDefinition definition;
        private List<UnionTypeExtensionDefinition> extensionDefinitions = emptyList();

        private final Map<String, GraphQLNamedOutputType> types = new LinkedHashMap<>();
        private final List<GraphQLDirective> directives = new ArrayList<>();

        public Builder() {
        }

        public Builder(GraphQLUnionType existing) {
            this.name = existing.getName();
            this.description = existing.getDescription();
            this.typeResolver = existing.getTypeResolver();
            this.definition = existing.getDefinition();
            this.extensionDefinitions = existing.getExtensionDefinitions();
            this.types.putAll(getByName(existing.originalTypes, GraphQLNamedType::getName));
            DirectivesUtil.enforceAddAll(this.directives,existing.getDirectives());
        }

        @Override
        public Builder name(String name) {
            super.name(name);
            return this;
        }

        @Override
        public Builder description(String description) {
            super.description(description);
            return this;
        }

        @Override
        public Builder comparatorRegistry(GraphqlTypeComparatorRegistry comparatorRegistry) {
            super.comparatorRegistry(comparatorRegistry);
            return this;
        }

        public Builder definition(UnionTypeDefinition definition) {
            this.definition = definition;
            return this;
        }

        public Builder extensionDefinitions(List<UnionTypeExtensionDefinition> extensionDefinitions) {
            this.extensionDefinitions = extensionDefinitions;
            return this;
        }

        @Deprecated
        public Builder typeResolver(TypeResolver typeResolver) {
            this.typeResolver = typeResolver;
            return this;
        }


        public Builder possibleType(GraphQLObjectType type) {
            assertNotNull(type, () -> "possible type can't be null");
            types.put(type.getName(), type);
            return this;
        }

        public Builder possibleType(GraphQLTypeReference reference) {
            assertNotNull(reference, () -> "reference can't be null");
            types.put(reference.getName(), reference);
            return this;
        }

        public Builder possibleTypes(GraphQLObjectType... type) {
            for (GraphQLObjectType graphQLType : type) {
                possibleType(graphQLType);
            }
            return this;
        }

        public Builder replacePossibleTypes(List<? extends GraphQLNamedOutputType> types) {
            this.types.clear();
            for (GraphQLSchemaElement schemaElement : types) {
                if (schemaElement instanceof GraphQLTypeReference) {
                    possibleType((GraphQLTypeReference) schemaElement);
                } else if (schemaElement instanceof GraphQLObjectType) {
                    possibleType((GraphQLObjectType) schemaElement);
                } else {
                    Assert.assertShouldNeverHappen("Unexpected type " + (schemaElement != null ? schemaElement.getClass() : "null"));
                }
            }
            return this;
        }

        public Builder possibleTypes(GraphQLTypeReference... references) {
            for (GraphQLTypeReference reference : references) {
                possibleType(reference);
            }
            return this;
        }

        /**
         * This is used to clear all the types in the builder so far.
         *
         * @return the builder
         */
        public Builder clearPossibleTypes() {
            types.clear();
            return this;
        }

        public boolean containType(String name) {
            return types.containsKey(name);
        }

        public Builder withDirectives(GraphQLDirective... directives) {
            for (GraphQLDirective directive : directives) {
                withDirective(directive);
            }
            return this;
        }

        public Builder replaceDirectives(List<GraphQLDirective> directives) {
            assertNotNull(directives, () -> "directive can't be null");
            this.directives.clear();
            DirectivesUtil.enforceAddAll(this.directives, directives);
            return this;
        }

        public Builder withDirective(GraphQLDirective directive) {
            assertNotNull(directive, () -> "directive can't be null");
            DirectivesUtil.enforceAdd(this.directives, directive);
            return this;
        }

        public Builder withDirective(GraphQLDirective.Builder builder) {
            return withDirective(builder.build());
        }

        /**
         * This is used to clear all the directives in the builder so far.
         *
         * @return the builder
         */
        public Builder clearDirectives() {
            directives.clear();
            return this;
        }

        public GraphQLUnionType build() {
            return new GraphQLUnionType(
                    name,
                    description,
                    sort(types, GraphQLUnionType.class, GraphQLOutputType.class),
                    typeResolver,
                    sort(directives, GraphQLUnionType.class, GraphQLDirective.class),
                    definition,
                    extensionDefinitions);
        }
    }

    @Override
    public String toString() {
        return "GraphQLUnionType{" +
                "name='" + name + '\'' +
                ", description='" + description + '\'' +
                ", definition=" + definition +
                '}';
    }
}<|MERGE_RESOLUTION|>--- conflicted
+++ resolved
@@ -1,11 +1,8 @@
 package graphql.schema;
 
 
-<<<<<<< HEAD
+import graphql.Assert;
 import graphql.DirectivesUtil;
-=======
-import graphql.Assert;
->>>>>>> fb86ee62
 import com.google.common.collect.ImmutableList;
 import graphql.Internal;
 import graphql.PublicApi;
@@ -347,6 +344,8 @@
         }
 
         public Builder withDirectives(GraphQLDirective... directives) {
+            assertNotNull(directives, () -> "directives can't be null");
+            this.directives.clear();
             for (GraphQLDirective directive : directives) {
                 withDirective(directive);
             }
