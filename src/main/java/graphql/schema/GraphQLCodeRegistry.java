package graphql.schema;

import graphql.PublicApi;
import graphql.execution.validation.ValidationRule;
import graphql.schema.visibility.GraphqlFieldVisibility;

import java.util.ArrayList;
import java.util.Collections;
import java.util.HashMap;
import java.util.LinkedHashMap;
import java.util.List;
import java.util.Map;
import java.util.function.Consumer;

import static graphql.Assert.assertNotNull;
import static graphql.Assert.assertTrue;
import static graphql.Assert.assertValidName;
import static graphql.schema.DataFetcherFactoryEnvironment.newDataFetchingFactoryEnvironment;
import static graphql.schema.FieldCoordinates.coordinates;
import static graphql.schema.visibility.DefaultGraphqlFieldVisibility.DEFAULT_FIELD_VISIBILITY;
import static java.util.Arrays.asList;


/**
 * The {@link graphql.schema.GraphQLCodeRegistry} holds that execution code that is associated with graphql types, namely
 * the {@link graphql.schema.DataFetcher}s associated with fields, the {@link graphql.schema.TypeResolver}s associated with
 * abstract types and the {@link graphql.schema.visibility.GraphqlFieldVisibility}
 *
 * For legacy reasons these code functions can still exist on the original type objects but this will be removed in a future version.  Once
 * removed the type system objects will be able have proper hashCode/equals methods and be checked for proper equality.
 */
@PublicApi
public class GraphQLCodeRegistry {

    private final Map<FieldCoordinates, DataFetcherFactory> dataFetcherMap;
    private final Map<String, DataFetcherFactory> systemDataFetcherMap;
    private final Map<String, TypeResolver> typeResolverMap;
    private final GraphqlFieldVisibility fieldVisibility;
    private final Map<TypeAndFieldKey, List<ValidationRule>> fieldValidationRules;
    private final Map<String, List<ValidationRule>> inputTypeValidationRules;

<<<<<<< HEAD
    private GraphQLCodeRegistry(Map<TypeAndFieldKey, DataFetcherFactory> dataFetcherMap, Map<String, DataFetcherFactory> systemDataFetcherMap, Map<String, TypeResolver> typeResolverMap, Map<TypeAndFieldKey, List<ValidationRule>> fieldValidationRules, Map<String, List<ValidationRule>> inputTypeValidationRules, GraphqlFieldVisibility fieldVisibility) {
=======
    private GraphQLCodeRegistry(Map<FieldCoordinates, DataFetcherFactory> dataFetcherMap, Map<String, DataFetcherFactory> systemDataFetcherMap, Map<String, TypeResolver> typeResolverMap, GraphqlFieldVisibility fieldVisibility) {
>>>>>>> 9a3c8e8a
        this.dataFetcherMap = dataFetcherMap;
        this.systemDataFetcherMap = systemDataFetcherMap;
        this.typeResolverMap = typeResolverMap;
        this.fieldValidationRules = fieldValidationRules;
        this.inputTypeValidationRules = inputTypeValidationRules;
        this.fieldVisibility = fieldVisibility;
    }

    /**
     * @return the {@link graphql.schema.visibility.GraphqlFieldVisibility}
     */
    public GraphqlFieldVisibility getFieldVisibility() {
        return fieldVisibility;
    }

    /**
     * Returns a list of validation rules for a given input type
     *
     * @param inputType the type to look up
     *
     * @return the list of rules or an empty list
     */
    public List<ValidationRule> getInputTypeValidationRules(GraphQLInputType inputType) {
        return new ArrayList<>(inputTypeValidationRules.getOrDefault(inputType.getName(), Collections.emptyList()));
    }

    /**
     * Returns a list of validation rules for a given parent type and field definition
     *
     * @param parentType      the container type
     * @param fieldDefinition the field definition
     *
     * @return the list of rules or an empty list
     */
    public List<ValidationRule> getFieldValidationRules(GraphQLFieldsContainer parentType, GraphQLFieldDefinition fieldDefinition) {
        return new ArrayList<>(fieldValidationRules.getOrDefault(mkKey(parentType.getName(), fieldDefinition.getName()), Collections.emptyList()));
    }

    /**
     * @return true of there are any validation rules at all, which may allow optimised code paths
     */
    public boolean hasAnyValidationRules() {
        return fieldValidationRules.size() > 0 || inputTypeValidationRules.size() > 0;
    }

    /**
     * Returns a data fetcher associated with a field within a container type
     *
     * @param parentType      the container type
     * @param fieldDefinition the field definition
     *
     * @return the DataFetcher associated with this field.  All fields have data fetchers
     */
    public DataFetcher getDataFetcher(GraphQLFieldsContainer parentType, GraphQLFieldDefinition fieldDefinition) {
        return getDataFetcherImpl(parentType, fieldDefinition, dataFetcherMap, systemDataFetcherMap);
    }

    private static DataFetcher getDataFetcherImpl(GraphQLFieldsContainer parentType, GraphQLFieldDefinition fieldDefinition, Map<FieldCoordinates, DataFetcherFactory> dataFetcherMap, Map<String, DataFetcherFactory> systemDataFetcherMap) {
        assertNotNull(parentType);
        assertNotNull(fieldDefinition);

        DataFetcherFactory dataFetcherFactory = systemDataFetcherMap.get(fieldDefinition.getName());
        if (dataFetcherFactory == null) {
            dataFetcherFactory = dataFetcherMap.get(FieldCoordinates.coordinates(parentType, fieldDefinition));
            if (dataFetcherFactory == null) {
                dataFetcherFactory = DataFetcherFactories.useDataFetcher(new PropertyDataFetcher<>(fieldDefinition.getName()));
            }
        }
        return dataFetcherFactory.get(newDataFetchingFactoryEnvironment()
                .fieldDefinition(fieldDefinition)
                .build());
    }

    private static boolean hasDataFetcherImpl(FieldCoordinates coords, Map<FieldCoordinates, DataFetcherFactory> dataFetcherMap, Map<String, DataFetcherFactory> systemDataFetcherMap) {
        assertNotNull(coords);

        DataFetcherFactory dataFetcherFactory = systemDataFetcherMap.get(coords.getFieldName());
        if (dataFetcherFactory == null) {
            dataFetcherFactory = dataFetcherMap.get(coords);
        }
        return dataFetcherFactory != null;
    }


    /**
     * Returns the type resolver associated with this interface type
     *
     * @param interfaceType the interface type
     *
     * @return a non null {@link graphql.schema.TypeResolver}
     */
    public TypeResolver getTypeResolver(GraphQLInterfaceType interfaceType) {
        return getTypeResolverForInterface(interfaceType, typeResolverMap);
    }

    /**
     * Returns the type resolver associated with this union type
     *
     * @param unionType the union type
     *
     * @return a non null {@link graphql.schema.TypeResolver}
     */

    public TypeResolver getTypeResolver(GraphQLUnionType unionType) {
        return getTypeResolverForUnion(unionType, typeResolverMap);
    }

    private static TypeResolver getTypeResolverForInterface(GraphQLInterfaceType parentType, Map<String, TypeResolver> typeResolverMap) {
        assertNotNull(parentType);
        TypeResolver typeResolver = typeResolverMap.get(parentType.getName());
        if (typeResolver == null) {
            typeResolver = parentType.getTypeResolver();
        }
        return assertNotNull(typeResolver, "There must be a type resolver for interface " + parentType.getName());
    }

    private static TypeResolver getTypeResolverForUnion(GraphQLUnionType parentType, Map<String, TypeResolver> typeResolverMap) {
        assertNotNull(parentType);
        TypeResolver typeResolver = typeResolverMap.get(parentType.getName());
        if (typeResolver == null) {
            typeResolver = parentType.getTypeResolver();
        }
        return assertNotNull(typeResolver, "There must be a type resolver for union " + parentType.getName());
    }


    /**
     * This helps you transform the current {@link graphql.schema.GraphQLCodeRegistry} object into another one by starting a builder with all
     * the current values and allows you to transform it how you want.
     *
     * @param builderConsumer the consumer code that will be given a builder to transform
     *
     * @return a new GraphQLCodeRegistry object based on calling build on that builder
     */
    public GraphQLCodeRegistry transform(Consumer<Builder> builderConsumer) {
        Builder builder = newCodeRegistry(this);
        builderConsumer.accept(builder);
        return builder.build();
    }

    /**
     * @return a new builder of {@link graphql.schema.GraphQLCodeRegistry} objects
     */
    public static Builder newCodeRegistry() {
        return new Builder();
    }

    /**
     * Returns a new builder of {@link graphql.schema.GraphQLCodeRegistry} objects based on the existing one
     *
     * @param existingCodeRegistry the existing code registry to use
     *
     * @return a new builder of {@link graphql.schema.GraphQLCodeRegistry} objects
     */
    public static Builder newCodeRegistry(GraphQLCodeRegistry existingCodeRegistry) {
        return new Builder(existingCodeRegistry);
    }

    public static class Builder {
        private final Map<FieldCoordinates, DataFetcherFactory> dataFetcherMap = new LinkedHashMap<>();
        private final Map<String, DataFetcherFactory> systemDataFetcherMap = new LinkedHashMap<>();
        private final Map<String, TypeResolver> typeResolverMap = new HashMap<>();
        private final Map<TypeAndFieldKey, List<ValidationRule>> fieldValidationRules = new LinkedHashMap<>();
        private final Map<String, List<ValidationRule>> inputTypeValidationRules = new LinkedHashMap<>();
        private GraphqlFieldVisibility fieldVisibility = DEFAULT_FIELD_VISIBILITY;


        private Builder() {
        }

        private Builder(GraphQLCodeRegistry codeRegistry) {
            this.dataFetcherMap.putAll(codeRegistry.dataFetcherMap);
            this.typeResolverMap.putAll(codeRegistry.typeResolverMap);
            this.fieldVisibility = codeRegistry.fieldVisibility;
            this.inputTypeValidationRules.putAll(codeRegistry.inputTypeValidationRules);
            this.fieldValidationRules.putAll(codeRegistry.fieldValidationRules);
        }

        public Builder inputTypeValidationRules(GraphQLInputType inputType, ValidationRule... validationRules) {
            return inputTypeValidationRules(inputType, asList(validationRules));
        }

        public Builder inputTypeValidationRules(GraphQLInputType inputType, List<ValidationRule> validationRules) {
            return inputTypeValidationRules(assertNotNull(inputType.getName()), validationRules);
        }

        public Builder inputTypeValidationRules(String inputTypeName, ValidationRule... validationRules) {
            return inputTypeValidationRules(inputTypeName, asList(validationRules));
        }

        public Builder inputTypeValidationRules(String inputTypeName, List<ValidationRule> validationRules) {
            List<ValidationRule> rules = inputTypeValidationRules.getOrDefault(assertNotNull(inputTypeName), new ArrayList<>());
            rules.addAll(assertNotNull(validationRules));
            inputTypeValidationRules.put(assertNotNull(inputTypeName), rules);
            return this;
        }

        public Builder fieldValidationRules(GraphQLFieldsContainer parentTypeContainer, GraphQLFieldDefinition fieldDefinition, ValidationRule... validationRules) {
            return fieldValidationRules(parentTypeContainer, fieldDefinition, asList(validationRules));
        }

        public Builder fieldValidationRules(GraphQLFieldsContainer parentTypeContainer, GraphQLFieldDefinition fieldDefinition, List<ValidationRule> validationRules) {
            return fieldValidationRules(parentTypeContainer.getName(), fieldDefinition.getName(), validationRules);
        }

        public Builder fieldValidationRules(String parentTypeName, String fieldName, ValidationRule... validationRules) {
            return fieldValidationRules(parentTypeName, fieldName, asList(validationRules));
        }

        public Builder fieldValidationRules(String parentTypeName, String fieldName, List<ValidationRule> validationRules) {
            TypeAndFieldKey key = mkKey(assertNotNull(parentTypeName), assertNotNull(fieldName));
            List<ValidationRule> rules = fieldValidationRules.getOrDefault(key, new ArrayList<>());
            rules.addAll(assertNotNull(validationRules));
            fieldValidationRules.put(key, rules);
            return this;
        }

        /**
         * Returns a data fetcher associated with a field within a container type
         *
         * @param parentType      the container type
         * @param fieldDefinition the field definition
         *
         * @return the DataFetcher associated with this field.  All fields have data fetchers
         */
        public DataFetcher getDataFetcher(GraphQLFieldsContainer parentType, GraphQLFieldDefinition fieldDefinition) {
            return getDataFetcherImpl(parentType, fieldDefinition, dataFetcherMap, systemDataFetcherMap);
        }

        /**
         * Returns a data fetcher associated with a field within a container type
         *
         * @param coordinates the field coordinates
         *
         * @return the true if there is a data fetcher already for this field
         */
        public boolean hasDataFetcher(FieldCoordinates coordinates) {
            return hasDataFetcherImpl(coordinates, dataFetcherMap, systemDataFetcherMap);
        }

        /**
         * Returns the type resolver associated with this interface type
         *
         * @param interfaceType the interface type
         *
         * @return a non null {@link graphql.schema.TypeResolver}
         */
        public TypeResolver getTypeResolver(GraphQLInterfaceType interfaceType) {
            return getTypeResolverForInterface(interfaceType, typeResolverMap);
        }

        /**
         * Returns true of a type resolver has been registered for this type name
         *
         * @param typeName the name to check
         *
         * @return true if there is already a type resolver
         */
        public boolean hasTypeResolver(String typeName) {
            return typeResolverMap.containsKey(typeName);
        }

        /**
         * Returns the type resolver associated with this union type
         *
         * @param unionType the union type
         *
         * @return a non null {@link graphql.schema.TypeResolver}
         */
        public TypeResolver getTypeResolver(GraphQLUnionType unionType) {
            return getTypeResolverForUnion(unionType, typeResolverMap);
        }

        /**
         * Sets the data fetcher for a specific field inside a container type
         *
         * @param coordinates the field coordinates
         * @param dataFetcher the data fetcher code for that field
         *
         * @return this builder
         */
        public Builder dataFetcher(FieldCoordinates coordinates, DataFetcher<?> dataFetcher) {
            assertNotNull(dataFetcher);
            return dataFetcher(assertNotNull(coordinates), DataFetcherFactories.useDataFetcher(dataFetcher));
        }

        /**
         * Called to place system data fetchers (eg Introspection fields) into the mix
         *
         * @param coordinates the field coordinates
         * @param dataFetcher the data fetcher code for that field
         *
         * @return this builder
         */
        public Builder systemDataFetcher(FieldCoordinates coordinates, DataFetcher<?> dataFetcher) {
            assertNotNull(dataFetcher);
            assertNotNull(coordinates);
            assertTrue(coordinates.getFieldName().startsWith("__"), "Only __ system fields can be used here");
            systemDataFetcherMap.put(coordinates.getFieldName(), DataFetcherFactories.useDataFetcher(dataFetcher));
            return this;
        }

        /**
         * Sets the data fetcher factory for a specific field inside a container type
         *
         * @param coordinates        the field coordinates
         * @param dataFetcherFactory the data fetcher factory code for that field
         *
         * @return this builder
         */
        public Builder dataFetcher(FieldCoordinates coordinates, DataFetcherFactory<?> dataFetcherFactory) {
            assertNotNull(dataFetcherFactory);
            dataFetcherMap.put(assertNotNull(coordinates), dataFetcherFactory);
            return this;
        }

        /**
         * Sets the data fetcher factory for a specific field inside a container type ONLY if not mapping has already been made
         *
         * @param coordinates the field coordinates
         * @param dataFetcher the data fetcher code for that field
         *
         * @return this builder
         */
        public Builder dataFetcherIfAbsent(FieldCoordinates coordinates, DataFetcher<?> dataFetcher) {
            dataFetcherMap.putIfAbsent(assertNotNull(coordinates), DataFetcherFactories.useDataFetcher(dataFetcher));
            return this;
        }

        /**
         * This allows you you to build all the data fetchers for the fields of a container type.
         *
         * @param parentTypeName    the parent container type
         * @param fieldDataFetchers the map of field names to data fetchers
         *
         * @return this builder
         */
        public Builder dataFetchers(String parentTypeName, Map<String, DataFetcher> fieldDataFetchers) {
            assertNotNull(fieldDataFetchers);
            fieldDataFetchers.forEach((fieldName, dataFetcher) -> {
                dataFetcher(coordinates(parentTypeName, fieldName), dataFetcher);
            });
            return this;
        }

        public Builder typeResolver(GraphQLInterfaceType parentType, TypeResolver typeResolver) {
            typeResolverMap.put(parentType.getName(), typeResolver);
            return this;
        }

        public Builder typeResolverIfAbsent(GraphQLInterfaceType parentType, TypeResolver typeResolver) {
            typeResolverMap.putIfAbsent(parentType.getName(), typeResolver);
            return this;
        }

        public Builder typeResolver(GraphQLUnionType parentType, TypeResolver typeResolver) {
            typeResolverMap.put(parentType.getName(), typeResolver);
            return this;
        }

        public Builder typeResolverIfAbsent(GraphQLUnionType parentType, TypeResolver typeResolver) {
            typeResolverMap.putIfAbsent(parentType.getName(), typeResolver);
            return this;
        }

        public Builder typeResolver(String parentTypeName, TypeResolver typeResolver) {
            typeResolverMap.put(assertValidName(parentTypeName), typeResolver);
            return this;
        }

        public Builder fieldVisibility(GraphqlFieldVisibility fieldVisibility) {
            this.fieldVisibility = assertNotNull(fieldVisibility);
            return this;
        }

        public Builder clearDataFetchers() {
            dataFetcherMap.clear();
            return this;
        }

        public Builder clearTypeResolvers() {
            typeResolverMap.clear();
            return this;
        }

        public Builder clearValidationRules() {
            inputTypeValidationRules.clear();
            fieldValidationRules.clear();
            return this;
        }

        public GraphQLCodeRegistry build() {
            return new GraphQLCodeRegistry(dataFetcherMap, systemDataFetcherMap, typeResolverMap, fieldValidationRules, inputTypeValidationRules, fieldVisibility);
        }
    }
}<|MERGE_RESOLUTION|>--- conflicted
+++ resolved
@@ -36,14 +36,10 @@
     private final Map<String, DataFetcherFactory> systemDataFetcherMap;
     private final Map<String, TypeResolver> typeResolverMap;
     private final GraphqlFieldVisibility fieldVisibility;
-    private final Map<TypeAndFieldKey, List<ValidationRule>> fieldValidationRules;
+    private final Map<FieldCoordinates, List<ValidationRule>> fieldValidationRules;
     private final Map<String, List<ValidationRule>> inputTypeValidationRules;
 
-<<<<<<< HEAD
-    private GraphQLCodeRegistry(Map<TypeAndFieldKey, DataFetcherFactory> dataFetcherMap, Map<String, DataFetcherFactory> systemDataFetcherMap, Map<String, TypeResolver> typeResolverMap, Map<TypeAndFieldKey, List<ValidationRule>> fieldValidationRules, Map<String, List<ValidationRule>> inputTypeValidationRules, GraphqlFieldVisibility fieldVisibility) {
-=======
-    private GraphQLCodeRegistry(Map<FieldCoordinates, DataFetcherFactory> dataFetcherMap, Map<String, DataFetcherFactory> systemDataFetcherMap, Map<String, TypeResolver> typeResolverMap, GraphqlFieldVisibility fieldVisibility) {
->>>>>>> 9a3c8e8a
+    private GraphQLCodeRegistry(Map<FieldCoordinates, DataFetcherFactory> dataFetcherMap, Map<String, DataFetcherFactory> systemDataFetcherMap, Map<String, TypeResolver> typeResolverMap, Map<TypeAndFieldKey, List<ValidationRule>> fieldValidationRules, Map<String, List<ValidationRule>> inputTypeValidationRules, GraphqlFieldVisibility fieldVisibility) {
         this.dataFetcherMap = dataFetcherMap;
         this.systemDataFetcherMap = systemDataFetcherMap;
         this.typeResolverMap = typeResolverMap;
@@ -206,7 +202,7 @@
         private final Map<FieldCoordinates, DataFetcherFactory> dataFetcherMap = new LinkedHashMap<>();
         private final Map<String, DataFetcherFactory> systemDataFetcherMap = new LinkedHashMap<>();
         private final Map<String, TypeResolver> typeResolverMap = new HashMap<>();
-        private final Map<TypeAndFieldKey, List<ValidationRule>> fieldValidationRules = new LinkedHashMap<>();
+        private final Map<FieldCoordinates, List<ValidationRule>> fieldValidationRules = new LinkedHashMap<>();
         private final Map<String, List<ValidationRule>> inputTypeValidationRules = new LinkedHashMap<>();
         private GraphqlFieldVisibility fieldVisibility = DEFAULT_FIELD_VISIBILITY;
 
@@ -254,7 +250,7 @@
         }
 
         public Builder fieldValidationRules(String parentTypeName, String fieldName, List<ValidationRule> validationRules) {
-            TypeAndFieldKey key = mkKey(assertNotNull(parentTypeName), assertNotNull(fieldName));
+            FieldCoordinates key = mkKey(assertNotNull(parentTypeName), assertNotNull(fieldName));
             List<ValidationRule> rules = fieldValidationRules.getOrDefault(key, new ArrayList<>());
             rules.addAll(assertNotNull(validationRules));
             fieldValidationRules.put(key, rules);
