--- conflicted
+++ resolved
@@ -110,13 +110,8 @@
         return description;
     }
 
-<<<<<<< HEAD
-    @Deprecated
-    public TypeResolver getTypeResolver() {
-=======
     // to be removed in a future version when all code is in the code registry
     TypeResolver getTypeResolver() {
->>>>>>> 17933ec1
         return typeResolver;
     }
 
