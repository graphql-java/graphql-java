package graphql.schema;

<<<<<<< HEAD
import graphql.AssertException;
import graphql.DirectivesUtil;
=======
import com.google.common.collect.ImmutableList;
import com.google.common.collect.ImmutableMap;
>>>>>>> 07ca7eeb
import graphql.Internal;
import graphql.PublicApi;
import graphql.language.InputObjectTypeDefinition;
import graphql.language.InputObjectTypeExtensionDefinition;
import graphql.util.FpKit;
import graphql.util.TraversalControl;
import graphql.util.TraverserContext;

import java.util.ArrayList;
import java.util.LinkedHashMap;
import java.util.List;
import java.util.Map;
import java.util.function.Consumer;
import java.util.function.UnaryOperator;

import static graphql.Assert.assertNotNull;
import static graphql.Assert.assertShouldNeverHappen;
import static graphql.Assert.assertTrue;
import static graphql.Assert.assertValidName;
import static graphql.util.FpKit.getByName;
import static java.util.Collections.emptyList;

/**
 * graphql clearly delineates between the types of objects that represent the output of a query and input objects that
 * can be fed into a graphql mutation.  You can define objects as input to graphql via this class
 * <p>
 * See http://graphql.org/learn/schema/#input-types for more details on the concept
 */
@PublicApi
public class GraphQLInputObjectType implements GraphQLNamedInputType, GraphQLUnmodifiedType, GraphQLNullableType, GraphQLInputFieldsContainer, GraphQLDirectiveContainer {

    private final String name;
    private final String description;
    private final ImmutableMap<String, GraphQLInputObjectField> fieldMap;
    private final InputObjectTypeDefinition definition;
    private final ImmutableList<InputObjectTypeExtensionDefinition> extensionDefinitions;
    private final ImmutableList<GraphQLDirective> directives;

    public static final String CHILD_FIELD_DEFINITIONS = "fieldDefinitions";
    public static final String CHILD_DIRECTIVES = "directives";

    /**
     * @param name        the name
     * @param description the description
     * @param fields      the fields
     *
     * @deprecated use the {@link #newInputObject()} builder pattern instead, as this constructor will be made private in a future version.
     */
    @Internal
    @Deprecated
    public GraphQLInputObjectType(String name, String description, List<GraphQLInputObjectField> fields) {
        this(name, description, fields, emptyList(), null);
    }

    /**
     * @param name        the name
     * @param description the description
     * @param fields      the fields
     * @param directives  the directives on this type element
     * @param definition  the AST definition
     *
     * @deprecated use the {@link #newInputObject()} builder pattern instead, as this constructor will be made private in a future version.
     */
    @Internal
    @Deprecated
    public GraphQLInputObjectType(String name, String description, List<GraphQLInputObjectField> fields, List<GraphQLDirective> directives, InputObjectTypeDefinition definition) {
        this(name, description, fields, directives, definition, emptyList());
    }

    public GraphQLInputObjectType(String name, String description, List<GraphQLInputObjectField> fields, List<GraphQLDirective> directives, InputObjectTypeDefinition definition, List<InputObjectTypeExtensionDefinition> extensionDefinitions) {
        assertValidName(name);
        assertNotNull(fields, () -> "fields can't be null");
        assertNotNull(directives, () -> "directives cannot be null");

        this.name = name;
        this.description = description;
        this.definition = definition;
        this.extensionDefinitions = ImmutableList.copyOf(extensionDefinitions);
        this.directives = ImmutableList.copyOf(directives);
        this.fieldMap = buildDefinitionMap(fields);
    }

    private ImmutableMap<String, GraphQLInputObjectField> buildDefinitionMap(List<GraphQLInputObjectField> fieldDefinitions) {
        return ImmutableMap.copyOf(FpKit.getByName(fieldDefinitions, GraphQLInputObjectField::getName,
                (fld1, fld2) -> assertShouldNeverHappen("Duplicated definition for field '%s' in type '%s'", fld1.getName(), this.name)));
    }

    @Override
    public String getName() {
        return name;
    }

    public String getDescription() {
        return description;
    }

    public List<GraphQLInputObjectField> getFields() {
        return getFieldDefinitions();
    }

    public GraphQLInputObjectField getField(String name) {
        return fieldMap.get(name);
    }

    @Override
    public List<GraphQLDirective> getDirectives() {
        return directives;
    }

    @Override
    public GraphQLInputObjectField getFieldDefinition(String name) {
        return fieldMap.get(name);
    }

    @Override
    public List<GraphQLInputObjectField> getFieldDefinitions() {
        return ImmutableList.copyOf(fieldMap.values());
    }

    public InputObjectTypeDefinition getDefinition() {
        return definition;
    }

    public List<InputObjectTypeExtensionDefinition> getExtensionDefinitions() {
        return extensionDefinitions;
    }

    /**
     * This helps you transform the current GraphQLInputObjectType into another one by starting a builder with all
     * the current values and allows you to transform it how you want.
     *
     * @param builderConsumer the consumer code that will be given a builder to transform
     *
     * @return a new object based on calling build on that builder
     */
    public GraphQLInputObjectType transform(Consumer<Builder> builderConsumer) {
        Builder builder = newInputObject(this);
        builderConsumer.accept(builder);
        return builder.build();
    }

    @Override
    public TraversalControl accept(TraverserContext<GraphQLSchemaElement> context, GraphQLTypeVisitor visitor) {
        return visitor.visitGraphQLInputObjectType(this, context);
    }

    @Override
    public List<GraphQLSchemaElement> getChildren() {
        List<GraphQLSchemaElement> children = new ArrayList<>(fieldMap.values());
        children.addAll(directives);
        return children;
    }

    @Override
    public SchemaElementChildrenContainer getChildrenWithTypeReferences() {
        return SchemaElementChildrenContainer.newSchemaElementChildrenContainer()
                .children(CHILD_FIELD_DEFINITIONS, fieldMap.values())
                .children(CHILD_DIRECTIVES, directives)
                .build();
    }

    @Override
    public GraphQLInputObjectType withNewChildren(SchemaElementChildrenContainer newChildren) {
        return transform(builder ->
                builder.replaceDirectives(newChildren.getChildren(CHILD_DIRECTIVES))
                        .replaceFields(newChildren.getChildren(CHILD_FIELD_DEFINITIONS))
        );
    }

    /**
     * {@inheritDoc}
     */
    @Override
    public final boolean equals(Object o) {
        return super.equals(o);
    }

    /**
     * {@inheritDoc}
     */
    @Override
    public final int hashCode() {
        return super.hashCode();
    }


    @Override
    public String toString() {
        return "GraphQLInputObjectType{" +
                "name='" + name + '\'' +
                ", description='" + description + '\'' +
                ", fieldMap=" + fieldMap +
                ", definition=" + definition +
                ", directives=" + directives +
                '}';
    }

    public static Builder newInputObject(GraphQLInputObjectType existing) {
        return new Builder(existing);
    }

    public static Builder newInputObject() {
        return new Builder();
    }

    @PublicApi
    public static class Builder extends GraphqlTypeBuilder {
        private InputObjectTypeDefinition definition;
        private List<InputObjectTypeExtensionDefinition> extensionDefinitions = emptyList();
        private final Map<String, GraphQLInputObjectField> fields = new LinkedHashMap<>();
        private final List<GraphQLDirective> directives = new ArrayList<>();

        public Builder() {
        }

        public Builder(GraphQLInputObjectType existing) {
            this.name = existing.getName();
            this.description = existing.getDescription();
            this.definition = existing.getDefinition();
            this.extensionDefinitions = existing.getExtensionDefinitions();
            this.fields.putAll(getByName(existing.getFields(), GraphQLInputObjectField::getName));
            DirectivesUtil.enforceAddAll(this.directives,existing.getDirectives());
        }

        @Override
        public Builder name(String name) {
            super.name(name);
            return this;
        }

        @Override
        public Builder description(String description) {
            super.description(description);
            return this;
        }

        @Override
        public Builder comparatorRegistry(GraphqlTypeComparatorRegistry comparatorRegistry) {
            super.comparatorRegistry(comparatorRegistry);
            return this;
        }

        public Builder definition(InputObjectTypeDefinition definition) {
            this.definition = definition;
            return this;
        }

        public Builder extensionDefinitions(List<InputObjectTypeExtensionDefinition> extensionDefinitions) {
            this.extensionDefinitions = extensionDefinitions;
            return this;
        }

        public Builder field(GraphQLInputObjectField field) {
            assertNotNull(field, () -> "field can't be null");
            fields.put(field.getName(), field);
            return this;
        }

        /**
         * Take a field builder in a function definition and apply. Can be used in a jdk8 lambda
         * e.g.:
         * <pre>
         *     {@code
         *      field(f -> f.name("fieldName"))
         *     }
         * </pre>
         *
         * @param builderFunction a supplier for the builder impl
         *
         * @return this
         */
        public Builder field(UnaryOperator<GraphQLInputObjectField.Builder> builderFunction) {
            assertNotNull(builderFunction, () -> "builderFunction should not be null");
            GraphQLInputObjectField.Builder builder = GraphQLInputObjectField.newInputObjectField();
            builder = builderFunction.apply(builder);
            return field(builder);
        }

        /**
         * Same effect as the field(GraphQLFieldDefinition). Builder.build() is called
         * from within
         *
         * @param builder an un-built/incomplete GraphQLFieldDefinition
         *
         * @return this
         */
        public Builder field(GraphQLInputObjectField.Builder builder) {
            return field(builder.build());
        }

        public Builder fields(List<GraphQLInputObjectField> fields) {
            fields.forEach(this::field);
            return this;
        }

        public Builder replaceFields(List<GraphQLInputObjectField> fields) {
            this.fields.clear();
             fields.forEach(this::field);
            return this;
        }

        public boolean hasField(String fieldName) {
            return fields.containsKey(fieldName);
        }

        /**
         * This is used to clear all the fields in the builder so far.
         *
         * @return the builder
         */
        public Builder clearFields() {
            fields.clear();
            return this;
        }

        public Builder withDirectives(GraphQLDirective... directives) {
            for (GraphQLDirective directive : directives) {
                withDirective(directive);
            }
            return this;
        }

        public Builder withDirective(GraphQLDirective directive) {
            assertNotNull(directive, () -> "directive can't be null");
            DirectivesUtil.enforceAdd(this.directives, directive);
            return this;
        }

        public Builder replaceDirectives(List<GraphQLDirective> directives) {
            assertNotNull(directives, () -> "directive can't be null");
            this.directives.clear();
            DirectivesUtil.enforceAddAll(this.directives, directives);
            return this;
        }

        public Builder withDirective(GraphQLDirective.Builder builder) {
            return withDirective(builder.build());
        }

        /**
         * This is used to clear all the directives in the builder so far.
         *
         * @return the builder
         */
        public Builder clearDirectives() {
            directives.clear();
            return this;
        }

        public GraphQLInputObjectType build() {
            return new GraphQLInputObjectType(
                    name,
                    description,
                    sort(fields, GraphQLInputObjectType.class, GraphQLInputObjectField.class),
                    sort(directives, GraphQLInputObjectType.class, GraphQLDirective.class),
                    definition,
                    extensionDefinitions);
        }
    }
}<|MERGE_RESOLUTION|>--- conflicted
+++ resolved
@@ -1,12 +1,9 @@
 package graphql.schema;
 
-<<<<<<< HEAD
 import graphql.AssertException;
 import graphql.DirectivesUtil;
-=======
 import com.google.common.collect.ImmutableList;
 import com.google.common.collect.ImmutableMap;
->>>>>>> 07ca7eeb
 import graphql.Internal;
 import graphql.PublicApi;
 import graphql.language.InputObjectTypeDefinition;
@@ -228,7 +225,7 @@
             this.definition = existing.getDefinition();
             this.extensionDefinitions = existing.getExtensionDefinitions();
             this.fields.putAll(getByName(existing.getFields(), GraphQLInputObjectField::getName));
-            DirectivesUtil.enforceAddAll(this.directives,existing.getDirectives());
+            DirectivesUtil.enforceAddAll(this.directives, existing.getDirectives());
         }
 
         @Override
@@ -304,7 +301,7 @@
 
         public Builder replaceFields(List<GraphQLInputObjectField> fields) {
             this.fields.clear();
-             fields.forEach(this::field);
+            fields.forEach(this::field);
             return this;
         }
 
