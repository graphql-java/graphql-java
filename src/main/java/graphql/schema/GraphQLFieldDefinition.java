package graphql.schema;


<<<<<<< HEAD
import graphql.DirectivesUtil;
=======
import com.google.common.collect.ImmutableList;
>>>>>>> 07ca7eeb
import graphql.Internal;
import graphql.PublicApi;
import graphql.language.FieldDefinition;
import graphql.util.TraversalControl;
import graphql.util.TraverserContext;

import java.util.ArrayList;
import java.util.Collections;
import java.util.LinkedHashMap;
import java.util.List;
import java.util.Map;
import java.util.function.Consumer;
import java.util.function.UnaryOperator;

import static graphql.Assert.assertNotNull;
import static graphql.Assert.assertValidName;
import static graphql.schema.DataFetcherFactoryEnvironment.newDataFetchingFactoryEnvironment;
import static graphql.util.FpKit.getByName;

/**
 * Fields are the ways you get data values in graphql and a field definition represents a field, its type, the arguments it takes
 * and the {@link graphql.schema.DataFetcher} used to get data values for that field.
 * <p>
 * Fields can be thought of as functions in graphql, they have a name, take defined arguments and return a value.
 * <p>
 * Fields can also be deprecated, which indicates the consumers that a field wont be supported in the future.
 * <p>
 * See http://graphql.org/learn/queries/#fields for more details on the concept.
 */
@PublicApi
public class GraphQLFieldDefinition implements GraphQLNamedSchemaElement, GraphQLDirectiveContainer {

    private final String name;
    private final String description;
    private final GraphQLOutputType originalType;
    private final DataFetcherFactory dataFetcherFactory;
    private final String deprecationReason;
    private final ImmutableList<GraphQLArgument> arguments;
    private final ImmutableList<GraphQLDirective> directives;
    private final FieldDefinition definition;

    private GraphQLOutputType replacedType;

    public static final String CHILD_ARGUMENTS = "arguments";
    public static final String CHILD_DIRECTIVES = "directives";
    public static final String CHILD_TYPE = "type";


    /**
     * @param name              the name
     * @param description       the description
     * @param type              the field type
     * @param dataFetcher       the field data fetcher
     * @param arguments         the field arguments
     * @param deprecationReason the deprecation reason
     * @deprecated use the {@link #newFieldDefinition()} builder pattern instead, as this constructor will be made private in a future version.
     */
    @Internal
    @Deprecated
    public GraphQLFieldDefinition(String name, String description, GraphQLOutputType type, DataFetcher<?> dataFetcher, List<GraphQLArgument> arguments, String deprecationReason) {
        this(name, description, type, DataFetcherFactories.useDataFetcher(dataFetcher), arguments, deprecationReason, Collections.emptyList(), null);
    }

    /**
     * @param name               the name
     * @param description        the description
     * @param type               the field type
     * @param dataFetcherFactory the field data fetcher factory
     * @param arguments          the field arguments
     * @param deprecationReason  the deprecation reason
     * @param directives         the directives on this type element
     * @param definition         the AST definition
     * @deprecated use the {@link #newFieldDefinition()} builder pattern instead, as this constructor will be made private in a future version.
     */
    @Internal
    @Deprecated
    public GraphQLFieldDefinition(String name, String description, GraphQLOutputType type, DataFetcherFactory dataFetcherFactory, List<GraphQLArgument> arguments, String deprecationReason, List<GraphQLDirective> directives, FieldDefinition definition) {
        assertValidName(name);
        assertNotNull(dataFetcherFactory, () -> "you have to provide a DataFetcher (or DataFetcherFactory)");
        assertNotNull(type, () -> "type can't be null");
        assertNotNull(arguments, () -> "arguments can't be null");
        this.name = name;
        this.description = description;
        this.originalType = type;
        this.dataFetcherFactory = dataFetcherFactory;
        this.arguments = ImmutableList.copyOf(arguments);
        this.directives = ImmutableList.copyOf(directives);
        this.deprecationReason = deprecationReason;
        this.definition = definition;
    }

    void replaceType(GraphQLOutputType type) {
        this.replacedType = type;
    }

    @Override
    public String getName() {
        return name;
    }


    public GraphQLOutputType getType() {
        return replacedType != null ? replacedType : originalType;
    }

    // to be removed in a future version when all code is in the code registry
    DataFetcher getDataFetcher() {
        return dataFetcherFactory.get(newDataFetchingFactoryEnvironment()
                .fieldDefinition(this)
                .build());
    }

    public GraphQLArgument getArgument(String name) {
        for (GraphQLArgument argument : arguments) {
            if (argument.getName().equals(name)) {
                return argument;
            }
        }
        return null;
    }

    @Override
    public List<GraphQLDirective> getDirectives() {
        return directives;
    }

    public List<GraphQLArgument> getArguments() {
        return arguments;
    }

    public String getDescription() {
        return description;
    }

    public FieldDefinition getDefinition() {
        return definition;
    }

    public String getDeprecationReason() {
        return deprecationReason;
    }

    public boolean isDeprecated() {
        return deprecationReason != null;
    }

    @Override
    public String toString() {
        return "GraphQLFieldDefinition{" +
                "name='" + name + '\'' +
                ", type=" + getType() +
                ", arguments=" + arguments +
                ", dataFetcherFactory=" + dataFetcherFactory +
                ", description='" + description + '\'' +
                ", deprecationReason='" + deprecationReason + '\'' +
                ", definition=" + definition +
                '}';
    }

    /**
     * This helps you transform the current GraphQLFieldDefinition into another one by starting a builder with all
     * the current values and allows you to transform it how you want.
     *
     * @param builderConsumer the consumer code that will be given a builder to transform
     * @return a new field based on calling build on that builder
     */
    public GraphQLFieldDefinition transform(Consumer<Builder> builderConsumer) {
        Builder builder = newFieldDefinition(this);
        builderConsumer.accept(builder);
        return builder.build();
    }

    @Override
    public TraversalControl accept(TraverserContext<GraphQLSchemaElement> context, GraphQLTypeVisitor visitor) {
        return visitor.visitGraphQLFieldDefinition(this, context);
    }

    @Override
    public List<GraphQLSchemaElement> getChildren() {
        List<GraphQLSchemaElement> children = new ArrayList<>();
        children.add(getType());
        children.addAll(arguments);
        children.addAll(directives);
        return children;
    }

    @Override
    public SchemaElementChildrenContainer getChildrenWithTypeReferences() {
        return SchemaElementChildrenContainer.newSchemaElementChildrenContainer()
                .children(CHILD_ARGUMENTS, arguments)
                .children(CHILD_DIRECTIVES, directives)
                .child(CHILD_TYPE, originalType)
                .build();
    }

    // Spock mocking fails with the real return type GraphQLFieldDefinition
    @Override
    public GraphQLSchemaElement withNewChildren(SchemaElementChildrenContainer newChildren) {
        return transform(builder ->
                builder.replaceDirectives(newChildren.getChildren(CHILD_DIRECTIVES))
                        .replaceArguments(newChildren.getChildren(CHILD_ARGUMENTS))
                        .type((GraphQLOutputType) newChildren.getChildOrNull(CHILD_TYPE))
        );
    }

    /**
     * {@inheritDoc}
     */
    @Override
    public final boolean equals(Object o) {
        return super.equals(o);
    }

    /**
     * {@inheritDoc}
     */
    @Override
    public final int hashCode() {
        return super.hashCode();
    }


    public static Builder newFieldDefinition(GraphQLFieldDefinition existing) {
        return new Builder(existing);
    }

    public static Builder newFieldDefinition() {
        return new Builder();
    }

    @PublicApi
    public static class Builder extends GraphqlTypeBuilder {

        private GraphQLOutputType type;
        private DataFetcherFactory<?> dataFetcherFactory;
        private String deprecationReason;
        private FieldDefinition definition;
        private final Map<String, GraphQLArgument> arguments = new LinkedHashMap<>();
        private final List<GraphQLDirective> directives = new ArrayList<>();

        public Builder() {
        }

        @SuppressWarnings("unchecked")
        public Builder(GraphQLFieldDefinition existing) {
            this.name = existing.getName();
            this.description = existing.getDescription();
            this.type = existing.originalType;
            this.dataFetcherFactory = DataFetcherFactories.useDataFetcher(existing.getDataFetcher());
            this.deprecationReason = existing.getDeprecationReason();
            this.definition = existing.getDefinition();
            this.arguments.putAll(getByName(existing.getArguments(), GraphQLArgument::getName));
            DirectivesUtil.enforceAddAll(this.directives, existing.getDirectives());
        }


        @Override
        public Builder name(String name) {
            super.name(name);
            return this;
        }

        @Override
        public Builder description(String description) {
            super.description(description);
            return this;
        }

        @Override
        public Builder comparatorRegistry(GraphqlTypeComparatorRegistry comparatorRegistry) {
            super.comparatorRegistry(comparatorRegistry);
            return this;
        }

        public Builder definition(FieldDefinition definition) {
            this.definition = definition;
            return this;
        }

        public Builder type(GraphQLObjectType.Builder builder) {
            return type(builder.build());
        }

        public Builder type(GraphQLInterfaceType.Builder builder) {
            return type(builder.build());
        }

        public Builder type(GraphQLUnionType.Builder builder) {
            return type(builder.build());
        }

        public Builder type(GraphQLOutputType type) {
            this.type = type;
            return this;
        }

        /**
         * Sets the {@link graphql.schema.DataFetcher} to use with this field.
         *
         * @param dataFetcher the data fetcher to use
         * @return this builder
         * @deprecated use {@link graphql.schema.GraphQLCodeRegistry} instead
         */
        @Deprecated
        public Builder dataFetcher(DataFetcher<?> dataFetcher) {
            assertNotNull(dataFetcher, () -> "dataFetcher must be not null");
            this.dataFetcherFactory = DataFetcherFactories.useDataFetcher(dataFetcher);
            return this;
        }

        /**
         * Sets the {@link graphql.schema.DataFetcherFactory} to use with this field.
         *
         * @param dataFetcherFactory the data fetcher factory
         * @return this builder
         * @deprecated use {@link graphql.schema.GraphQLCodeRegistry} instead
         */
        @Deprecated
        public Builder dataFetcherFactory(DataFetcherFactory dataFetcherFactory) {
            assertNotNull(dataFetcherFactory, () -> "dataFetcherFactory must be not null");
            this.dataFetcherFactory = dataFetcherFactory;
            return this;
        }

        /**
         * This will cause the data fetcher of this field to always return the supplied value
         *
         * @param value the value to always return
         * @return this builder
         * @deprecated use {@link graphql.schema.GraphQLCodeRegistry} instead
         */
        @Deprecated
        public Builder staticValue(final Object value) {
            this.dataFetcherFactory = DataFetcherFactories.useDataFetcher(environment -> value);
            return this;
        }

        public Builder argument(GraphQLArgument argument) {
            assertNotNull(argument, () -> "argument can't be null");
            this.arguments.put(argument.getName(), argument);
            return this;
        }

        /**
         * Take an argument builder in a function definition and apply. Can be used in a jdk8 lambda
         * e.g.:
         * <pre>
         *     {@code
         *      argument(a -> a.name("argumentName"))
         *     }
         * </pre>
         *
         * @param builderFunction a supplier for the builder impl
         * @return this
         */
        public Builder argument(UnaryOperator<GraphQLArgument.Builder> builderFunction) {
            GraphQLArgument.Builder builder = GraphQLArgument.newArgument();
            builder = builderFunction.apply(builder);
            return argument(builder);
        }

        /**
         * Same effect as the argument(GraphQLArgument). Builder.build() is called
         * from within
         *
         * @param builder an un-built/incomplete GraphQLArgument
         * @return this
         */
        public Builder argument(GraphQLArgument.Builder builder) {
            argument(builder.build());
            return this;
        }

        /**
         * This adds the list of arguments to the field.
         *
         * @param arguments the arguments to add
         * @return this
         * @deprecated This is a badly named method and is replaced by {@link #arguments(java.util.List)}
         */
        @Deprecated
        public Builder argument(List<GraphQLArgument> arguments) {
            return arguments(arguments);
        }

        /**
         * This adds the list of arguments to the field.
         *
         * @param arguments the arguments to add
         * @return this
         */
        public Builder arguments(List<GraphQLArgument> arguments) {
            assertNotNull(arguments, () -> "arguments can't be null");
            for (GraphQLArgument argument : arguments) {
                argument(argument);
            }
            return this;
        }

        public Builder replaceArguments(List<GraphQLArgument> arguments) {
            assertNotNull(arguments, () -> "arguments can't be null");
            this.arguments.clear();
            for (GraphQLArgument argument : arguments) {
                argument(argument);
            }
            return this;
        }

        /**
         * This is used to clear all the arguments in the builder so far.
         *
         * @return the builder
         */
        public Builder clearArguments() {
            arguments.clear();
            return this;
        }


        public Builder deprecate(String deprecationReason) {
            this.deprecationReason = deprecationReason;
            return this;
        }

        public Builder withDirectives(GraphQLDirective... directives) {
            assertNotNull(directives, () -> "directives can't be null");
            for (GraphQLDirective directive : directives) {
                withDirective(directive);
            }
            return this;
        }

        public Builder withDirective(GraphQLDirective directive) {
            assertNotNull(directive, () -> "directive can't be null");
            DirectivesUtil.enforceAdd(this.directives, directive);
            return this;
        }

        public Builder replaceDirectives(List<GraphQLDirective> directives) {
            assertNotNull(directives, () -> "directive can't be null");
            this.directives.clear();
            DirectivesUtil.enforceAddAll(this.directives, directives);
            return this;
        }

        public Builder withDirective(GraphQLDirective.Builder builder) {
            return withDirective(builder.build());
        }

        /**
         * This is used to clear all the directives in the builder so far.
         *
         * @return the builder
         */
        public Builder clearDirectives() {
            directives.clear();
            return this;
        }

        public GraphQLFieldDefinition build() {
            if (dataFetcherFactory == null) {
                dataFetcherFactory = DataFetcherFactories.useDataFetcher(new PropertyDataFetcher<>(name));
            }
            return new GraphQLFieldDefinition(
                    name,
                    description,
                    type,
                    dataFetcherFactory,
                    sort(arguments, GraphQLFieldDefinition.class, GraphQLArgument.class),
                    deprecationReason,
                    sort(directives, GraphQLFieldDefinition.class, GraphQLDirective.class),
                    definition);
        }
    }
}<|MERGE_RESOLUTION|>--- conflicted
+++ resolved
@@ -1,11 +1,8 @@
 package graphql.schema;
 
 
-<<<<<<< HEAD
+import com.google.common.collect.ImmutableList;
 import graphql.DirectivesUtil;
-=======
-import com.google.common.collect.ImmutableList;
->>>>>>> 07ca7eeb
 import graphql.Internal;
 import graphql.PublicApi;
 import graphql.language.FieldDefinition;
@@ -61,6 +58,7 @@
      * @param dataFetcher       the field data fetcher
      * @param arguments         the field arguments
      * @param deprecationReason the deprecation reason
+     *
      * @deprecated use the {@link #newFieldDefinition()} builder pattern instead, as this constructor will be made private in a future version.
      */
     @Internal
@@ -78,6 +76,7 @@
      * @param deprecationReason  the deprecation reason
      * @param directives         the directives on this type element
      * @param definition         the AST definition
+     *
      * @deprecated use the {@link #newFieldDefinition()} builder pattern instead, as this constructor will be made private in a future version.
      */
     @Internal
@@ -170,6 +169,7 @@
      * the current values and allows you to transform it how you want.
      *
      * @param builderConsumer the consumer code that will be given a builder to transform
+     *
      * @return a new field based on calling build on that builder
      */
     public GraphQLFieldDefinition transform(Consumer<Builder> builderConsumer) {
@@ -306,7 +306,9 @@
          * Sets the {@link graphql.schema.DataFetcher} to use with this field.
          *
          * @param dataFetcher the data fetcher to use
+         *
          * @return this builder
+         *
          * @deprecated use {@link graphql.schema.GraphQLCodeRegistry} instead
          */
         @Deprecated
@@ -320,7 +322,9 @@
          * Sets the {@link graphql.schema.DataFetcherFactory} to use with this field.
          *
          * @param dataFetcherFactory the data fetcher factory
+         *
          * @return this builder
+         *
          * @deprecated use {@link graphql.schema.GraphQLCodeRegistry} instead
          */
         @Deprecated
@@ -334,7 +338,9 @@
          * This will cause the data fetcher of this field to always return the supplied value
          *
          * @param value the value to always return
+         *
          * @return this builder
+         *
          * @deprecated use {@link graphql.schema.GraphQLCodeRegistry} instead
          */
         @Deprecated
@@ -359,6 +365,7 @@
          * </pre>
          *
          * @param builderFunction a supplier for the builder impl
+         *
          * @return this
          */
         public Builder argument(UnaryOperator<GraphQLArgument.Builder> builderFunction) {
@@ -372,6 +379,7 @@
          * from within
          *
          * @param builder an un-built/incomplete GraphQLArgument
+         *
          * @return this
          */
         public Builder argument(GraphQLArgument.Builder builder) {
@@ -383,7 +391,9 @@
          * This adds the list of arguments to the field.
          *
          * @param arguments the arguments to add
+         *
          * @return this
+         *
          * @deprecated This is a badly named method and is replaced by {@link #arguments(java.util.List)}
          */
         @Deprecated
@@ -395,6 +405,7 @@
          * This adds the list of arguments to the field.
          *
          * @param arguments the arguments to add
+         *
          * @return this
          */
         public Builder arguments(List<GraphQLArgument> arguments) {
