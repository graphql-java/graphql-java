--- conflicted
+++ resolved
@@ -38,13 +38,8 @@
 
     @Deprecated
     @Internal
-<<<<<<< HEAD
     public GraphQLFieldDefinition(String name, String description, GraphQLOutputType type, DataFetcher<?> dataFetcher, List<GraphQLArgument> arguments, String deprecationReason) {
         this(name, description, type, DataFetcherFactory.useDataFetcher(dataFetcher), arguments, deprecationReason, null);
-=======
-    public GraphQLFieldDefinition(String name, String description, GraphQLOutputType type, DataFetcher dataFetcher, List<GraphQLArgument> arguments, String deprecationReason) {
-        this(name, description, type, dataFetcher, arguments, deprecationReason, null);
->>>>>>> 92468df3
     }
 
     @Internal
