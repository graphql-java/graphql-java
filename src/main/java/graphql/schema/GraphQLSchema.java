--- conflicted
+++ resolved
@@ -48,16 +48,9 @@
     private final GraphQLObjectType queryType;
     private final GraphQLObjectType mutationType;
     private final GraphQLObjectType subscriptionType;
-<<<<<<< HEAD
-    private final Set<GraphQLType> additionalTypes = new LinkedHashSet<>();
-    private final Set<GraphQLDirective> directives = new LinkedHashSet<>();
-
-    private final Map<String, GraphQLDirective> schemaDirectives = new LinkedHashMap<>();
-=======
     private final ImmutableSet<GraphQLType> additionalTypes;
     private final ImmutableSet<GraphQLDirective> directives;
     private final ImmutableMap<String, GraphQLDirective> schemaDirectives;
->>>>>>> 07ca7eeb
     private final SchemaDefinition definition;
     private final ImmutableList<SchemaExtensionDefinition> extensionDefinitions;
 
