package graphql.schema;


import graphql.Directives;
import graphql.Internal;
import graphql.PublicApi;
import graphql.schema.validation.InvalidSchemaException;
import graphql.schema.validation.SchemaValidationError;
import graphql.schema.validation.SchemaValidator;
import graphql.schema.visibility.GraphqlFieldVisibility;

import java.util.ArrayList;
import java.util.Collection;
import java.util.Collections;
import java.util.LinkedHashSet;
import java.util.List;
import java.util.Map;
import java.util.Set;
import java.util.TreeMap;
import java.util.function.Consumer;

import static graphql.Assert.assertNotNull;
import static graphql.Assert.assertShouldNeverHappen;
import static graphql.Assert.assertTrue;
import static graphql.schema.GraphqlTypeComparators.sortGraphQLTypes;
import static graphql.schema.visibility.DefaultGraphqlFieldVisibility.DEFAULT_FIELD_VISIBILITY;
import static java.lang.String.format;
import static java.util.Arrays.asList;

/**
 * The schema represents the combined type system of the graphql engine.  This is how the engine knows
 * what graphql queries represent what data.
 *
 * See http://graphql.org/learn/schema/#type-language for more details
 */
@PublicApi
public class GraphQLSchema {


    private final GraphQLObjectType queryType;
    private final GraphQLObjectType mutationType;
    private final GraphQLObjectType subscriptionType;
    private final Map<String, GraphQLType> typeMap;
    private final Set<GraphQLType> additionalTypes = new LinkedHashSet<>();
    private final Set<GraphQLDirective> directives = new LinkedHashSet<>();
    private final Map<String, List<GraphQLObjectType>> byInterface;
    private final GraphQLCodeRegistry codeRegistry;

    private final SchemaUtil schemaUtil = new SchemaUtil();


    /**
     * @param queryType the query type
     *
     * @deprecated use the {@link #newSchema()} builder pattern instead, as this constructor will be made private in a future version.
     */
    @Internal
    @Deprecated
    public GraphQLSchema(GraphQLObjectType queryType) {
        this(queryType, null, Collections.emptySet());
    }

    /**
     * @param queryType       the query type
     * @param mutationType    the mutation type
     * @param additionalTypes additional types
     *
     * @deprecated use the {@link #newSchema()} builder pattern instead, as this constructor will be made private in a future version.
     */
    @Internal
    @Deprecated
    public GraphQLSchema(GraphQLObjectType queryType, GraphQLObjectType mutationType, Set<GraphQLType> additionalTypes) {
        this(queryType, mutationType, null, additionalTypes);
    }

    /**
     * @param queryType        the query type
     * @param mutationType     the mutation type
     * @param subscriptionType the subscription type
     * @param additionalTypes  additional types
     *
     * @deprecated use the {@link #newSchema()} builder pattern instead, as this constructor will be made private in a future version.
     */
    @Internal
    @Deprecated
    public GraphQLSchema(GraphQLObjectType queryType, GraphQLObjectType mutationType, GraphQLObjectType subscriptionType, Set<GraphQLType> additionalTypes) {
        this(queryType, mutationType, subscriptionType, additionalTypes, Collections.emptySet(), GraphQLCodeRegistry.newCodeRegistry().build());
    }

<<<<<<< HEAD
    private GraphQLSchema(GraphQLObjectType queryType, GraphQLObjectType mutationType, GraphQLObjectType subscriptionType, Set<GraphQLType> additionalTypes, Set<GraphQLDirective> directives, GraphQLCodeRegistry codeRegistry) {
=======
    /**
     * @param queryType        the query type
     * @param mutationType     the mutation type
     * @param subscriptionType the subscription type
     * @param additionalTypes  additional types
     * @param directives       the directives on this schema
     * @param fieldVisibility  the field visibility
     *
     * @deprecated use the {@link #newSchema()} builder pattern instead, as this constructor will be made private in a future version.
     */
    @Internal
    public GraphQLSchema(GraphQLObjectType queryType, GraphQLObjectType mutationType, GraphQLObjectType subscriptionType, Set<GraphQLType> additionalTypes, Set<GraphQLDirective> directives, GraphqlFieldVisibility fieldVisibility) {
>>>>>>> 516a0c0d
        assertNotNull(additionalTypes, "additionalTypes can't be null");
        assertNotNull(queryType, "queryType can't be null");
        assertNotNull(directives, "directives can't be null");
        assertNotNull(codeRegistry, "codeRegistry can't be null");


        this.queryType = queryType;
        this.mutationType = mutationType;
        this.subscriptionType = subscriptionType;
        this.additionalTypes.addAll(additionalTypes);
<<<<<<< HEAD
        this.directives.addAll(directives);
        this.typeMap = schemaUtil.allTypes(this, additionalTypes);
        this.byInterface = schemaUtil.groupImplementations(this);
        this.codeRegistry = codeRegistry;
    }

    public GraphQLCodeRegistry getCodeRegistry() {
        return codeRegistry;
=======
        this.directives.addAll(sortGraphQLTypes(directives));
        // sorted by type name
        this.typeMap = new TreeMap<>(schemaUtil.allTypes(this, additionalTypes));
        this.byInterface = new TreeMap<>(schemaUtil.groupImplementations(this));
>>>>>>> 516a0c0d
    }

    public Set<GraphQLType> getAdditionalTypes() {
        return additionalTypes;
    }

    public GraphQLType getType(String typeName) {
        return typeMap.get(typeName);
    }

    /**
     * Called to return a named {@link graphql.schema.GraphQLObjectType} from the schema
     *
     * @param typeName the name of the type
     *
     * @return a graphql object type or null if there is one
     *
     * @throws graphql.GraphQLException if the type is NOT a object type
     */
    public GraphQLObjectType getObjectType(String typeName) {
        GraphQLType graphQLType = typeMap.get(typeName);
        if (graphQLType != null) {
            assertTrue(graphQLType instanceof GraphQLObjectType,
                    format("You have asked for named object type '%s' but its not an object type but rather a '%s'", typeName, graphQLType.getClass().getName()));
        }
        return (GraphQLObjectType) graphQLType;
    }

    public Map<String, GraphQLType> getTypeMap() {
        return Collections.unmodifiableMap(typeMap);
    }

    public List<GraphQLType> getAllTypesAsList() {
        return sortGraphQLTypes(typeMap.values());
    }

    /**
     * This will return the list of {@link graphql.schema.GraphQLObjectType} types that implement the given
     * interface type.
     *
     * @param type interface type to obtain implementations of.
     *
     * @return list of types implementing provided interface
     */
    public List<GraphQLObjectType> getImplementations(GraphQLInterfaceType type) {
        List<GraphQLObjectType> implementations = byInterface.get(type.getName());
        return (implementations == null)
                ? Collections.emptyList()
                : Collections.unmodifiableList(sortGraphQLTypes(implementations));
    }

    /**
     * Returns true if a specified concrete type is a possible type of a provided abstract type.
     * If the provided abstract type is:
     * - an interface, it checks whether the concrete type is one of its implementations.
     * - a union, it checks whether the concrete type is one of its possible types.
     *
     * @param abstractType abstract type either interface or union
     * @param concreteType concrete type
     *
     * @return true if possible type, false otherwise.
     */
    public boolean isPossibleType(GraphQLType abstractType, GraphQLObjectType concreteType) {
        if (abstractType instanceof GraphQLInterfaceType) {
            return getImplementations((GraphQLInterfaceType) abstractType).stream()
                    .map(GraphQLType::getName)
                    .anyMatch(name -> concreteType.getName().equals(name));
        } else if (abstractType instanceof GraphQLUnionType) {
            return ((GraphQLUnionType) abstractType).getTypes().stream()
                    .map(GraphQLType::getName)
                    .anyMatch(name -> concreteType.getName().equals(name));
        }

        return assertShouldNeverHappen("Unsupported abstract type %s. Abstract types supported are Union and Interface.", abstractType.getName());
    }

    public GraphQLObjectType getQueryType() {
        return queryType;
    }

    public GraphQLObjectType getMutationType() {
        return mutationType;
    }

    public GraphQLObjectType getSubscriptionType() {
        return subscriptionType;
    }

    /**
     * @deprecated use {@link GraphQLCodeRegistry#getFieldVisibility()} instead
     */
    @Deprecated
    public GraphqlFieldVisibility getFieldVisibility() {
        return codeRegistry.getFieldVisibility();
    }

    public List<GraphQLDirective> getDirectives() {
        return new ArrayList<>(directives);
    }

    public GraphQLDirective getDirective(String name) {
        for (GraphQLDirective directive : getDirectives()) {
            if (directive.getName().equals(name)) {
                return directive;
            }
        }
        return null;
    }

    public boolean isSupportingMutations() {
        return mutationType != null;
    }

    public boolean isSupportingSubscriptions() {
        return subscriptionType != null;
    }

    /**
     * This helps you transform the current GraphQLSchema object into another one by starting a builder with all
     * the current values and allows you to transform it how you want.
     *
     * @param builderConsumer the consumer code that will be given a builder to transform
     *
     * @return a new GraphQLSchema object based on calling build on that builder
     */
    public GraphQLSchema transform(Consumer<Builder> builderConsumer) {
        Builder builder = newSchema(this);
        builderConsumer.accept(builder);
        return builder.build();
    }

    /**
     * @return a new schema builder
     */
    public static Builder newSchema() {
        return new Builder();
    }

    /**
     * This allows you to build a schema from an existing schema.  It copies everything from the existing
     * schema and then allows you to replace them.
     *
     * @param existingSchema the existing schema
     *
     * @return a new schema builder
     */
    public static Builder newSchema(GraphQLSchema existingSchema) {
        return new Builder()
                .query(existingSchema.getQueryType())
                .mutation(existingSchema.getMutationType())
                .subscription(existingSchema.getSubscriptionType())
                .codeRegistry(existingSchema.getCodeRegistry())
                .clearAdditionalTypes()
                .clearDirectives()
                .additionalDirectives(existingSchema.directives)
                .additionalTypes(existingSchema.additionalTypes);
    }

    public static class Builder {
        private GraphQLObjectType queryType;
        private GraphQLObjectType mutationType;
        private GraphQLObjectType subscriptionType;
<<<<<<< HEAD
        private GraphQLCodeRegistry codeRegistry = GraphQLCodeRegistry.newCodeRegistry().build();
        private Set<GraphQLType> additionalTypes = new HashSet<>();
=======
        private GraphqlFieldVisibility fieldVisibility = DEFAULT_FIELD_VISIBILITY;
        private Set<GraphQLType> additionalTypes = new LinkedHashSet<>();
>>>>>>> 516a0c0d
        // we default these in
        private Set<GraphQLDirective> additionalDirectives = new LinkedHashSet<>(
                asList(Directives.IncludeDirective, Directives.SkipDirective, Directives.DeferDirective)
        );

<<<<<<< HEAD
=======
        private SchemaUtil schemaUtil = new SchemaUtil();
>>>>>>> 516a0c0d

        public Builder query(GraphQLObjectType.Builder builder) {
            return query(builder.build());
        }

        public Builder query(GraphQLObjectType queryType) {
            this.queryType = queryType;
            return this;
        }

        public Builder mutation(GraphQLObjectType.Builder builder) {
            return mutation(builder.build());
        }

        public Builder mutation(GraphQLObjectType mutationType) {
            this.mutationType = mutationType;
            return this;
        }

        public Builder subscription(GraphQLObjectType.Builder builder) {
            return subscription(builder.build());
        }

        public Builder subscription(GraphQLObjectType subscriptionType) {
            this.subscriptionType = subscriptionType;
            return this;
        }

        /**
         * @deprecated use {@link graphql.schema.GraphQLCodeRegistry.Builder#fieldVisibility(graphql.schema.visibility.GraphqlFieldVisibility)} instead
         */
        @Deprecated
        public Builder fieldVisibility(GraphqlFieldVisibility fieldVisibility) {
            this.codeRegistry = this.codeRegistry.transform(builder -> builder.fieldVisibility(fieldVisibility));
            return this;
        }

        public Builder codeRegistry(GraphQLCodeRegistry codeRegistry) {
            this.codeRegistry = codeRegistry;
            return this;
        }

        public Builder additionalTypes(Set<GraphQLType> additionalTypes) {
            this.additionalTypes.addAll(additionalTypes);
            return this;
        }

        public Builder additionalType(GraphQLType additionalType) {
            this.additionalTypes.add(additionalType);
            return this;
        }

        public Builder clearAdditionalTypes() {
            this.additionalTypes.clear();
            return this;
        }

        public Builder additionalDirectives(Set<GraphQLDirective> additionalDirectives) {
            this.additionalDirectives.addAll(additionalDirectives);
            return this;
        }

        public Builder additionalDirective(GraphQLDirective additionalDirective) {
            this.additionalDirectives.add(additionalDirective);
            return this;
        }

        public Builder clearDirectives() {
            this.additionalDirectives.clear();
            return this;
        }

        /**
         * Builds the schema
         *
         * @param additionalTypes - please dont use this any more
         *
         * @return the built schema
         *
         * @deprecated - Use the {@link #additionalType(GraphQLType)} methods
         */
        @Deprecated
        public GraphQLSchema build(Set<GraphQLType> additionalTypes) {
            return additionalTypes(additionalTypes).build();
        }

        /**
         * Builds the schema
         *
         * @param additionalTypes      - please don't use this any more
         * @param additionalDirectives - please don't use this any more
         *
         * @return the built schema
         *
         * @deprecated - Use the {@link #additionalType(GraphQLType)} and {@link #additionalDirective(GraphQLDirective)} methods
         */
        @Deprecated
        public GraphQLSchema build(Set<GraphQLType> additionalTypes, Set<GraphQLDirective> additionalDirectives) {
            return additionalTypes(additionalTypes).additionalDirectives(additionalDirectives).build();
        }

        /**
         * Builds the schema
         *
         * @return the built schema
         */
        public GraphQLSchema build() {
            assertNotNull(additionalTypes, "additionalTypes can't be null");
            assertNotNull(additionalDirectives, "additionalDirectives can't be null");
<<<<<<< HEAD
            GraphQLSchema graphQLSchema = new GraphQLSchema(queryType, mutationType, subscriptionType, additionalTypes, additionalDirectives, codeRegistry);
            new SchemaUtil().replaceTypeReferences(graphQLSchema);
=======
            GraphQLSchema graphQLSchema = new GraphQLSchema(queryType, mutationType, subscriptionType, additionalTypes, additionalDirectives, fieldVisibility);
            schemaUtil.replaceTypeReferences(graphQLSchema);
>>>>>>> 516a0c0d
            Collection<SchemaValidationError> errors = new SchemaValidator().validateSchema(graphQLSchema);
            if (errors.size() > 0) {
                throw new InvalidSchemaException(errors);
            }
            return graphQLSchema;
        }
    }
}<|MERGE_RESOLUTION|>--- conflicted
+++ resolved
@@ -87,9 +87,6 @@
         this(queryType, mutationType, subscriptionType, additionalTypes, Collections.emptySet(), GraphQLCodeRegistry.newCodeRegistry().build());
     }
 
-<<<<<<< HEAD
-    private GraphQLSchema(GraphQLObjectType queryType, GraphQLObjectType mutationType, GraphQLObjectType subscriptionType, Set<GraphQLType> additionalTypes, Set<GraphQLDirective> directives, GraphQLCodeRegistry codeRegistry) {
-=======
     /**
      * @param queryType        the query type
      * @param mutationType     the mutation type
@@ -101,8 +98,7 @@
      * @deprecated use the {@link #newSchema()} builder pattern instead, as this constructor will be made private in a future version.
      */
     @Internal
-    public GraphQLSchema(GraphQLObjectType queryType, GraphQLObjectType mutationType, GraphQLObjectType subscriptionType, Set<GraphQLType> additionalTypes, Set<GraphQLDirective> directives, GraphqlFieldVisibility fieldVisibility) {
->>>>>>> 516a0c0d
+    public GraphQLSchema(GraphQLObjectType queryType, GraphQLObjectType mutationType, GraphQLObjectType subscriptionType, Set<GraphQLType> additionalTypes, Set<GraphQLDirective> directives, GraphQLCodeRegistry codeRegistry) {
         assertNotNull(additionalTypes, "additionalTypes can't be null");
         assertNotNull(queryType, "queryType can't be null");
         assertNotNull(directives, "directives can't be null");
@@ -113,7 +109,6 @@
         this.mutationType = mutationType;
         this.subscriptionType = subscriptionType;
         this.additionalTypes.addAll(additionalTypes);
-<<<<<<< HEAD
         this.directives.addAll(directives);
         this.typeMap = schemaUtil.allTypes(this, additionalTypes);
         this.byInterface = schemaUtil.groupImplementations(this);
@@ -122,12 +117,6 @@
 
     public GraphQLCodeRegistry getCodeRegistry() {
         return codeRegistry;
-=======
-        this.directives.addAll(sortGraphQLTypes(directives));
-        // sorted by type name
-        this.typeMap = new TreeMap<>(schemaUtil.allTypes(this, additionalTypes));
-        this.byInterface = new TreeMap<>(schemaUtil.groupImplementations(this));
->>>>>>> 516a0c0d
     }
 
     public Set<GraphQLType> getAdditionalTypes() {
@@ -290,22 +279,14 @@
         private GraphQLObjectType queryType;
         private GraphQLObjectType mutationType;
         private GraphQLObjectType subscriptionType;
-<<<<<<< HEAD
         private GraphQLCodeRegistry codeRegistry = GraphQLCodeRegistry.newCodeRegistry().build();
-        private Set<GraphQLType> additionalTypes = new HashSet<>();
-=======
-        private GraphqlFieldVisibility fieldVisibility = DEFAULT_FIELD_VISIBILITY;
         private Set<GraphQLType> additionalTypes = new LinkedHashSet<>();
->>>>>>> 516a0c0d
         // we default these in
         private Set<GraphQLDirective> additionalDirectives = new LinkedHashSet<>(
                 asList(Directives.IncludeDirective, Directives.SkipDirective, Directives.DeferDirective)
         );
 
-<<<<<<< HEAD
-=======
         private SchemaUtil schemaUtil = new SchemaUtil();
->>>>>>> 516a0c0d
 
         public Builder query(GraphQLObjectType.Builder builder) {
             return query(builder.build());
@@ -415,13 +396,8 @@
         public GraphQLSchema build() {
             assertNotNull(additionalTypes, "additionalTypes can't be null");
             assertNotNull(additionalDirectives, "additionalDirectives can't be null");
-<<<<<<< HEAD
             GraphQLSchema graphQLSchema = new GraphQLSchema(queryType, mutationType, subscriptionType, additionalTypes, additionalDirectives, codeRegistry);
-            new SchemaUtil().replaceTypeReferences(graphQLSchema);
-=======
-            GraphQLSchema graphQLSchema = new GraphQLSchema(queryType, mutationType, subscriptionType, additionalTypes, additionalDirectives, fieldVisibility);
             schemaUtil.replaceTypeReferences(graphQLSchema);
->>>>>>> 516a0c0d
             Collection<SchemaValidationError> errors = new SchemaValidator().validateSchema(graphQLSchema);
             if (errors.size() > 0) {
                 throw new InvalidSchemaException(errors);
