--- conflicted
+++ resolved
@@ -27,20 +27,15 @@
 import static graphql.Assert.assertNotNull;
 import static graphql.Assert.assertShouldNeverHappen;
 import static graphql.Assert.assertTrue;
-<<<<<<< HEAD
 import static graphql.DirectivesUtil.allDirectivesByName;
 import static graphql.DirectivesUtil.nonRepeatableDirectivesByName;
 import static graphql.DirectivesUtil.nonRepeatedDirectiveByNameWithAssert;
-=======
-import static graphql.DirectivesUtil.directivesByName;
 import static graphql.collect.ImmutableKit.emptyList;
 import static graphql.collect.ImmutableKit.map;
 import static graphql.collect.ImmutableKit.nonNullCopyOf;
->>>>>>> 07ca7eeb
 import static graphql.schema.GraphqlTypeComparators.byNameAsc;
 import static graphql.schema.GraphqlTypeComparators.sortTypes;
 import static java.util.Arrays.asList;
-import static java.util.Collections.emptyList;
 
 /**
  * The schema represents the combined type system of the graphql engine.  This is how the engine knows
@@ -55,15 +50,9 @@
     private final GraphQLObjectType queryType;
     private final GraphQLObjectType mutationType;
     private final GraphQLObjectType subscriptionType;
-<<<<<<< HEAD
-    private final Set<GraphQLType> additionalTypes = new LinkedHashSet<>();
-    private final Set<GraphQLDirective> directives = new LinkedHashSet<>();
-    private final List<GraphQLDirective> schemaDirectives = new ArrayList<>();
-=======
     private final ImmutableSet<GraphQLType> additionalTypes;
     private final ImmutableSet<GraphQLDirective> directives;
-    private final ImmutableMap<String, GraphQLDirective> schemaDirectives;
->>>>>>> 07ca7eeb
+    private final ImmutableList<GraphQLDirective> schemaDirectives;
     private final SchemaDefinition definition;
     private final ImmutableList<SchemaExtensionDefinition> extensionDefinitions;
 
@@ -77,6 +66,7 @@
 
     /**
      * @param queryType the query type
+     *
      * @deprecated use the {@link #newSchema()} builder pattern instead, as this constructor will be made private in a future version.
      */
     @Internal
@@ -89,6 +79,7 @@
      * @param queryType       the query type
      * @param mutationType    the mutation type
      * @param additionalTypes additional types
+     *
      * @deprecated use the {@link #newSchema()} builder pattern instead, as this constructor will be made private in a future version.
      */
     @Internal
@@ -102,6 +93,7 @@
      * @param mutationType     the mutation type
      * @param subscriptionType the subscription type
      * @param additionalTypes  additional types
+     *
      * @deprecated use the {@link #newSchema()} builder pattern instead, as this constructor will be made private in a future version.
      */
     @Internal
@@ -121,15 +113,9 @@
         this.queryType = builder.queryType;
         this.mutationType = builder.mutationType;
         this.subscriptionType = builder.subscriptionType;
-<<<<<<< HEAD
-        this.additionalTypes.addAll(builder.additionalTypes);
-        this.directives.addAll(builder.additionalDirectives);
-        this.schemaDirectives.addAll(builder.schemaDirectives);
-=======
         this.additionalTypes = ImmutableSet.copyOf(builder.additionalTypes);
         this.directives = ImmutableSet.copyOf(builder.additionalDirectives);
-        this.schemaDirectives = ImmutableMap.copyOf(builder.schemaDirectives);
->>>>>>> 07ca7eeb
+        this.schemaDirectives = ImmutableList.copyOf(builder.schemaDirectives);
         this.definition = builder.definition;
         this.extensionDefinitions = nonNullCopyOf(builder.extensionDefinitions);
         this.codeRegistry = builder.codeRegistry;
@@ -149,15 +135,9 @@
         this.queryType = otherSchema.queryType;
         this.mutationType = otherSchema.mutationType;
         this.subscriptionType = otherSchema.subscriptionType;
-<<<<<<< HEAD
-        this.additionalTypes.addAll(otherSchema.additionalTypes);
-        this.directives.addAll(otherSchema.directives);
-        this.schemaDirectives.addAll(otherSchema.schemaDirectives);
-=======
         this.additionalTypes = otherSchema.additionalTypes;
         this.directives = otherSchema.directives;
         this.schemaDirectives = otherSchema.schemaDirectives;
->>>>>>> 07ca7eeb
         this.definition = otherSchema.definition;
         this.extensionDefinitions = nonNullCopyOf(otherSchema.extensionDefinitions);
         this.codeRegistry = codeRegistry;
@@ -203,7 +183,9 @@
      * Called to return a named {@link graphql.schema.GraphQLObjectType} from the schema
      *
      * @param typeName the name of the type
+     *
      * @return a graphql object type or null if there is one
+     *
      * @throws graphql.GraphQLException if the type is NOT a object type
      */
     public GraphQLObjectType getObjectType(String typeName) {
@@ -228,6 +210,7 @@
      * interface type.
      *
      * @param type interface type to obtain implementations of.
+     *
      * @return list of types implementing provided interface
      */
     public List<GraphQLObjectType> getImplementations(GraphQLInterfaceType type) {
@@ -242,6 +225,7 @@
      *
      * @param abstractType abstract type either interface or union
      * @param concreteType concrete type
+     *
      * @return true if possible type, false otherwise.
      */
     public boolean isPossibleType(GraphQLNamedType abstractType, GraphQLObjectType concreteType) {
@@ -268,6 +252,7 @@
 
     /**
      * @return the field visibility
+     *
      * @deprecated use {@link GraphQLCodeRegistry#getFieldVisibility()} instead
      */
     @Deprecated
@@ -299,13 +284,14 @@
      * @return a map of all directives by directive name
      */
     public Map<String, List<GraphQLDirective>> getAllDirectivesByName() {
-        return allDirectivesByName(getDirectives());
+        return ImmutableMap.copyOf(allDirectivesByName(getDirectives()));
     }
 
     /**
      * Returns a named directive that (for legacy reasons) will be only in the set of non repeatable directives
      *
      * @param directiveName the name of the directive to retrieve
+     *
      * @return the directive or null if there is not one with that name
      */
     public GraphQLDirective getDirective(String directiveName) {
@@ -316,6 +302,7 @@
      * Returns a list of named directive that can include non repeatable and repeatable directives.
      *
      * @param directiveName the name of the directives to retrieve
+     *
      * @return the directive or empty list if there is not one with that name
      */
     public List<GraphQLDirective> getDirectives(String directiveName) {
@@ -327,10 +314,11 @@
      * or null if there is not one called that name
      *
      * @param directiveName the name of the directives to retrieve
+     *
      * @return the directive or null if there is not one with that name
      */
     public GraphQLDirective getFirstDirective(String directiveName) {
-        return DirectivesUtil.getFirstDirective(directiveName,getAllDirectivesByName());
+        return DirectivesUtil.getFirstDirective(directiveName, getAllDirectivesByName());
     }
 
     /**
@@ -342,7 +330,7 @@
      * @return a list of directives
      */
     public List<GraphQLDirective> getSchemaDirectives() {
-        return new ArrayList<>(schemaDirectives);
+        return schemaDirectives;
     }
 
     /**
@@ -364,7 +352,7 @@
      * @return a map of all schema directives by directive name
      */
     public Map<String, List<GraphQLDirective>> getAllSchemaDirectivesByName() {
-        return allDirectivesByName(getSchemaDirectives());
+        return ImmutableMap.copyOf(allDirectivesByName(getSchemaDirectives()));
     }
 
     /**
@@ -373,11 +361,8 @@
      * directives for all schema elements, whereas this is just for the schema
      * element itself
      *
-<<<<<<< HEAD
      * @param directiveName the name of the directive
-=======
-     * @param name the name of the schema directive to return
->>>>>>> 07ca7eeb
+     *
      * @return a named directive
      */
     public GraphQLDirective getSchemaDirective(String directiveName) {
@@ -413,6 +398,7 @@
      * the current values and allows you to transform it how you want.
      *
      * @param builderConsumer the consumer code that will be given a builder to transform
+     *
      * @return a new GraphQLSchema object based on calling build on that builder
      */
     public GraphQLSchema transform(Consumer<Builder> builderConsumer) {
@@ -433,6 +419,7 @@
      * schema and then allows you to replace them.
      *
      * @param existingSchema the existing schema
+     *
      * @return a new schema builder
      */
     public static Builder newSchema(GraphQLSchema existingSchema) {
@@ -501,7 +488,9 @@
 
         /**
          * @param fieldVisibility the field visibility
+         *
          * @return this builder
+         *
          * @deprecated use {@link graphql.schema.GraphQLCodeRegistry.Builder#fieldVisibility(graphql.schema.visibility.GraphqlFieldVisibility)} instead
          */
         @Deprecated
@@ -592,7 +581,9 @@
          * Builds the schema
          *
          * @param additionalTypes - please dont use this any more
+         *
          * @return the built schema
+         *
          * @deprecated - Use the {@link #additionalType(GraphQLType)} methods
          */
         @Deprecated
@@ -605,7 +596,9 @@
          *
          * @param additionalTypes      - please don't use this any more
          * @param additionalDirectives - please don't use this any more
+         *
          * @return the built schema
+         *
          * @deprecated - Use the {@link #additionalType(GraphQLType)} and {@link #additionalDirective(GraphQLDirective)} methods
          */
         @Deprecated
