package graphql.schema;


import graphql.Directives;
import graphql.Internal;
import graphql.PublicApi;
import graphql.schema.validation.InvalidSchemaException;
import graphql.schema.validation.SchemaValidationError;
import graphql.schema.validation.SchemaValidator;
import graphql.schema.visibility.GraphqlFieldVisibility;

import java.util.ArrayList;
import java.util.Collection;
import java.util.Collections;
import java.util.LinkedHashSet;
import java.util.List;
import java.util.Map;
import java.util.Set;
import java.util.TreeMap;
import java.util.function.Consumer;

import static graphql.Assert.assertNotNull;
import static graphql.Assert.assertShouldNeverHappen;
import static graphql.Assert.assertTrue;
import static graphql.schema.GraphqlTypeComparators.sortGraphQLTypes;
import static java.lang.String.format;
import static java.util.Arrays.asList;

/**
 * The schema represents the combined type system of the graphql engine.  This is how the engine knows
 * what graphql queries represent what data.
 *
 * See http://graphql.org/learn/schema/#type-language for more details
 */
@PublicApi
public class GraphQLSchema {


    private final GraphQLObjectType queryType;
    private final GraphQLObjectType mutationType;
    private final GraphQLObjectType subscriptionType;
    private final Map<String, GraphQLType> typeMap;
    private final Set<GraphQLType> additionalTypes = new LinkedHashSet<>();
    private final Set<GraphQLDirective> directives = new LinkedHashSet<>();
    private final Map<String, List<GraphQLObjectType>> byInterface;
    private final GraphQLCodeRegistry codeRegistry;

    private final SchemaUtil schemaUtil = new SchemaUtil();


    /**
     * @param queryType the query type
     *
     * @deprecated use the {@link #newSchema()} builder pattern instead, as this constructor will be made private in a future version.
     */
    @Internal
    @Deprecated
    public GraphQLSchema(GraphQLObjectType queryType) {
        this(queryType, null, Collections.emptySet());
    }

    /**
     * @param queryType       the query type
     * @param mutationType    the mutation type
     * @param additionalTypes additional types
     *
     * @deprecated use the {@link #newSchema()} builder pattern instead, as this constructor will be made private in a future version.
     */
    @Internal
    @Deprecated
    public GraphQLSchema(GraphQLObjectType queryType, GraphQLObjectType mutationType, Set<GraphQLType> additionalTypes) {
        this(queryType, mutationType, null, additionalTypes);
    }

    /**
     * @param queryType        the query type
     * @param mutationType     the mutation type
     * @param subscriptionType the subscription type
     * @param additionalTypes  additional types
     *
     * @deprecated use the {@link #newSchema()} builder pattern instead, as this constructor will be made private in a future version.
     */
    @Internal
    @Deprecated
    public GraphQLSchema(GraphQLObjectType queryType, GraphQLObjectType mutationType, GraphQLObjectType subscriptionType, Set<GraphQLType> additionalTypes) {
        this(queryType, mutationType, subscriptionType, additionalTypes, Collections.emptySet(), GraphQLCodeRegistry.newCodeRegistry().build());
    }

<<<<<<< HEAD
=======
    @Internal
>>>>>>> 17933ec1
    private GraphQLSchema(GraphQLObjectType queryType, GraphQLObjectType mutationType, GraphQLObjectType subscriptionType, Set<GraphQLType> additionalTypes, Set<GraphQLDirective> directives, GraphQLCodeRegistry codeRegistry) {
        assertNotNull(additionalTypes, "additionalTypes can't be null");
        assertNotNull(queryType, "queryType can't be null");
        assertNotNull(directives, "directives can't be null");
        assertNotNull(codeRegistry, "codeRegistry can't be null");


        this.queryType = queryType;
        this.mutationType = mutationType;
        this.subscriptionType = subscriptionType;
        this.additionalTypes.addAll(additionalTypes);
        this.directives.addAll(directives);
<<<<<<< HEAD
        this.typeMap = schemaUtil.allTypes(this, additionalTypes);
        this.byInterface = schemaUtil.groupImplementations(this);
        this.codeRegistry = codeRegistry;
    }

=======
        // sorted by type name
        this.typeMap = new TreeMap<>(schemaUtil.allTypes(this, additionalTypes));
        this.byInterface = new TreeMap<>(schemaUtil.groupImplementations(this));
        this.codeRegistry = codeRegistry;
    }

    // This can be removed once we no longer extract legacy code from types such as data fetchers but for now
    // we need it to make an efficient copy that does not walk the types twice
    @Internal
    private GraphQLSchema(GraphQLSchema otherSchema, GraphQLCodeRegistry codeRegistry) {
        this.queryType = otherSchema.queryType;
        this.mutationType = otherSchema.mutationType;
        this.subscriptionType = otherSchema.subscriptionType;
        this.additionalTypes.addAll(otherSchema.additionalTypes);
        this.directives.addAll(otherSchema.directives);
        this.typeMap = otherSchema.typeMap;
        this.byInterface = otherSchema.byInterface;
        this.codeRegistry = codeRegistry;
    }


>>>>>>> 17933ec1
    public GraphQLCodeRegistry getCodeRegistry() {
        return codeRegistry;
    }

    public Set<GraphQLType> getAdditionalTypes() {
        return additionalTypes;
    }

    public GraphQLType getType(String typeName) {
        return typeMap.get(typeName);
    }

    /**
     * Called to return a named {@link graphql.schema.GraphQLObjectType} from the schema
     *
     * @param typeName the name of the type
     *
     * @return a graphql object type or null if there is one
     *
     * @throws graphql.GraphQLException if the type is NOT a object type
     */
    public GraphQLObjectType getObjectType(String typeName) {
        GraphQLType graphQLType = typeMap.get(typeName);
        if (graphQLType != null) {
            assertTrue(graphQLType instanceof GraphQLObjectType,
                    format("You have asked for named object type '%s' but its not an object type but rather a '%s'", typeName, graphQLType.getClass().getName()));
        }
        return (GraphQLObjectType) graphQLType;
    }

    public Map<String, GraphQLType> getTypeMap() {
        return Collections.unmodifiableMap(typeMap);
    }

    public List<GraphQLType> getAllTypesAsList() {
        return sortGraphQLTypes(typeMap.values());
    }

    /**
     * This will return the list of {@link graphql.schema.GraphQLObjectType} types that implement the given
     * interface type.
     *
     * @param type interface type to obtain implementations of.
     *
     * @return list of types implementing provided interface
     */
    public List<GraphQLObjectType> getImplementations(GraphQLInterfaceType type) {
        List<GraphQLObjectType> implementations = byInterface.get(type.getName());
        return (implementations == null)
                ? Collections.emptyList()
                : Collections.unmodifiableList(sortGraphQLTypes(implementations));
    }

    /**
     * Returns true if a specified concrete type is a possible type of a provided abstract type.
     * If the provided abstract type is:
     * - an interface, it checks whether the concrete type is one of its implementations.
     * - a union, it checks whether the concrete type is one of its possible types.
     *
     * @param abstractType abstract type either interface or union
     * @param concreteType concrete type
     *
     * @return true if possible type, false otherwise.
     */
    public boolean isPossibleType(GraphQLType abstractType, GraphQLObjectType concreteType) {
        if (abstractType instanceof GraphQLInterfaceType) {
            return getImplementations((GraphQLInterfaceType) abstractType).stream()
                    .map(GraphQLType::getName)
                    .anyMatch(name -> concreteType.getName().equals(name));
        } else if (abstractType instanceof GraphQLUnionType) {
            return ((GraphQLUnionType) abstractType).getTypes().stream()
                    .map(GraphQLType::getName)
                    .anyMatch(name -> concreteType.getName().equals(name));
        }

        return assertShouldNeverHappen("Unsupported abstract type %s. Abstract types supported are Union and Interface.", abstractType.getName());
    }

    public GraphQLObjectType getQueryType() {
        return queryType;
    }

    public GraphQLObjectType getMutationType() {
        return mutationType;
    }

    public GraphQLObjectType getSubscriptionType() {
        return subscriptionType;
    }

    /**
<<<<<<< HEAD
=======
     * @return the field visibility
     *
>>>>>>> 17933ec1
     * @deprecated use {@link GraphQLCodeRegistry#getFieldVisibility()} instead
     */
    @Deprecated
    public GraphqlFieldVisibility getFieldVisibility() {
        return codeRegistry.getFieldVisibility();
    }

    public List<GraphQLDirective> getDirectives() {
        return new ArrayList<>(directives);
    }

    public GraphQLDirective getDirective(String name) {
        for (GraphQLDirective directive : getDirectives()) {
            if (directive.getName().equals(name)) {
                return directive;
            }
        }
        return null;
    }

    public boolean isSupportingMutations() {
        return mutationType != null;
    }

    public boolean isSupportingSubscriptions() {
        return subscriptionType != null;
    }

    /**
     * This helps you transform the current GraphQLSchema object into another one by starting a builder with all
     * the current values and allows you to transform it how you want.
     *
     * @param builderConsumer the consumer code that will be given a builder to transform
     *
     * @return a new GraphQLSchema object based on calling build on that builder
     */
    public GraphQLSchema transform(Consumer<Builder> builderConsumer) {
        Builder builder = newSchema(this);
        builderConsumer.accept(builder);
        return builder.build();
    }

    /**
     * @return a new schema builder
     */
    public static Builder newSchema() {
        return new Builder();
    }

    /**
     * This allows you to build a schema from an existing schema.  It copies everything from the existing
     * schema and then allows you to replace them.
     *
     * @param existingSchema the existing schema
     *
     * @return a new schema builder
     */
    public static Builder newSchema(GraphQLSchema existingSchema) {
        return new Builder()
                .query(existingSchema.getQueryType())
                .mutation(existingSchema.getMutationType())
                .subscription(existingSchema.getSubscriptionType())
                .codeRegistry(existingSchema.getCodeRegistry())
                .clearAdditionalTypes()
                .clearDirectives()
                .additionalDirectives(existingSchema.directives)
                .additionalTypes(existingSchema.additionalTypes);
    }

    public static class Builder {
        private GraphQLObjectType queryType;
        private GraphQLObjectType mutationType;
        private GraphQLObjectType subscriptionType;
        private GraphQLCodeRegistry codeRegistry = GraphQLCodeRegistry.newCodeRegistry().build();
<<<<<<< HEAD
        private Set<GraphQLType> additionalTypes = new HashSet<>();
=======
        private Set<GraphQLType> additionalTypes = new LinkedHashSet<>();
>>>>>>> 17933ec1
        // we default these in
        private Set<GraphQLDirective> additionalDirectives = new LinkedHashSet<>(
                asList(Directives.IncludeDirective, Directives.SkipDirective, Directives.DeferDirective)
        );

<<<<<<< HEAD
=======
        private SchemaUtil schemaUtil = new SchemaUtil();
>>>>>>> 17933ec1

        public Builder query(GraphQLObjectType.Builder builder) {
            return query(builder.build());
        }

        public Builder query(GraphQLObjectType queryType) {
            this.queryType = queryType;
            return this;
        }

        public Builder mutation(GraphQLObjectType.Builder builder) {
            return mutation(builder.build());
        }

        public Builder mutation(GraphQLObjectType mutationType) {
            this.mutationType = mutationType;
            return this;
        }

        public Builder subscription(GraphQLObjectType.Builder builder) {
            return subscription(builder.build());
        }

        public Builder subscription(GraphQLObjectType subscriptionType) {
            this.subscriptionType = subscriptionType;
            return this;
        }

        /**
<<<<<<< HEAD
=======
         * @param fieldVisibility the field visibility
         *
         * @return this builder
         *
>>>>>>> 17933ec1
         * @deprecated use {@link graphql.schema.GraphQLCodeRegistry.Builder#fieldVisibility(graphql.schema.visibility.GraphqlFieldVisibility)} instead
         */
        @Deprecated
        public Builder fieldVisibility(GraphqlFieldVisibility fieldVisibility) {
            this.codeRegistry = this.codeRegistry.transform(builder -> builder.fieldVisibility(fieldVisibility));
            return this;
        }

        public Builder codeRegistry(GraphQLCodeRegistry codeRegistry) {
            this.codeRegistry = codeRegistry;
            return this;
        }

        public Builder additionalTypes(Set<GraphQLType> additionalTypes) {
            this.additionalTypes.addAll(additionalTypes);
            return this;
        }

        public Builder additionalType(GraphQLType additionalType) {
            this.additionalTypes.add(additionalType);
            return this;
        }

        public Builder clearAdditionalTypes() {
            this.additionalTypes.clear();
            return this;
        }

        public Builder additionalDirectives(Set<GraphQLDirective> additionalDirectives) {
            this.additionalDirectives.addAll(additionalDirectives);
            return this;
        }

        public Builder additionalDirective(GraphQLDirective additionalDirective) {
            this.additionalDirectives.add(additionalDirective);
            return this;
        }

        public Builder clearDirectives() {
            this.additionalDirectives.clear();
            return this;
        }

        /**
         * Builds the schema
         *
         * @param additionalTypes - please dont use this any more
         *
         * @return the built schema
         *
         * @deprecated - Use the {@link #additionalType(GraphQLType)} methods
         */
        @Deprecated
        public GraphQLSchema build(Set<GraphQLType> additionalTypes) {
            return additionalTypes(additionalTypes).build();
        }

        /**
         * Builds the schema
         *
         * @param additionalTypes      - please don't use this any more
         * @param additionalDirectives - please don't use this any more
         *
         * @return the built schema
         *
         * @deprecated - Use the {@link #additionalType(GraphQLType)} and {@link #additionalDirective(GraphQLDirective)} methods
         */
        @Deprecated
        public GraphQLSchema build(Set<GraphQLType> additionalTypes, Set<GraphQLDirective> additionalDirectives) {
            return additionalTypes(additionalTypes).additionalDirectives(additionalDirectives).build();
        }

        /**
         * Builds the schema
         *
         * @return the built schema
         */
        public GraphQLSchema build() {
            assertNotNull(additionalTypes, "additionalTypes can't be null");
            assertNotNull(additionalDirectives, "additionalDirectives can't be null");
<<<<<<< HEAD
            GraphQLSchema graphQLSchema = new GraphQLSchema(queryType, mutationType, subscriptionType, additionalTypes, additionalDirectives, codeRegistry);
            new SchemaUtil().replaceTypeReferences(graphQLSchema);
=======

            // grab the legacy code things from types
            final GraphQLSchema tempSchema = new GraphQLSchema(queryType, mutationType, subscriptionType, additionalTypes, additionalDirectives, codeRegistry);
            codeRegistry = codeRegistry.transform(codeRegistryBuilder -> schemaUtil.extractCodeFromTypes(codeRegistryBuilder, tempSchema));

            GraphQLSchema graphQLSchema = new GraphQLSchema(tempSchema, codeRegistry);
            schemaUtil.replaceTypeReferences(graphQLSchema);
>>>>>>> 17933ec1
            Collection<SchemaValidationError> errors = new SchemaValidator().validateSchema(graphQLSchema);
            if (errors.size() > 0) {
                throw new InvalidSchemaException(errors);
            }
            return graphQLSchema;
        }
    }
}<|MERGE_RESOLUTION|>--- conflicted
+++ resolved
@@ -86,10 +86,7 @@
         this(queryType, mutationType, subscriptionType, additionalTypes, Collections.emptySet(), GraphQLCodeRegistry.newCodeRegistry().build());
     }
 
-<<<<<<< HEAD
-=======
     @Internal
->>>>>>> 17933ec1
     private GraphQLSchema(GraphQLObjectType queryType, GraphQLObjectType mutationType, GraphQLObjectType subscriptionType, Set<GraphQLType> additionalTypes, Set<GraphQLDirective> directives, GraphQLCodeRegistry codeRegistry) {
         assertNotNull(additionalTypes, "additionalTypes can't be null");
         assertNotNull(queryType, "queryType can't be null");
@@ -102,13 +99,6 @@
         this.subscriptionType = subscriptionType;
         this.additionalTypes.addAll(additionalTypes);
         this.directives.addAll(directives);
-<<<<<<< HEAD
-        this.typeMap = schemaUtil.allTypes(this, additionalTypes);
-        this.byInterface = schemaUtil.groupImplementations(this);
-        this.codeRegistry = codeRegistry;
-    }
-
-=======
         // sorted by type name
         this.typeMap = new TreeMap<>(schemaUtil.allTypes(this, additionalTypes));
         this.byInterface = new TreeMap<>(schemaUtil.groupImplementations(this));
@@ -130,7 +120,6 @@
     }
 
 
->>>>>>> 17933ec1
     public GraphQLCodeRegistry getCodeRegistry() {
         return codeRegistry;
     }
@@ -222,11 +211,8 @@
     }
 
     /**
-<<<<<<< HEAD
-=======
      * @return the field visibility
      *
->>>>>>> 17933ec1
      * @deprecated use {@link GraphQLCodeRegistry#getFieldVisibility()} instead
      */
     @Deprecated
@@ -301,20 +287,13 @@
         private GraphQLObjectType mutationType;
         private GraphQLObjectType subscriptionType;
         private GraphQLCodeRegistry codeRegistry = GraphQLCodeRegistry.newCodeRegistry().build();
-<<<<<<< HEAD
-        private Set<GraphQLType> additionalTypes = new HashSet<>();
-=======
         private Set<GraphQLType> additionalTypes = new LinkedHashSet<>();
->>>>>>> 17933ec1
         // we default these in
         private Set<GraphQLDirective> additionalDirectives = new LinkedHashSet<>(
                 asList(Directives.IncludeDirective, Directives.SkipDirective, Directives.DeferDirective)
         );
 
-<<<<<<< HEAD
-=======
         private SchemaUtil schemaUtil = new SchemaUtil();
->>>>>>> 17933ec1
 
         public Builder query(GraphQLObjectType.Builder builder) {
             return query(builder.build());
@@ -344,13 +323,10 @@
         }
 
         /**
-<<<<<<< HEAD
-=======
          * @param fieldVisibility the field visibility
          *
          * @return this builder
          *
->>>>>>> 17933ec1
          * @deprecated use {@link graphql.schema.GraphQLCodeRegistry.Builder#fieldVisibility(graphql.schema.visibility.GraphqlFieldVisibility)} instead
          */
         @Deprecated
@@ -431,10 +407,6 @@
         public GraphQLSchema build() {
             assertNotNull(additionalTypes, "additionalTypes can't be null");
             assertNotNull(additionalDirectives, "additionalDirectives can't be null");
-<<<<<<< HEAD
-            GraphQLSchema graphQLSchema = new GraphQLSchema(queryType, mutationType, subscriptionType, additionalTypes, additionalDirectives, codeRegistry);
-            new SchemaUtil().replaceTypeReferences(graphQLSchema);
-=======
 
             // grab the legacy code things from types
             final GraphQLSchema tempSchema = new GraphQLSchema(queryType, mutationType, subscriptionType, additionalTypes, additionalDirectives, codeRegistry);
@@ -442,7 +414,6 @@
 
             GraphQLSchema graphQLSchema = new GraphQLSchema(tempSchema, codeRegistry);
             schemaUtil.replaceTypeReferences(graphQLSchema);
->>>>>>> 17933ec1
             Collection<SchemaValidationError> errors = new SchemaValidator().validateSchema(graphQLSchema);
             if (errors.size() > 0) {
                 throw new InvalidSchemaException(errors);
