package graphql.schema;

import graphql.AssertException;
import graphql.DirectivesUtil;
import graphql.Internal;
import graphql.PublicApi;
import graphql.language.ObjectTypeDefinition;

import java.util.ArrayList;
import java.util.Collections;
import java.util.LinkedHashMap;
import java.util.List;
import java.util.Map;
import java.util.function.UnaryOperator;
import java.util.stream.Collectors;

import static graphql.Assert.assertNotNull;
import static graphql.Assert.assertValidName;
import static java.lang.String.format;
import static java.util.Collections.emptyList;

/**
 * This is the work horse type and represents an object with one or more field values that can be retrieved
 * by the graphql system.
 *
 * Those fields can themselves by object types and so on until you reach the leaf nodes of the type tree represented
 * by {@link graphql.schema.GraphQLScalarType}s.
 *
 * See http://graphql.org/learn/schema/#object-types-and-fields for more details on the concept.
 */
@PublicApi
public class GraphQLObjectType implements GraphQLType, GraphQLOutputType, GraphQLFieldsContainer, GraphQLCompositeType, GraphQLUnmodifiedType, GraphQLNullableType, GraphQLDirectiveContainer {


    private final String name;
    private final String description;
    private final Map<String, GraphQLFieldDefinition> fieldDefinitionsByName = new LinkedHashMap<>();
    private List<GraphQLOutputType> interfaces = new ArrayList<>();
    private final List<GraphQLDirective> directives;
    private final ObjectTypeDefinition definition;

    @Internal
    public GraphQLObjectType(String name, String description, List<GraphQLFieldDefinition> fieldDefinitions,
                             List<GraphQLOutputType> interfaces) {
        this(name, description, fieldDefinitions, interfaces, emptyList(), null);
    }

    @Internal
    public GraphQLObjectType(String name, String description, List<GraphQLFieldDefinition> fieldDefinitions,
                             List<GraphQLOutputType> interfaces, List<GraphQLDirective> directives, ObjectTypeDefinition definition) {
        assertValidName(name);
        assertNotNull(fieldDefinitions, "fieldDefinitions can't be null");
        assertNotNull(interfaces, "interfaces can't be null");
        this.name = name;
        this.description = description;
        this.interfaces = interfaces;
        this.definition = definition;
        this.directives = assertNotNull(directives);
        buildDefinitionMap(fieldDefinitions);
    }

    void replaceTypeReferences(Map<String, GraphQLType> typeMap) {
        this.interfaces = this.interfaces.stream()
                .map(type -> (GraphQLOutputType) new SchemaUtil().resolveTypeReference(type, typeMap))
                .collect(Collectors.toList());
    }

    private void buildDefinitionMap(List<GraphQLFieldDefinition> fieldDefinitions) {
        for (GraphQLFieldDefinition fieldDefinition : fieldDefinitions) {
            String name = fieldDefinition.getName();
            if (fieldDefinitionsByName.containsKey(name))
                throw new AssertException(format("Duplicated definition for field '%s' in type '%s'", name, this.name));
            fieldDefinitionsByName.put(name, fieldDefinition);
        }
    }

    @Override
    public List<GraphQLDirective> getDirectives() {
<<<<<<< HEAD
        return Collections.unmodifiableList(directives);
    }

    @Override
    public Map<String, GraphQLDirective> getDirectivesByName() {
        return DirectivesUtil.directivesByName(directives);
=======
        return new ArrayList<>(directives);
>>>>>>> ee3a8432
    }

    public GraphQLFieldDefinition getFieldDefinition(String name) {
        return fieldDefinitionsByName.get(name);
    }

    public List<GraphQLFieldDefinition> getFieldDefinitions() {
        return new ArrayList<>(fieldDefinitionsByName.values());
    }


    /**
     * @return This returns GraphQLInterface or GraphQLTypeReference instances, if the type
     * references are not resolved yet. After they are resolved it contains only GraphQLInterface.
     * Reference resolving happens when a full schema is built.
     */
    public List<GraphQLOutputType> getInterfaces() {
        return new ArrayList<>(interfaces);
    }

    public String getDescription() {
        return description;
    }


    public String getName() {
        return name;
    }

    public ObjectTypeDefinition getDefinition() {
        return definition;
    }

    @Override
    public String toString() {
        return "GraphQLObjectType{" +
                "name='" + name + '\'' +
                ", description='" + description + '\'' +
                ", fieldDefinitionsByName=" + fieldDefinitionsByName.keySet() +
                ", interfaces=" + interfaces +
                '}';
    }

    public static Builder newObject() {
        return new Builder();
    }

    @PublicApi
    public static class Builder {
        private String name;
        private String description;
        private final List<GraphQLFieldDefinition> fieldDefinitions = new ArrayList<>();
        private final List<GraphQLOutputType> interfaces = new ArrayList<>();
        private final List<GraphQLDirective> directives = new ArrayList<>();
        private ObjectTypeDefinition definition;

        public Builder name(String name) {
            this.name = name;
            return this;
        }

        public Builder description(String description) {
            this.description = description;
            return this;
        }

        public Builder definition(ObjectTypeDefinition definition) {
            this.definition = definition;
            return this;
        }

        public Builder field(GraphQLFieldDefinition fieldDefinition) {
            assertNotNull(fieldDefinition, "fieldDefinition can't be null");
            this.fieldDefinitions.add(fieldDefinition);
            return this;
        }

        /**
         * Take a field builder in a function definition and apply. Can be used in a jdk8 lambda
         * e.g.:
         * <pre>
         *     {@code
         *      field(f -> f.name("fieldName"))
         *     }
         * </pre>
         *
         * @param builderFunction a supplier for the builder impl
         *
         * @return this
         */
        public Builder field(UnaryOperator<GraphQLFieldDefinition.Builder> builderFunction) {
            assertNotNull(builderFunction, "builderFunction can't be null");
            GraphQLFieldDefinition.Builder builder = GraphQLFieldDefinition.newFieldDefinition();
            builder = builderFunction.apply(builder);
            return field(builder.build());
        }

        /**
         * Same effect as the field(GraphQLFieldDefinition). Builder.build() is called
         * from within
         *
         * @param builder an un-built/incomplete GraphQLFieldDefinition
         *
         * @return this
         */
        public Builder field(GraphQLFieldDefinition.Builder builder) {
            this.fieldDefinitions.add(builder.build());
            return this;
        }

        public Builder fields(List<GraphQLFieldDefinition> fieldDefinitions) {
            assertNotNull(fieldDefinitions, "fieldDefinitions can't be null");
            this.fieldDefinitions.addAll(fieldDefinitions);
            return this;
        }

        public Builder withInterface(GraphQLInterfaceType interfaceType) {
            assertNotNull(interfaceType, "interfaceType can't be null");
            this.interfaces.add(interfaceType);
            return this;
        }

        public Builder withInterface(GraphQLTypeReference reference) {
            assertNotNull(reference, "reference can't be null");
            this.interfaces.add(reference);
            return this;
        }

        public Builder withInterfaces(GraphQLInterfaceType... interfaceType) {
            for (GraphQLInterfaceType type : interfaceType) {
                withInterface(type);
            }
            return this;
        }

        public Builder withInterfaces(GraphQLTypeReference... references) {
            for (GraphQLTypeReference reference : references) {
                withInterface(reference);
            }
            return this;
        }

        public Builder withDirectives(GraphQLDirective... directives) {
            Collections.addAll(this.directives, directives);
            return this;
        }

        public GraphQLObjectType build() {
            return new GraphQLObjectType(name, description, fieldDefinitions, interfaces, directives, definition);
        }

    }

}<|MERGE_RESOLUTION|>--- conflicted
+++ resolved
@@ -76,16 +76,7 @@
 
     @Override
     public List<GraphQLDirective> getDirectives() {
-<<<<<<< HEAD
-        return Collections.unmodifiableList(directives);
-    }
-
-    @Override
-    public Map<String, GraphQLDirective> getDirectivesByName() {
-        return DirectivesUtil.directivesByName(directives);
-=======
         return new ArrayList<>(directives);
->>>>>>> ee3a8432
     }
 
     public GraphQLFieldDefinition getFieldDefinition(String name) {
