package graphql.schema;

<<<<<<< HEAD
import graphql.AssertException;
import graphql.DirectivesUtil;
=======
import com.google.common.collect.ImmutableList;
import com.google.common.collect.ImmutableMap;
>>>>>>> 07ca7eeb
import graphql.Internal;
import graphql.PublicApi;
import graphql.language.ObjectTypeDefinition;
import graphql.language.ObjectTypeExtensionDefinition;
import graphql.util.FpKit;
import graphql.util.TraversalControl;
import graphql.util.TraverserContext;

import java.util.ArrayList;
import java.util.Comparator;
import java.util.LinkedHashMap;
import java.util.List;
import java.util.Map;
import java.util.function.Consumer;
import java.util.function.UnaryOperator;

import static graphql.Assert.assertNotNull;
import static graphql.Assert.assertShouldNeverHappen;
import static graphql.Assert.assertValidName;
import static graphql.schema.GraphqlTypeComparators.asIsOrder;
import static graphql.schema.GraphqlTypeComparators.sortTypes;
import static graphql.util.FpKit.getByName;
import static graphql.util.FpKit.valuesToList;
import static java.util.Collections.emptyList;

/**
 * This is the work horse type and represents an object with one or more field values that can be retrieved
 * by the graphql system.
 * <p>
 * Those fields can themselves by object types and so on until you reach the leaf nodes of the type tree represented
 * by {@link graphql.schema.GraphQLScalarType}s.
 * <p>
 * See http://graphql.org/learn/schema/#object-types-and-fields for more details on the concept.
 */
@PublicApi
public class GraphQLObjectType implements GraphQLNamedOutputType, GraphQLCompositeType, GraphQLUnmodifiedType, GraphQLNullableType, GraphQLDirectiveContainer, GraphQLImplementingType {


    private final String name;
    private final String description;
    private final Comparator<? super GraphQLSchemaElement> interfaceComparator;
    private final ImmutableMap<String, GraphQLFieldDefinition> fieldDefinitionsByName;
    private final ImmutableList<GraphQLNamedOutputType> originalInterfaces;
    private final ImmutableList<GraphQLDirective> directives;
    private final ObjectTypeDefinition definition;
    private final ImmutableList<ObjectTypeExtensionDefinition> extensionDefinitions;

    private ImmutableList<GraphQLNamedOutputType> replacedInterfaces;

    public static final String CHILD_INTERFACES = "interfaces";
    public static final String CHILD_DIRECTIVES = "directives";
    public static final String CHILD_FIELD_DEFINITIONS = "fieldDefinitions";


    /**
     * @param name             the name
     * @param description      the description
     * @param fieldDefinitions the fields
     * @param interfaces       the possible interfaces
     *
     * @deprecated use the {@link #newObject()} builder pattern instead, as this constructor will be made private in a future version.
     */
    @Internal
    @Deprecated
    public GraphQLObjectType(String name, String description, List<GraphQLFieldDefinition> fieldDefinitions,
                             List<GraphQLNamedOutputType> interfaces) {
        this(name, description, fieldDefinitions, interfaces, emptyList(), null);
    }

    /**
     * @param name             the name
     * @param description      the description
     * @param fieldDefinitions the fields
     * @param interfaces       the possible interfaces
     * @param directives       the directives on this type element
     * @param definition       the AST definition
     *
     * @deprecated use the {@link #newObject()} builder pattern instead, as this constructor will be made private in a future version.
     */
    @Internal
    @Deprecated
    public GraphQLObjectType(String name, String description, List<GraphQLFieldDefinition> fieldDefinitions,
                             List<GraphQLNamedOutputType> interfaces, List<GraphQLDirective> directives, ObjectTypeDefinition definition) {
        this(name, description, fieldDefinitions, interfaces, directives, definition, emptyList(), asIsOrder());
    }


    private GraphQLObjectType(String name,
                              String description,
                              List<GraphQLFieldDefinition> fieldDefinitions,
                              List<GraphQLNamedOutputType> interfaces,
                              List<GraphQLDirective> directives,
                              ObjectTypeDefinition definition,
                              List<ObjectTypeExtensionDefinition> extensionDefinitions,
                              Comparator<? super GraphQLSchemaElement> interfaceComparator) {
        assertValidName(name);
        assertNotNull(fieldDefinitions, () -> "fieldDefinitions can't be null");
        assertNotNull(interfaces, () -> "interfaces can't be null");
        this.name = name;
        this.description = description;
        this.interfaceComparator = interfaceComparator;
        this.originalInterfaces = ImmutableList.copyOf(sortTypes(interfaceComparator, interfaces));
        this.definition = definition;
        this.extensionDefinitions = ImmutableList.copyOf(extensionDefinitions);
        this.directives = ImmutableList.copyOf(assertNotNull(directives));
        this.fieldDefinitionsByName = buildDefinitionMap(fieldDefinitions);
    }

    void replaceInterfaces(List<GraphQLNamedOutputType> interfaces) {
        this.replacedInterfaces = ImmutableList.copyOf(sortTypes(interfaceComparator, interfaces));
    }

    private ImmutableMap<String, GraphQLFieldDefinition> buildDefinitionMap(List<GraphQLFieldDefinition> fieldDefinitions) {
        return ImmutableMap.copyOf(FpKit.getByName(fieldDefinitions, GraphQLFieldDefinition::getName,
                (fld1, fld2) -> assertShouldNeverHappen("Duplicated definition for field '%s' in type '%s'", fld1.getName(), this.name)));
    }

    @Override
    public List<GraphQLDirective> getDirectives() {
        return directives;
    }

    @Override
    public GraphQLFieldDefinition getFieldDefinition(String name) {
        return fieldDefinitionsByName.get(name);
    }

    @Override
    public List<GraphQLFieldDefinition> getFieldDefinitions() {
        return ImmutableList.copyOf(fieldDefinitionsByName.values());
    }


    @Override
    public List<GraphQLNamedOutputType> getInterfaces() {
        if (replacedInterfaces != null) {
            return replacedInterfaces;
        }
        return originalInterfaces;
    }

    public String getDescription() {
        return description;
    }


    @Override
    public String getName() {
        return name;
    }

    public ObjectTypeDefinition getDefinition() {
        return definition;
    }

    public List<ObjectTypeExtensionDefinition> getExtensionDefinitions() {
        return extensionDefinitions;
    }

    @Override
    public String toString() {
        return "GraphQLObjectType{" +
                "name='" + name + '\'' +
                ", description='" + description + '\'' +
                ", fieldDefinitionsByName=" + fieldDefinitionsByName.keySet() +
                ", interfaces=" + getInterfaces() +
                '}';
    }

    /**
     * This helps you transform the current GraphQLObjectType into another one by starting a builder with all
     * the current values and allows you to transform it how you want.
     *
     * @param builderConsumer the consumer code that will be given a builder to transform
     *
     * @return a new object based on calling build on that builder
     */
    public GraphQLObjectType transform(Consumer<Builder> builderConsumer) {
        Builder builder = newObject(this);
        builderConsumer.accept(builder);
        return builder.build();
    }

    @Override
    public TraversalControl accept(TraverserContext<GraphQLSchemaElement> context, GraphQLTypeVisitor visitor) {
        return visitor.visitGraphQLObjectType(this, context);
    }

    @Override
    public List<GraphQLSchemaElement> getChildren() {
        List<GraphQLSchemaElement> children = new ArrayList<>(fieldDefinitionsByName.values());
        children.addAll(getInterfaces());
        children.addAll(directives);
        return children;
    }

    @Override
    public SchemaElementChildrenContainer getChildrenWithTypeReferences() {
        return SchemaElementChildrenContainer.newSchemaElementChildrenContainer()
                .children(CHILD_FIELD_DEFINITIONS, fieldDefinitionsByName.values())
                .children(CHILD_DIRECTIVES, directives)
                .children(CHILD_INTERFACES, originalInterfaces)
                .build();
    }

    // Spock mocking fails with the real return type GraphQLObjectType
    @Override
    public GraphQLSchemaElement withNewChildren(SchemaElementChildrenContainer newChildren) {
        return transform(builder ->
                builder.replaceDirectives(newChildren.getChildren(CHILD_DIRECTIVES))
                        .replaceFields(newChildren.getChildren(CHILD_FIELD_DEFINITIONS))
                        .replaceInterfaces(newChildren.getChildren(CHILD_INTERFACES))
        );
    }

    /**
     * {@inheritDoc}
     */
    @Override
    public final boolean equals(Object o) {
        return super.equals(o);
    }

    /**
     * {@inheritDoc}
     */
    @Override
    public final int hashCode() {
        return super.hashCode();
    }


    public static Builder newObject() {
        return new Builder();
    }

    public static Builder newObject(GraphQLObjectType existing) {
        return new Builder(existing);
    }

    @PublicApi
    public static class Builder extends GraphqlTypeBuilder {
        private ObjectTypeDefinition definition;
        private List<ObjectTypeExtensionDefinition> extensionDefinitions = emptyList();
        private final Map<String, GraphQLFieldDefinition> fields = new LinkedHashMap<>();
        private final Map<String, GraphQLNamedOutputType> interfaces = new LinkedHashMap<>();
        private final List<GraphQLDirective> directives = new ArrayList<>();

        public Builder() {
        }

        public Builder(GraphQLObjectType existing) {
            name = existing.getName();
            description = existing.getDescription();
            definition = existing.getDefinition();
            extensionDefinitions = existing.getExtensionDefinitions();
            fields.putAll(getByName(existing.getFieldDefinitions(), GraphQLFieldDefinition::getName));
            interfaces.putAll(getByName(existing.originalInterfaces, GraphQLNamedType::getName));
            DirectivesUtil.enforceAddAll(this.directives,existing.getDirectives());
        }

        @Override
        public Builder name(String name) {
            super.name(name);
            return this;
        }

        @Override
        public Builder description(String description) {
            super.description(description);
            return this;
        }

        @Override
        public Builder comparatorRegistry(GraphqlTypeComparatorRegistry comparatorRegistry) {
            super.comparatorRegistry(comparatorRegistry);
            return this;
        }

        public Builder definition(ObjectTypeDefinition definition) {
            this.definition = definition;
            return this;
        }

        public Builder extensionDefinitions(List<ObjectTypeExtensionDefinition> extensionDefinitions) {
            this.extensionDefinitions = extensionDefinitions;
            return this;
        }

        public Builder field(GraphQLFieldDefinition fieldDefinition) {
            assertNotNull(fieldDefinition, () -> "fieldDefinition can't be null");
            this.fields.put(fieldDefinition.getName(), fieldDefinition);
            return this;
        }

        /**
         * Take a field builder in a function definition and apply. Can be used in a jdk8 lambda
         * e.g.:
         * <pre>
         *     {@code
         *      field(f -> f.name("fieldName"))
         *     }
         * </pre>
         *
         * @param builderFunction a supplier for the builder impl
         *
         * @return this
         */
        public Builder field(UnaryOperator<GraphQLFieldDefinition.Builder> builderFunction) {
            assertNotNull(builderFunction, () -> "builderFunction can't be null");
            GraphQLFieldDefinition.Builder builder = GraphQLFieldDefinition.newFieldDefinition();
            builder = builderFunction.apply(builder);
            return field(builder.build());
        }

        /**
         * Same effect as the field(GraphQLFieldDefinition). Builder.build() is called
         * from within
         *
         * @param builder an un-built/incomplete GraphQLFieldDefinition
         *
         * @return this
         */
        public Builder field(GraphQLFieldDefinition.Builder builder) {
            return field(builder.build());
        }

        public Builder fields(List<GraphQLFieldDefinition> fieldDefinitions) {
            assertNotNull(fieldDefinitions, () -> "fieldDefinitions can't be null");
            fieldDefinitions.forEach(this::field);
            return this;
        }

        public Builder replaceFields(List<GraphQLFieldDefinition> fieldDefinitions) {
            assertNotNull(fieldDefinitions, () -> "fieldDefinitions can't be null");
            this.fields.clear();
            fieldDefinitions.forEach(this::field);
            return this;
        }

        /**
         * This is used to clear all the fields in the builder so far.
         *
         * @return the builder
         */
        public Builder clearFields() {
            fields.clear();
            return this;
        }

        public boolean hasField(String fieldName) {
            return fields.containsKey(fieldName);
        }


        public Builder withInterface(GraphQLInterfaceType interfaceType) {
            assertNotNull(interfaceType, () -> "interfaceType can't be null");
            this.interfaces.put(interfaceType.getName(), interfaceType);
            return this;
        }

        public Builder replaceInterfaces(List<GraphQLInterfaceType> interfaces) {
            assertNotNull(interfaces, () -> "interfaces can't be null");
            this.interfaces.clear();
            for (GraphQLInterfaceType interfaceType : interfaces) {
                this.interfaces.put(interfaceType.getName(), interfaceType);
            }
            return this;
        }

        public Builder withInterface(GraphQLTypeReference reference) {
            assertNotNull(reference, () -> "reference can't be null");
            this.interfaces.put(reference.getName(), reference);
            return this;
        }

        public Builder withInterfaces(GraphQLInterfaceType... interfaceType) {
            for (GraphQLInterfaceType type : interfaceType) {
                withInterface(type);
            }
            return this;
        }

        public Builder withInterfaces(GraphQLTypeReference... references) {
            for (GraphQLTypeReference reference : references) {
                withInterface(reference);
            }
            return this;
        }

        /**
         * This is used to clear all the interfaces in the builder so far.
         *
         * @return the builder
         */
        public Builder clearInterfaces() {
            interfaces.clear();
            return this;
        }

        public Builder replaceDirectives(List<GraphQLDirective> directives) {
            assertNotNull(directives, () -> "directive can't be null");
            this.directives.clear();
            DirectivesUtil.enforceAddAll(this.directives, directives);
            return this;
        }

        public Builder withDirectives(GraphQLDirective... directives) {
            for (GraphQLDirective directive : directives) {
                withDirective(directive);
            }
            return this;
        }

        public Builder withDirective(GraphQLDirective directive) {
            assertNotNull(directive, () -> "directive can't be null");
            DirectivesUtil.enforceAdd(this.directives, directive);
            return this;
        }

        public Builder withDirective(GraphQLDirective.Builder builder) {
            return withDirective(builder.build());
        }

        /**
         * This is used to clear all the directives in the builder so far.
         *
         * @return the builder
         */
        public Builder clearDirectives() {
            directives.clear();
            return this;
        }

        public GraphQLObjectType build() {
            return new GraphQLObjectType(
                    name,
                    description,
                    sort(fields, GraphQLObjectType.class, GraphQLFieldDefinition.class),
                    valuesToList(interfaces),
                    sort(directives, GraphQLObjectType.class, GraphQLDirective.class),
                    definition,
                    extensionDefinitions,
                    getComparator(GraphQLObjectType.class, GraphQLInterfaceType.class)
            );
        }
    }
}<|MERGE_RESOLUTION|>--- conflicted
+++ resolved
@@ -1,12 +1,9 @@
 package graphql.schema;
 
-<<<<<<< HEAD
 import graphql.AssertException;
 import graphql.DirectivesUtil;
-=======
 import com.google.common.collect.ImmutableList;
 import com.google.common.collect.ImmutableMap;
->>>>>>> 07ca7eeb
 import graphql.Internal;
 import graphql.PublicApi;
 import graphql.language.ObjectTypeDefinition;
@@ -265,7 +262,7 @@
             extensionDefinitions = existing.getExtensionDefinitions();
             fields.putAll(getByName(existing.getFieldDefinitions(), GraphQLFieldDefinition::getName));
             interfaces.putAll(getByName(existing.originalInterfaces, GraphQLNamedType::getName));
-            DirectivesUtil.enforceAddAll(this.directives,existing.getDirectives());
+            DirectivesUtil.enforceAddAll(this.directives, existing.getDirectives());
         }
 
         @Override
