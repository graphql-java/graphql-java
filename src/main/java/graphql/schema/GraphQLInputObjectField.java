package graphql.schema;


import graphql.DirectivesUtil;
import graphql.PublicApi;
import graphql.language.InputValueDefinition;
import graphql.language.Value;
import graphql.util.TraversalControl;
import graphql.util.TraverserContext;
import org.jetbrains.annotations.NotNull;

import java.util.ArrayList;
import java.util.List;
import java.util.Map;
import java.util.function.Consumer;

import static graphql.Assert.assertNotNull;
import static graphql.Assert.assertValidName;
import static graphql.execution.ValuesResolver.getInputValueImpl;

/**
 * Input objects defined via {@link graphql.schema.GraphQLInputObjectType} contains these input fields.
 *
 * There are similar to {@link graphql.schema.GraphQLFieldDefinition} however they can ONLY be used on input objects, that
 * is to describe values that are fed into a graphql mutation.
 *
 * See http://graphql.org/learn/schema/#input-types for more details on the concept.
 */
@PublicApi
public class GraphQLInputObjectField implements GraphQLNamedSchemaElement, GraphQLInputValueDefinition {

    private final String name;
    private final String description;
    private final GraphQLInputType originalType;
    private final InputValueWithState defaultValue;

    private final String deprecationReason;
    private final InputValueDefinition definition;
    private final DirectivesUtil.DirectivesHolder directivesHolder;

    private GraphQLInputType replacedType;

    public static final String CHILD_TYPE = "type";


    private GraphQLInputObjectField(
            String name,
            String description,
            GraphQLInputType type,
            InputValueWithState defaultValue,
            List<GraphQLDirective> directives,
            List<GraphQLAppliedDirective> appliedDirectives,
            InputValueDefinition definition,
            String deprecationReason) {
        assertValidName(name);
        assertNotNull(type, () -> "type can't be null");
        assertNotNull(directives, () -> "directives cannot be null");

        this.name = name;
        this.originalType = type;
        this.defaultValue = defaultValue;
        this.description = description;
        this.directivesHolder = new DirectivesUtil.DirectivesHolder(directives, appliedDirectives);
        this.definition = definition;
        this.deprecationReason = deprecationReason;
    }

    void replaceType(GraphQLInputType type) {
        this.replacedType = type;
    }

    @Override
    public String getName() {
        return name;
    }

    public GraphQLInputType getType() {
        return replacedType != null ? replacedType : originalType;
    }

    /**
     * The default value of this input field.
     *
     * The semantics of the returned Object depend on how the {@link InputValueWithState} was created.
     *
     * @return a input value with captured state
     */
    public @NotNull InputValueWithState getInputFieldDefaultValue() {
        return defaultValue;
    }

    /**
     * This static helper method will give out a java value based on the semantics captured
     * in the {@link InputValueWithState} from {@link GraphQLInputObjectField#getInputFieldDefaultValue()}
     *
     * Note : You MUST only call this on a {@link GraphQLInputObjectField} that is part of a fully formed schema.  We need
     * all of the types to be resolved in order for this work correctly.
     *
     * Note: This method will return null if the value is not set or explicitly set to null.  If you you to know the difference
     * when "not set" and "set to null" then you cant use this method.  Rather you should use {@link GraphQLInputObjectField#getInputFieldDefaultValue()}
     * and use the {@link InputValueWithState#isNotSet()} methods to decide how to handle those values.
     *
     * @param inputObjectField the fully formed {@link GraphQLInputObjectField}
     * @param <T>              the type you want it cast as
     *
     * @return a value of type T which is the java value of the input field default
     */
    public static <T> T getInputFieldDefaultValue(GraphQLInputObjectField inputObjectField) {
        return getInputValueImpl(inputObjectField.getType(), inputObjectField.getInputFieldDefaultValue());
    }


    public boolean hasSetDefaultValue() {
        return defaultValue.isSet();
    }

    public String getDescription() {
        return description;
    }

    public String getDeprecationReason() {
        return deprecationReason;
    }

    public boolean isDeprecated() {
        return deprecationReason != null;
    }

    public InputValueDefinition getDefinition() {
        return definition;
    }

    @Override
    public List<GraphQLDirective> getDirectives() {
        return directivesHolder.getDirectives();
    }

    @Override
    public Map<String, GraphQLDirective> getDirectivesByName() {
        return directivesHolder.getDirectivesByName();
    }

    @Override
    public Map<String, List<GraphQLDirective>> getAllDirectivesByName() {
        return directivesHolder.getAllDirectivesByName();
    }

    @Override
    public GraphQLDirective getDirective(String directiveName) {
        return directivesHolder.getDirective(directiveName);
    }

    @Override
    public List<GraphQLAppliedDirective> getAppliedDirectives() {
        return directivesHolder.getAppliedDirectives();
    }

    @Override
    public Map<String, List<GraphQLAppliedDirective>> getAllAppliedDirectivesByName() {
        return directivesHolder.getAllAppliedDirectivesByName();
    }

    @Override
    public GraphQLAppliedDirective getAppliedDirective(String directiveName) {
        return directivesHolder.getAppliedDirective(directiveName);
    }

    /**
     * This helps you transform the current GraphQLInputObjectField into another one by starting a builder with all
     * the current values and allows you to transform it how you want.
     *
     * @param builderConsumer the consumer code that will be given a builder to transform
     *
     * @return a new object based on calling build on that builder
     */
    public GraphQLInputObjectField transform(Consumer<Builder> builderConsumer) {
        Builder builder = newInputObjectField(this);
        builderConsumer.accept(builder);
        return builder.build();
    }

    @Override
    public GraphQLSchemaElement copy() {
        return newInputObjectField(this).build();
    }


    @Override
    public TraversalControl accept(TraverserContext<GraphQLSchemaElement> context, GraphQLTypeVisitor visitor) {
        return visitor.visitGraphQLInputObjectField(this, context);
    }

    @Override
    public List<GraphQLSchemaElement> getChildren() {
        List<GraphQLSchemaElement> children = new ArrayList<>();
        children.add(getType());
        children.addAll(directivesHolder.getDirectives());
        children.addAll(directivesHolder.getAppliedDirectives());
        return children;
    }

    @Override
    public SchemaElementChildrenContainer getChildrenWithTypeReferences() {
        return SchemaElementChildrenContainer.newSchemaElementChildrenContainer()
                .children(CHILD_DIRECTIVES, directivesHolder.getDirectives())
                .children(CHILD_APPLIED_DIRECTIVES, directivesHolder.getAppliedDirectives())
                .child(CHILD_TYPE, originalType)
                .build();
    }

    @Override
    public GraphQLInputObjectField withNewChildren(SchemaElementChildrenContainer newChildren) {
        return transform(builder ->
                builder.type((GraphQLInputType) newChildren.getChildOrNull(CHILD_TYPE))
                        .replaceDirectives(newChildren.getChildren(CHILD_DIRECTIVES))
                        .replaceAppliedDirectives(newChildren.getChildren(CHILD_APPLIED_DIRECTIVES))

        );
    }

    /**
     * {@inheritDoc}
     */
    @Override
    public final boolean equals(Object o) {
        return super.equals(o);
    }

    /**
     * {@inheritDoc}
     */
    @Override
    public final int hashCode() {
        return super.hashCode();
    }


    @Override
    public String toString() {
        return "GraphQLInputObjectField{" +
                "name='" + name + '\'' +
                ", description='" + description + '\'' +
                ", originalType=" + inputTypeToStringAvoidingCircularReference(originalType) +
                ", defaultValue=" + defaultValue +
                ", definition=" + definition +
                ", directives=" + directivesHolder +
                ", replacedType=" + inputTypeToStringAvoidingCircularReference(replacedType) +
                '}';
    }

    private static Object inputTypeToStringAvoidingCircularReference(GraphQLInputType graphQLInputType) {
        return (graphQLInputType instanceof GraphQLInputObjectType)
                ? String.format("[%s]", GraphQLInputObjectType.class.getSimpleName())
                : graphQLInputType;
    }

    public static Builder newInputObjectField(GraphQLInputObjectField existing) {
        return new Builder(existing);
    }


    public static Builder newInputObjectField() {
        return new Builder();
    }

    @PublicApi
    public static class Builder extends GraphqlDirectivesContainerTypeBuilder<Builder,Builder> {
        private InputValueWithState defaultValue = InputValueWithState.NOT_SET;
        private GraphQLInputType type;
        private InputValueDefinition definition;
        private String deprecationReason;


        public Builder() {
        }

        public Builder(GraphQLInputObjectField existing) {
            this.name = existing.getName();
            this.description = existing.getDescription();
            this.defaultValue = existing.getInputFieldDefaultValue();
            this.type = existing.originalType;
            this.definition = existing.getDefinition();
            this.deprecationReason = existing.deprecationReason;
<<<<<<< HEAD
            copyExistingDirectives(existing);
=======
            DirectivesUtil.addAll(this.directives, existing.getDirectives());
        }

        @Override
        public Builder name(String name) {
            super.name(name);
            return this;
        }

        @Override
        public Builder description(String description) {
            super.description(description);
            return this;
        }

        @Override
        public Builder comparatorRegistry(GraphqlTypeComparatorRegistry comparatorRegistry) {
            super.comparatorRegistry(comparatorRegistry);
            return this;
>>>>>>> 5108111b
        }

        public Builder definition(InputValueDefinition definition) {
            this.definition = definition;
            return this;
        }

        public Builder deprecate(String deprecationReason) {
            this.deprecationReason = deprecationReason;
            return this;
        }

        public Builder type(GraphQLInputObjectType.Builder type) {
            return type(type.build());
        }

        public Builder type(GraphQLInputType type) {
            this.type = type;
            return this;
        }

        /**
         * A legacy method for setting a default value
         *
         * @param defaultValue the value to set
         *
         * @return this builder
         *
         * @deprecated use {@link #defaultValueLiteral(Value)}
         */
        @Deprecated
        public Builder defaultValue(Object defaultValue) {
            this.defaultValue = InputValueWithState.newInternalValue(defaultValue);
            return this;
        }

        public Builder defaultValueLiteral(Value defaultValue) {
            this.defaultValue = InputValueWithState.newLiteralValue(defaultValue);
            return this;
        }

        public Builder defaultValueProgrammatic(Object defaultValue) {
            this.defaultValue = InputValueWithState.newExternalValue(defaultValue);
            return this;
        }

        public Builder clearDefaultValue() {
            this.defaultValue = InputValueWithState.NOT_SET;
            return this;
        }

<<<<<<< HEAD
=======
        public Builder withDirectives(GraphQLDirective... directives) {
            assertNotNull(directives, () -> "directives can't be null");
            this.directives.clear();
            for (GraphQLDirective directive : directives) {
                withDirective(directive);
            }
            return this;
        }

        public Builder withDirective(GraphQLDirective directive) {
            assertNotNull(directive, () -> "directive can't be null");
            DirectivesUtil.add(this.directives, directive);
            return this;
        }

        public Builder replaceDirectives(List<GraphQLDirective> directives) {
            assertNotNull(directives, () -> "directive can't be null");
            this.directives.clear();
            DirectivesUtil.addAll(this.directives, directives);
            return this;
        }


        public Builder withDirective(GraphQLDirective.Builder builder) {
            return withDirective(builder.build());
        }

        /**
         * This is used to clear all the directives in the builder so far.
         *
         * @return the builder
         */
        public Builder clearDirectives() {
            directives.clear();
            return this;
        }

>>>>>>> 5108111b
        public GraphQLInputObjectField build() {
            assertNotNull(type, () -> "type can't be null");
            return new GraphQLInputObjectField(
                    name,
                    description,
                    type,
                    defaultValue,
                    sort(directives, GraphQLInputObjectField.class, GraphQLDirective.class),
                    sort(appliedDirectives, GraphQLScalarType.class, GraphQLAppliedDirective.class),
                    definition,
                    deprecationReason);
        }
    }
}<|MERGE_RESOLUTION|>--- conflicted
+++ resolved
@@ -281,29 +281,7 @@
             this.type = existing.originalType;
             this.definition = existing.getDefinition();
             this.deprecationReason = existing.deprecationReason;
-<<<<<<< HEAD
             copyExistingDirectives(existing);
-=======
-            DirectivesUtil.addAll(this.directives, existing.getDirectives());
-        }
-
-        @Override
-        public Builder name(String name) {
-            super.name(name);
-            return this;
-        }
-
-        @Override
-        public Builder description(String description) {
-            super.description(description);
-            return this;
-        }
-
-        @Override
-        public Builder comparatorRegistry(GraphqlTypeComparatorRegistry comparatorRegistry) {
-            super.comparatorRegistry(comparatorRegistry);
-            return this;
->>>>>>> 5108111b
         }
 
         public Builder definition(InputValueDefinition definition) {
@@ -355,46 +333,6 @@
             return this;
         }
 
-<<<<<<< HEAD
-=======
-        public Builder withDirectives(GraphQLDirective... directives) {
-            assertNotNull(directives, () -> "directives can't be null");
-            this.directives.clear();
-            for (GraphQLDirective directive : directives) {
-                withDirective(directive);
-            }
-            return this;
-        }
-
-        public Builder withDirective(GraphQLDirective directive) {
-            assertNotNull(directive, () -> "directive can't be null");
-            DirectivesUtil.add(this.directives, directive);
-            return this;
-        }
-
-        public Builder replaceDirectives(List<GraphQLDirective> directives) {
-            assertNotNull(directives, () -> "directive can't be null");
-            this.directives.clear();
-            DirectivesUtil.addAll(this.directives, directives);
-            return this;
-        }
-
-
-        public Builder withDirective(GraphQLDirective.Builder builder) {
-            return withDirective(builder.build());
-        }
-
-        /**
-         * This is used to clear all the directives in the builder so far.
-         *
-         * @return the builder
-         */
-        public Builder clearDirectives() {
-            directives.clear();
-            return this;
-        }
-
->>>>>>> 5108111b
         public GraphQLInputObjectField build() {
             assertNotNull(type, () -> "type can't be null");
             return new GraphQLInputObjectField(
