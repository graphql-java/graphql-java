--- conflicted
+++ resolved
@@ -264,75 +264,8 @@
 
         List<List<GraphQLSchemaElement>> stronglyConnectedTopologicallySorted = getStronglyConnectedComponentsTopologicallySorted(reverseDependencies, typeRefReverseDependencies);
 
-<<<<<<< HEAD
-    private List<GraphQLSchemaElement> topologicalSort(Set<GraphQLSchemaElement> allNodes, Map<GraphQLSchemaElement, List<GraphQLSchemaElement>> reverseDependencies) {
-        List<GraphQLSchemaElement> result = new ArrayList<>();
-        Set<GraphQLSchemaElement> notPermMarked = new LinkedHashSet<>(allNodes);
-        Set<GraphQLSchemaElement> tempMarked = new LinkedHashSet<>();
-        Set<GraphQLSchemaElement> permMarked = new LinkedHashSet<>();
-        /*
-         * Taken from: https://en.wikipedia.org/wiki/Topological_sorting#Depth-first_search
-         * while exists nodes without a permanent mark do
-         *     select an unmarked node n
-         *     visit(n)
-         */
-        while (true) {
-            Iterator<GraphQLSchemaElement> iterator = notPermMarked.iterator();
-            if (!iterator.hasNext()) {
-                break;
-            }
-            GraphQLSchemaElement n = iterator.next();
-            iterator.remove();
-            visit(n, tempMarked, permMarked, notPermMarked, result, reverseDependencies);
-        }
-        return result;
-    }
-
-    private void visit(GraphQLSchemaElement n,
-                       Set<GraphQLSchemaElement> tempMarked,
-                       Set<GraphQLSchemaElement> permMarked,
-                       Set<GraphQLSchemaElement> notPermMarked,
-                       List<GraphQLSchemaElement> result,
-                       Map<GraphQLSchemaElement, List<GraphQLSchemaElement>> reverseDependencies) {
-        /*
-         * Taken from: https://en.wikipedia.org/wiki/Topological_sorting#Depth-first_search
-         * if n has a permanent mark then
-         *         return
-         *     if n has a temporary mark then
-         *         stop   (not a DAG)
-         *
-         *     mark n with a temporary mark
-         *
-         *     for each node m with an edge from n to m do
-         *         visit(m)
-         *
-         *     remove temporary mark from n
-         *     mark n with a permanent mark
-         *     add n to head of L
-         */
-        if (permMarked.contains(n)) {
-            return;
-        }
-        if (tempMarked.contains(n)) {
-            Assert.assertShouldNeverHappen("NOT A DAG: %s has temp mark", n);
-            return;
-        }
-        tempMarked.add(n);
-        if (reverseDependencies.containsKey(n)) {
-            for (GraphQLSchemaElement m : reverseDependencies.get(n)) {
-                visit(m, tempMarked, permMarked, notPermMarked, result, reverseDependencies);
-            }
-        }
-        tempMarked.remove(n);
-        permMarked.add(n);
-        notPermMarked.remove(n);
-        result.add(n);
-    }
-=======
         zipUpToDummyRoot(zippers, stronglyConnectedTopologicallySorted, breadcrumbsByZipper, zipperByNodeAfterTraversing);
     }
-
->>>>>>> 080c6a39
 
     private void zipUpToDummyRoot(List<NodeZipper<GraphQLSchemaElement>> zippers,
                                   List<List<GraphQLSchemaElement>> stronglyConnectedTopologicallySorted,
