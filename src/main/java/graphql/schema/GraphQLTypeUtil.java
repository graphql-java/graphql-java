package graphql.schema;

import graphql.PublicApi;

<<<<<<< HEAD
/**
 * A utility class that helps work with {@link graphql.schema.GraphQLType}s
 */
@PublicApi
=======
import java.util.Stack;

import static graphql.Assert.assertNotNull;

@Internal
>>>>>>> d72f0296
public class GraphQLTypeUtil {

    /**
     * This will return the type in graphql SDL format, eg [typeName!]!
     *
     * @param type the type in play
     *
     * @return the type in graphql SDL format, eg [typeName!]!
     */
    public static String simplePrint(GraphQLType type) {
        StringBuilder sb = new StringBuilder();
        if (isNonNull(type)) {
            sb.append(simplePrint(unwrapOne(type)));
            sb.append("!");
        } else if (isList(type)) {
            sb.append("[");
            sb.append(simplePrint(unwrapOne(type)));
            sb.append("]");
        } else {
            sb.append(type.getName());
        }
        return sb.toString();
    }

    /**
     * Returns true if the given type is a non null type
     *
     * @param type the type to check
     *
     * @return true if the given type is a non null type
     */
    public static boolean isNonNull(GraphQLType type) {
        return type instanceof GraphQLNonNull;
    }

    /**
     * Returns true if the given type is a nullable type
     *
     * @param type the type to check
     *
     * @return true if the given type is a nullable type
     */
    public static boolean isNullable(GraphQLType type) {
        return !isNonNull(type);
    }

    /**
     * Returns true if the given type is a list type
     *
     * @param type the type to check
     *
     * @return true if the given type is a list type
     */
    public static boolean isList(GraphQLType type) {
        return type instanceof GraphQLList;
    }

    /**
     * Returns true if the given type is a non null or list type, that is a wrapped type
     *
     * @param type the type to check
     *
     * @return true if the given type is a non null or list type
     */
    public static boolean isWrapped(GraphQLType type) {
        return isList(type) || isNonNull(type);
    }

    /**
     * Returns true if the given type is NOT a non null or list type
     *
     * @param type the type to check
     *
     * @return true if the given type is NOT a non null or list type
     */
    public static boolean isNotWrapped(GraphQLType type) {
        return !isWrapped(type);
    }

    /**
     * Returns true if the given type is a scalar type
     *
     * @param type the type to check
     *
     * @return true if the given type is a scalar type
     */
    public static boolean isScalar(GraphQLType type) {
        return type instanceof GraphQLScalarType;
    }

    /**
     * Returns true if the given type is an enum type
     *
     * @param type the type to check
     *
     * @return true if the given type is an enum type
     */
    public static boolean isEnum(GraphQLType type) {
        return type instanceof GraphQLEnumType;
    }

    /**
     * Returns true if the given type is a leaf type, that it cant contain any more fields
     *
     * @param type the type to check
     *
     * @return true if the given type is a leaf type
     */
    public static boolean isLeaf(GraphQLType type) {
        GraphQLUnmodifiedType unmodifiedType = unwrapAll(type);
        return
                unmodifiedType instanceof GraphQLScalarType
                        || unmodifiedType instanceof GraphQLEnumType;
    }

    /**
     * Returns true if the given type is an input type
     *
     * @param type the type to check
     *
     * @return true if the given type is an input type
     */
    public static boolean isInput(GraphQLType type) {
        GraphQLUnmodifiedType unmodifiedType = unwrapAll(type);
        return
                unmodifiedType instanceof GraphQLScalarType
                        || unmodifiedType instanceof GraphQLEnumType
                        || unmodifiedType instanceof GraphQLInputObjectType;
    }

    /**
     * Unwraps one layer of the type or just returns the type again if its not a wrapped type
     *
     * @param type the type to unwrapOne
     *
     * @return the unwrapped type or the same type again if its not wrapped
     */
    public static GraphQLType unwrapOne(GraphQLType type) {
        if (isNonNull(type)) {
            return ((GraphQLNonNull) type).getWrappedType();
        } else if (isList(type)) {
            return ((GraphQLList) type).getWrappedType();
        }
        return type;
    }

    /**
     * Unwraps all layers of the type or just returns the type again if its not a wrapped type
     *
     * @param type the type to unwrapOne
     *
     * @return the underlying type
     */
    public static GraphQLUnmodifiedType unwrapAll(GraphQLType type) {
        while (true) {
            if (isNotWrapped(type)) {
                return (GraphQLUnmodifiedType) type;
            }
            type = unwrapOne(type);
        }
    }

    public static GraphQLType unwrapNonNull(GraphQLType type) {
        while (isNonNull(type)) {
            type = unwrapOne(type);
        }
        return type;
    }

    /**
     * graphql types can be wrapped in {@link GraphQLNonNull} and {@link GraphQLList} type wrappers
     * so this method will unwrap the type down to the raw unwrapped type and return that wrapping
     * as a stack, with the top of the stack being the raw underling type.
     *
     * @param type the type to unwrap
     *
     * @return a stack of the type wrapping which will be at least 1 later deep
     */
    public static Stack<GraphQLType> unwrapType(GraphQLType type) {
        type = assertNotNull(type);
        Stack<GraphQLType> decoration = new Stack<>();
        while (true) {
            decoration.push(type);
            if (isNotWrapped(type)) {
                break;
            }
            type = unwrapOne(type);
        }
        return decoration;
    }


}<|MERGE_RESOLUTION|>--- conflicted
+++ resolved
@@ -2,18 +2,10 @@
 
 import graphql.PublicApi;
 
-<<<<<<< HEAD
 /**
  * A utility class that helps work with {@link graphql.schema.GraphQLType}s
  */
 @PublicApi
-=======
-import java.util.Stack;
-
-import static graphql.Assert.assertNotNull;
-
-@Internal
->>>>>>> d72f0296
 public class GraphQLTypeUtil {
 
     /**
