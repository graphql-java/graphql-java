package graphql.schema;


import graphql.PublicApi;
import graphql.language.InputValueDefinition;
import graphql.util.FpKit;

import java.util.ArrayList;
import java.util.Collections;
import java.util.LinkedHashMap;
import java.util.List;
import java.util.Map;
import java.util.function.Consumer;

import static graphql.Assert.assertNotNull;
import static graphql.Assert.assertValidName;
import static graphql.util.FpKit.valuesToList;

/**
 * This defines an argument that can be supplied to a graphql field (via {@link graphql.schema.GraphQLFieldDefinition}.
 *
 * Fields can be thought of as "functions" that take arguments and return a value.
 *
 * See http://graphql.org/learn/queries/#arguments for more details on the concept.
 */
@PublicApi
public class GraphQLArgument implements GraphQLDirectiveContainer {

    private final String name;
    private final String description;
    private GraphQLInputType type;
    private final Object value;
    private final Object defaultValue;
    private final InputValueDefinition definition;
    private final List<GraphQLDirective> directives;

    public GraphQLArgument(String name, String description, GraphQLInputType type, Object defaultValue) {
        this(name, description, type, defaultValue, null);
    }

    public GraphQLArgument(String name, GraphQLInputType type) {
        this(name, null, type, null, null);
    }

    public GraphQLArgument(String name, String description, GraphQLInputType type, Object defaultValue, InputValueDefinition definition) {
<<<<<<< HEAD
        this(name, description, type, defaultValue, definition, Collections.emptyList());
    }

    private GraphQLArgument(String name, String description, GraphQLInputType type, Object defaultValue, InputValueDefinition definition, List<GraphQLDirective> directives) {
=======
        this(name, description, type, defaultValue, null, definition);
    }

    private GraphQLArgument(String name, String description, GraphQLInputType type, Object defaultValue, Object value, InputValueDefinition definition) {
>>>>>>> 5adba99c
        assertValidName(name);
        assertNotNull(type, "type can't be null");
        this.name = name;
        this.description = description;
        this.type = type;
        this.defaultValue = defaultValue;
        this.value = value;
        this.definition = definition;
        this.directives = directives;
    }


    void replaceTypeReferences(Map<String, GraphQLType> typeMap) {
        type = (GraphQLInputType) new SchemaUtil().resolveTypeReference(type, typeMap);
    }

    public String getName() {
        return name;
    }

    public GraphQLInputType getType() {
        return type;
    }

    /**
     * An argument has a default value when it represents the logical argument structure that a {@link graphql.schema.GraphQLFieldDefinition}
     * can have and it can also have a default value when used in a schema definition language (SDL) where the
     * default value comes via the directive definition.
     *
     * @return the default value of an argument
     */
    public Object getDefaultValue() {
        return defaultValue;
    }

    /**
     * An argument ONLY has a value when its used in a schema definition language (SDL) context as the arguments to SDL directives.  The method
     * should not be called in a query context, but rather the AST / variables map should be used to obtain an arguments value.
     *
     * @return the argument value
     */
    public Object getValue() {
        return value;
    }

    public String getDescription() {
        return description;
    }

    public InputValueDefinition getDefinition() {
        return definition;
    }

    @Override
    public List<GraphQLDirective> getDirectives() {
        return new ArrayList<>(directives);
    }

    /**
     * This helps you transform the current GraphQLArgument into another one by starting a builder with all
     * the current values and allows you to transform it how you want.
     *
     * @param builderConsumer the consumer code that will be given a builder to transform
     *
     * @return a new field based on calling build on that builder
     */
    public GraphQLArgument transform(Consumer<Builder> builderConsumer) {
        Builder builder = newArgument(this);
        builderConsumer.accept(builder);
        return builder.build();
    }

    public static Builder newArgument() {
        return new Builder();
    }

    public static Builder newArgument(GraphQLArgument existing) {
        return new Builder(existing);
    }

    public static class Builder {

        private String name;
        private GraphQLInputType type;
        private Object defaultValue;
        private Object value;
        private String description;
        private InputValueDefinition definition;
        private final Map<String, GraphQLDirective> directives = new LinkedHashMap<>();

        public Builder() {
        }

        public Builder(GraphQLArgument existing) {
            this.name = existing.getName();
            this.type = existing.getType();
            this.defaultValue = existing.getDefaultValue();
            this.description = existing.getDescription();
            this.definition = existing.getDefinition();
            this.directives.putAll(FpKit.getByName(existing.getDirectives(), GraphQLDirective::getName));
        }

        public Builder name(String name) {
            this.name = name;
            return this;
        }

        public Builder description(String description) {
            this.description = description;
            return this;
        }

        public Builder definition(InputValueDefinition definition) {
            this.definition = definition;
            return this;
        }


        public Builder type(GraphQLInputType type) {
            this.type = type;
            return this;
        }

        public Builder defaultValue(Object defaultValue) {
            this.defaultValue = defaultValue;
            return this;
        }

<<<<<<< HEAD
        public Builder withDirectives(GraphQLDirective... directives) {
            assertNotNull(directives, "directives can't be null");
            for (GraphQLDirective directive : directives) {
                withDirective(directive);
            }
            return this;
        }

        public Builder withDirective(GraphQLDirective directive) {
            assertNotNull(directive, "directive can't be null");
            directives.put(directive.getName(), directive);
            return this;
        }

        public Builder withDirective(GraphQLDirective.Builder builder) {
            return withDirective(builder.build());
        }

        /**
         * This is used to clear all the directives in the builder so far.
         *
         * @return the builder
         */
        public Builder clearDirectives() {
            directives.clear();
            return this;
        }


        public GraphQLArgument build() {
            return new GraphQLArgument(name, description, type, defaultValue, definition, valuesToList(directives));
=======
        public Builder value(Object value) {
            this.value = value;
            return this;
        }

        public GraphQLArgument build() {
            return new GraphQLArgument(name, description, type, defaultValue, value, definition);
>>>>>>> 5adba99c
        }
    }
}<|MERGE_RESOLUTION|>--- conflicted
+++ resolved
@@ -43,17 +43,10 @@
     }
 
     public GraphQLArgument(String name, String description, GraphQLInputType type, Object defaultValue, InputValueDefinition definition) {
-<<<<<<< HEAD
-        this(name, description, type, defaultValue, definition, Collections.emptyList());
-    }
-
-    private GraphQLArgument(String name, String description, GraphQLInputType type, Object defaultValue, InputValueDefinition definition, List<GraphQLDirective> directives) {
-=======
-        this(name, description, type, defaultValue, null, definition);
-    }
-
-    private GraphQLArgument(String name, String description, GraphQLInputType type, Object defaultValue, Object value, InputValueDefinition definition) {
->>>>>>> 5adba99c
+        this(name, description, type, defaultValue, null, definition, Collections.emptyList());
+    }
+
+    private GraphQLArgument(String name, String description, GraphQLInputType type, Object defaultValue, Object value, InputValueDefinition definition, List<GraphQLDirective> directives) {
         assertValidName(name);
         assertNotNull(type, "type can't be null");
         this.name = name;
@@ -150,6 +143,7 @@
         public Builder(GraphQLArgument existing) {
             this.name = existing.getName();
             this.type = existing.getType();
+            this.value = existing.getValue();
             this.defaultValue = existing.getDefaultValue();
             this.description = existing.getDescription();
             this.definition = existing.getDefinition();
@@ -182,7 +176,11 @@
             return this;
         }
 
-<<<<<<< HEAD
+        public Builder value(Object value) {
+            this.value = value;
+            return this;
+        }
+
         public Builder withDirectives(GraphQLDirective... directives) {
             assertNotNull(directives, "directives can't be null");
             for (GraphQLDirective directive : directives) {
@@ -213,16 +211,7 @@
 
 
         public GraphQLArgument build() {
-            return new GraphQLArgument(name, description, type, defaultValue, definition, valuesToList(directives));
-=======
-        public Builder value(Object value) {
-            this.value = value;
-            return this;
-        }
-
-        public GraphQLArgument build() {
-            return new GraphQLArgument(name, description, type, defaultValue, value, definition);
->>>>>>> 5adba99c
+            return new GraphQLArgument(name, description, type, defaultValue, value, definition, valuesToList(directives));
         }
     }
 }