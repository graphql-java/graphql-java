package graphql.schema;


import graphql.PublicApi;
import graphql.language.InputValueDefinition;
import graphql.util.FpKit;

import java.util.ArrayList;
import java.util.Collections;
import java.util.LinkedHashMap;
import java.util.List;
import java.util.Map;
import java.util.function.Consumer;

import static graphql.Assert.assertNotNull;
import static graphql.Assert.assertValidName;
import static graphql.util.FpKit.valuesToList;

/**
 * This defines an argument that can be supplied to a graphql field (via {@link graphql.schema.GraphQLFieldDefinition}.
 *
 * Fields can be thought of as "functions" that take arguments and return a value.
 *
 * See http://graphql.org/learn/queries/#arguments for more details on the concept.
 */
@PublicApi
public class GraphQLArgument implements GraphQLDirectiveContainer {

    private final String name;
    private final String description;
    private GraphQLInputType type;
    private final Object value;
    private final Object defaultValue;
    private final InputValueDefinition definition;
    private final List<GraphQLDirective> directives;

    public GraphQLArgument(String name, String description, GraphQLInputType type, Object defaultValue) {
        this(name, description, type, defaultValue, null);
    }

    public GraphQLArgument(String name, GraphQLInputType type) {
        this(name, null, type, null, null);
    }

    public GraphQLArgument(String name, String description, GraphQLInputType type, Object defaultValue, InputValueDefinition definition) {
<<<<<<< HEAD
        this(name, description, type, defaultValue, null, definition);
    }

    private GraphQLArgument(String name, String description, GraphQLInputType type, Object defaultValue, Object value, InputValueDefinition definition) {
=======
        this(name, description, type, defaultValue, definition, Collections.emptyList());
    }

    private GraphQLArgument(String name, String description, GraphQLInputType type, Object defaultValue, InputValueDefinition definition, List<GraphQLDirective> directives) {
>>>>>>> dab73a89
        assertValidName(name);
        assertNotNull(type, "type can't be null");
        this.name = name;
        this.description = description;
        this.type = type;
        this.defaultValue = defaultValue;
        this.value = value;
        this.definition = definition;
        this.directives = directives;
    }


    void replaceTypeReferences(Map<String, GraphQLType> typeMap) {
        type = (GraphQLInputType) new SchemaUtil().resolveTypeReference(type, typeMap);
    }

    public String getName() {
        return name;
    }

    public GraphQLInputType getType() {
        return type;
    }

    /**
     * An argument has a default value when it represents the logical argument structure that a {@link graphql.schema.GraphQLFieldDefinition}
     * can have and it can also have a default value when used in a schema definition language (SDL) where the
     * default value comes via the directive definition.
     *
     * @return the default value of an argument
     */
    public Object getDefaultValue() {
        return defaultValue;
    }

    /**
     * An argument ONLY has a value when its used in a schema definition language (SDL) context as the arguments to SDL directives.  The method
     * should not be called in a query context, but rather the AST / variables map should be used to obtain an arguments value.
     *
     * @return the argument value
     */
    public Object getValue() {
        return value;
    }

    public String getDescription() {
        return description;
    }

    public InputValueDefinition getDefinition() {
        return definition;
    }

    @Override
    public List<GraphQLDirective> getDirectives() {
        return new ArrayList<>(directives);
    }

    /**
     * This helps you transform the current GraphQLArgument into another one by starting a builder with all
     * the current values and allows you to transform it how you want.
     *
     * @param builderConsumer the consumer code that will be given a builder to transform
     *
     * @return a new field based on calling build on that builder
     */
    public GraphQLArgument transform(Consumer<Builder> builderConsumer) {
        Builder builder = newArgument(this);
        builderConsumer.accept(builder);
        return builder.build();
    }

    public static Builder newArgument() {
        return new Builder();
    }

    public static Builder newArgument(GraphQLArgument existing) {
        return new Builder(existing);
    }

    public static class Builder {

        private String name;
        private GraphQLInputType type;
        private Object defaultValue;
        private Object value;
        private String description;
        private InputValueDefinition definition;
        private final Map<String, GraphQLDirective> directives = new LinkedHashMap<>();

        public Builder() {
        }

        public Builder(GraphQLArgument existing) {
            this.name = existing.getName();
            this.type = existing.getType();
            this.defaultValue = existing.getDefaultValue();
            this.description = existing.getDescription();
            this.definition = existing.getDefinition();
            this.directives.putAll(FpKit.getByName(existing.getDirectives(), GraphQLDirective::getName));
        }

        public Builder name(String name) {
            this.name = name;
            return this;
        }

        public Builder description(String description) {
            this.description = description;
            return this;
        }

        public Builder definition(InputValueDefinition definition) {
            this.definition = definition;
            return this;
        }


        public Builder type(GraphQLInputType type) {
            this.type = type;
            return this;
        }

        public Builder defaultValue(Object defaultValue) {
            this.defaultValue = defaultValue;
            return this;
        }

<<<<<<< HEAD
        public Builder value(Object value) {
            this.value = value;
            return this;
        }

        public GraphQLArgument build() {
            return new GraphQLArgument(name, description, type, defaultValue, value, definition);
=======
        public Builder withDirectives(GraphQLDirective... directives) {
            assertNotNull(directives, "directives can't be null");
            for (GraphQLDirective directive : directives) {
                withDirective(directive);
            }
            return this;
        }

        public Builder withDirective(GraphQLDirective directive) {
            assertNotNull(directive, "directive can't be null");
            directives.put(directive.getName(), directive);
            return this;
        }

        public Builder withDirective(GraphQLDirective.Builder builder) {
            return withDirective(builder.build());
        }

        /**
         * This is used to clear all the directives in the builder so far.
         *
         * @return the builder
         */
        public Builder clearDirectives() {
            directives.clear();
            return this;
        }


        public GraphQLArgument build() {
            return new GraphQLArgument(name, description, type, defaultValue, definition, valuesToList(directives));
>>>>>>> dab73a89
        }
    }
}<|MERGE_RESOLUTION|>--- conflicted
+++ resolved
@@ -43,17 +43,10 @@
     }
 
     public GraphQLArgument(String name, String description, GraphQLInputType type, Object defaultValue, InputValueDefinition definition) {
-<<<<<<< HEAD
-        this(name, description, type, defaultValue, null, definition);
-    }
-
-    private GraphQLArgument(String name, String description, GraphQLInputType type, Object defaultValue, Object value, InputValueDefinition definition) {
-=======
-        this(name, description, type, defaultValue, definition, Collections.emptyList());
-    }
-
-    private GraphQLArgument(String name, String description, GraphQLInputType type, Object defaultValue, InputValueDefinition definition, List<GraphQLDirective> directives) {
->>>>>>> dab73a89
+        this(name, description, type, defaultValue, null, definition, Collections.emptyList());
+    }
+
+    private GraphQLArgument(String name, String description, GraphQLInputType type, Object defaultValue, Object value, InputValueDefinition definition, List<GraphQLDirective> directives) {
         assertValidName(name);
         assertNotNull(type, "type can't be null");
         this.name = name;
@@ -182,15 +175,11 @@
             return this;
         }
 
-<<<<<<< HEAD
         public Builder value(Object value) {
             this.value = value;
             return this;
         }
 
-        public GraphQLArgument build() {
-            return new GraphQLArgument(name, description, type, defaultValue, value, definition);
-=======
         public Builder withDirectives(GraphQLDirective... directives) {
             assertNotNull(directives, "directives can't be null");
             for (GraphQLDirective directive : directives) {
@@ -221,8 +210,7 @@
 
 
         public GraphQLArgument build() {
-            return new GraphQLArgument(name, description, type, defaultValue, definition, valuesToList(directives));
->>>>>>> dab73a89
+            return new GraphQLArgument(name, description, type, defaultValue, value, definition, valuesToList(directives));
         }
     }
 }