--- conflicted
+++ resolved
@@ -43,17 +43,10 @@
     }
 
     public GraphQLArgument(String name, String description, GraphQLInputType type, Object defaultValue, InputValueDefinition definition) {
-<<<<<<< HEAD
-        this(name, description, type, defaultValue, null, definition, Collections.emptyList());
+        this(name, description, type, null, defaultValue, definition, Collections.emptyList());
     }
 
     private GraphQLArgument(String name, String description, GraphQLInputType type, Object defaultValue, Object value, InputValueDefinition definition, List<GraphQLDirective> directives) {
-=======
-        this(name, description, type, defaultValue, definition, Collections.emptyList());
-    }
-
-    private GraphQLArgument(String name, String description, GraphQLInputType type, Object defaultValue, InputValueDefinition definition, List<GraphQLDirective> directives) {
->>>>>>> 2a69d338
         assertValidName(name);
         assertNotNull(type, "type can't be null");
         this.name = name;
@@ -150,10 +143,7 @@
         public Builder(GraphQLArgument existing) {
             this.name = existing.getName();
             this.type = existing.getType();
-<<<<<<< HEAD
             this.value = existing.getValue();
-=======
->>>>>>> 2a69d338
             this.defaultValue = existing.getDefaultValue();
             this.description = existing.getDescription();
             this.definition = existing.getDefinition();
@@ -186,22 +176,17 @@
             return this;
         }
 
-<<<<<<< HEAD
         public Builder value(Object value) {
             this.value = value;
             return this;
         }
 
-=======
->>>>>>> 2a69d338
         public Builder withDirectives(GraphQLDirective... directives) {
             assertNotNull(directives, "directives can't be null");
             for (GraphQLDirective directive : directives) {
                 withDirective(directive);
             }
             return this;
-<<<<<<< HEAD
-=======
         }
 
         public Builder withDirective(GraphQLDirective directive) {
@@ -226,32 +211,6 @@
 
 
         public GraphQLArgument build() {
-            return new GraphQLArgument(name, description, type, defaultValue, definition, valuesToList(directives));
->>>>>>> 2a69d338
-        }
-
-        public Builder withDirective(GraphQLDirective directive) {
-            assertNotNull(directive, "directive can't be null");
-            directives.put(directive.getName(), directive);
-            return this;
-        }
-
-        public Builder withDirective(GraphQLDirective.Builder builder) {
-            return withDirective(builder.build());
-        }
-
-        /**
-         * This is used to clear all the directives in the builder so far.
-         *
-         * @return the builder
-         */
-        public Builder clearDirectives() {
-            directives.clear();
-            return this;
-        }
-
-
-        public GraphQLArgument build() {
             return new GraphQLArgument(name, description, type, defaultValue, value, definition, valuesToList(directives));
         }
     }
