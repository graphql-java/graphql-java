package graphql.schema;


import graphql.Assert;
import graphql.GraphQLException;
import graphql.PublicApi;
import graphql.schema.idl.TypeRuntimeWiring;

import java.lang.reflect.Field;
import java.lang.reflect.InvocationTargetException;
import java.lang.reflect.Method;
import java.lang.reflect.Modifier;
import java.util.Arrays;
import java.util.Map;
<<<<<<< HEAD
import java.util.Optional;
=======
import java.util.function.Function;
>>>>>>> 43929c81

import static graphql.Scalars.GraphQLBoolean;

/**
 * This is the default data fetcher used in graphql-java.  It will examine
<<<<<<< HEAD
 * maps and POJO java beans for values that match the desired name.
 *
 * It uses the following strategies
 * <ul>
 * <li>If the source is null, return null</li>
 * <li>If the source is a Map, return map.get(propertyName)</li>
 * <li>Find a public JavaBean getter method named `propertyName`</li>
 * <li>Find any getter method named `propertyName` and call method.setAccessible(true)</li>
 * <li>Find a public field named `propertyName`</li>
 * <li>Find any field named `propertyName` and call field.setAccessible(true)</li>
 * <li>If this cant find anything, then null is returned</li>
 * </ul>
=======
 * maps and POJO java beans for values that match the desired name, typically the field name
 * or it will use a provided function to obtain values.
>>>>>>> 43929c81
 *
 * You can write your own data fetchers to get data from some other backing system
 * if you need highly customised behaviour.
 *
 * @see graphql.schema.DataFetcher
 */
@PublicApi
public class PropertyDataFetcher<T> implements DataFetcher<T> {

    private final String propertyName;
    private final Function<Object, Object> function;

    /**
     * This constructor will use the property name and examine the {@link DataFetchingEnvironment#getSource()}
     * object for a getter method or field with that name.
     *
     * @param propertyName the name of the property to retrieve
     */
    public PropertyDataFetcher(String propertyName) {
        this.propertyName = propertyName;
        this.function = null;
    }

    @SuppressWarnings("unchecked")
    private <O> PropertyDataFetcher(Function<O, T> function) {
        this.function = (Function<Object, Object>) Assert.assertNotNull(function);
        this.propertyName = null;
    }

    /**
     * Returns a data fetcher that will use the property name to examine the {@link DataFetchingEnvironment#getSource()} object
     * for a getter method or field with that name, or if its a map, it will look up a value using
     * property name as a key.
     *
     * For example :
     * <pre>
     * {@code
     *
     *      DataFetcher functionDataFetcher = fetching("pojoPropertyName");
     *
     * }
     * </pre>
     *
     * @param propertyName the name of the property to retrieve
     *
     * @return a new PropertyDataFetcher using the provided function as its source of values
     */
    public static <T> PropertyDataFetcher<T> fetching(String propertyName) {
        return new PropertyDataFetcher<>(propertyName);
    }

    /**
     * Returns a data fetcher that will present the {@link DataFetchingEnvironment#getSource()} object to the supplied
     * function to obtain a value, which allows you to use Java 8 method references say obtain values in a
     * more type safe way.
     *
     * For example :
     * <pre>
     * {@code
     *
     *      DataFetcher functionDataFetcher = fetching(Thing::getId);
     *
     * }
     * </pre>
     *
     * @param function the function to use to obtain a value from the source object
     * @param <O>      the type of the source object
     *
     * @return a new PropertyDataFetcher using the provided function as its source of values
     */
    public static <T, O> PropertyDataFetcher<T> fetching(Function<O, T> function) {
        return new PropertyDataFetcher<>(function);
    }


    @SuppressWarnings("unchecked")
    @Override
    public T get(DataFetchingEnvironment environment) {
        Object source = environment.getSource();
        if (source == null) {
            return null;
        }

        if (function != null) {
            return (T) function.apply(source);
        }

        if (source instanceof Map) {
            return (T) ((Map<?, ?>) source).get(propertyName);
        }
        return (T) getPropertyViaGetter(source, environment.getFieldType());
    }

    private Object getPropertyViaGetter(Object object, GraphQLOutputType outputType) {
        try {
            return getPropertyViaGetterMethod(object, outputType, this::findPubliclyAccessibleMethod);
        } catch (NoSuchMethodException ignored) {
            try {
                return getPropertyViaGetterMethod(object, outputType, this::findViaSetAccessible);
            } catch (NoSuchMethodException ignored2) {
                return getPropertyViaFieldAccess(object);
            }
        }
    }

    @FunctionalInterface
    private interface MethodFinder {
        Method apply(Class aClass, String s) throws NoSuchMethodException;
    }

    private Object getPropertyViaGetterMethod(Object object, GraphQLOutputType outputType, MethodFinder methodFinder) throws NoSuchMethodException {
        if (isBooleanProperty(outputType)) {
            try {
                return getPropertyViaGetterUsingPrefix(object, "is", methodFinder);
            } catch (NoSuchMethodException e) {
                return getPropertyViaGetterUsingPrefix(object, "get", methodFinder);
            }
        } else {
            return getPropertyViaGetterUsingPrefix(object, "get", methodFinder);
        }
    }

    private Object getPropertyViaGetterUsingPrefix(Object object, String prefix, MethodFinder methodFinder) throws NoSuchMethodException {
        String getterName = prefix + propertyName.substring(0, 1).toUpperCase() + propertyName.substring(1);
        try {
            Method method = methodFinder.apply(object.getClass(), getterName);
            return method.invoke(object);
        } catch (IllegalAccessException | InvocationTargetException e) {
            throw new GraphQLException(e);
        }
    }

    @SuppressWarnings("SimplifiableIfStatement")
    private boolean isBooleanProperty(GraphQLOutputType outputType) {
        if (outputType == GraphQLBoolean) return true;
        if (outputType instanceof GraphQLNonNull) {
            return ((GraphQLNonNull) outputType).getWrappedType() == GraphQLBoolean;
        }
        return false;
    }

    /**
     * Invoking public methods on package-protected classes via reflection
     * causes exceptions. This method searches a class's hierarchy for
     * public visibility parent classes with the desired getter. This
     * particular case is required to support AutoValue style data classes,
     * which have abstract public interfaces implemented by package-protected
     * (generated) subclasses.
     */
    private Method findPubliclyAccessibleMethod(Class root, String methodName) throws NoSuchMethodException {
        Class cur = root;
        while (cur != null) {
            if (Modifier.isPublic(cur.getModifiers())) {
                @SuppressWarnings("unchecked")
                Method m = cur.getMethod(methodName);
                if (Modifier.isPublic(m.getModifiers())) {
                    return m;
                }
            }
            cur = cur.getSuperclass();
        }
        //noinspection unchecked
        return root.getMethod(methodName);
    }

    private Method findViaSetAccessible(Class aClass, String methodName) throws NoSuchMethodException {
        Method[] declaredMethods = aClass.getDeclaredMethods();
        Optional<Method> m = Arrays.stream(declaredMethods)
                .filter(method -> methodName.equals(method.getName()))
                .findFirst();
        if (m.isPresent()) {
            try {
                // few JVMs actually enforce this but it might happen
                m.get().setAccessible(true);
                return m.get();
            } catch (SecurityException ignored) {
            }
        }
        throw new NoSuchMethodException(methodName);
    }

    private Object getPropertyViaFieldAccess(Object object) {
        Class<?> aClass = object.getClass();
        try {
            Field field = aClass.getField(propertyName);
            return field.get(object);
        } catch (NoSuchFieldException e) {
            // if not public fields then try via setAccessible
            try {
                Field field = aClass.getDeclaredField(propertyName);
                field.setAccessible(true);
                return field.get(object);
            } catch (SecurityException | NoSuchFieldException ignored2) {
                return null;
            } catch (IllegalAccessException e1) {
                throw new GraphQLException(e);
            }
        } catch (IllegalAccessException e) {
            throw new GraphQLException(e);
        }
    }
}<|MERGE_RESOLUTION|>--- conflicted
+++ resolved
@@ -4,7 +4,6 @@
 import graphql.Assert;
 import graphql.GraphQLException;
 import graphql.PublicApi;
-import graphql.schema.idl.TypeRuntimeWiring;
 
 import java.lang.reflect.Field;
 import java.lang.reflect.InvocationTargetException;
@@ -12,33 +11,28 @@
 import java.lang.reflect.Modifier;
 import java.util.Arrays;
 import java.util.Map;
-<<<<<<< HEAD
 import java.util.Optional;
-=======
 import java.util.function.Function;
->>>>>>> 43929c81
 
 import static graphql.Scalars.GraphQLBoolean;
 
 /**
  * This is the default data fetcher used in graphql-java.  It will examine
-<<<<<<< HEAD
+ * maps and POJO java beans for values that match the desired name, typically the field name
+ * or it will use a provided function to obtain values.
  * maps and POJO java beans for values that match the desired name.
  *
  * It uses the following strategies
  * <ul>
  * <li>If the source is null, return null</li>
  * <li>If the source is a Map, return map.get(propertyName)</li>
+ * <li>If a function is provided, it is used</li>
  * <li>Find a public JavaBean getter method named `propertyName`</li>
  * <li>Find any getter method named `propertyName` and call method.setAccessible(true)</li>
  * <li>Find a public field named `propertyName`</li>
  * <li>Find any field named `propertyName` and call field.setAccessible(true)</li>
  * <li>If this cant find anything, then null is returned</li>
  * </ul>
-=======
- * maps and POJO java beans for values that match the desired name, typically the field name
- * or it will use a provided function to obtain values.
->>>>>>> 43929c81
  *
  * You can write your own data fetchers to get data from some other backing system
  * if you need highly customised behaviour.
