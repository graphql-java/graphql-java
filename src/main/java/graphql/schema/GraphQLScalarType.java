--- conflicted
+++ resolved
@@ -9,7 +9,6 @@
 import graphql.util.TraversalControl;
 import graphql.util.TraverserContext;
 
-import java.util.ArrayList;
 import java.util.LinkedHashMap;
 import java.util.List;
 import java.util.Map;
@@ -289,11 +288,8 @@
 
         /**
          * This is used to clear all the directives in the builder so far.
-<<<<<<< HEAD
          *
          * @return this builder
-=======
->>>>>>> 39c567ed
          */
         public Builder clearDirectives() {
             directives.clear();
