--- conflicted
+++ resolved
@@ -1,11 +1,8 @@
 package graphql.schema;
 
 
-<<<<<<< HEAD
 import graphql.DirectivesUtil;
-=======
 import com.google.common.collect.ImmutableList;
->>>>>>> 07ca7eeb
 import graphql.Internal;
 import graphql.PublicApi;
 import graphql.language.ScalarTypeDefinition;
@@ -13,12 +10,9 @@
 import graphql.util.TraversalControl;
 import graphql.util.TraverserContext;
 
-<<<<<<< HEAD
 import java.util.ArrayList;
 import java.util.Collections;
-=======
 import java.util.LinkedHashMap;
->>>>>>> 07ca7eeb
 import java.util.List;
 import java.util.function.Consumer;
 
@@ -60,6 +54,7 @@
      * @param name        the name
      * @param description the description
      * @param coercing    the coercing function
+     *
      * @deprecated use the {@link #newScalar()} builder pattern instead, as this constructor will be made private in a future version.
      */
     @Internal
@@ -74,6 +69,7 @@
      * @param coercing    the coercing function
      * @param directives  the directives on this type element
      * @param definition  the AST definition
+     *
      * @deprecated use the {@link #newScalar()} builder pattern instead, as this constructor will be made private in a future version.
      */
     @Internal
@@ -147,6 +143,7 @@
      * the current values and allows you to transform it how you want.
      *
      * @param builderConsumer the consumer code that will be given a builder to transform
+     *
      * @return a new object based on calling build on that builder
      */
     public GraphQLScalarType transform(Consumer<Builder> builderConsumer) {
@@ -290,10 +287,7 @@
 
         /**
          * This is used to clear all the directives in the builder so far.
-<<<<<<< HEAD
-=======
          *
->>>>>>> 07ca7eeb
          * @return this builder
          */
         public Builder clearDirectives() {
