--- conflicted
+++ resolved
@@ -230,10 +230,7 @@
             definition = existing.getDefinition();
             extensionDefinitions = existing.getExtensionDefinitions();
             specifiedByUrl = existing.getSpecifiedByUrl();
-<<<<<<< HEAD
             copyExistingDirectives(existing);
-=======
-            DirectivesUtil.addAll(this.directives, existing.getDirectives());
         }
 
         @Override
@@ -246,9 +243,13 @@
         public Builder description(String description) {
             super.description(description);
             return this;
->>>>>>> 5108111b
-        }
-
+        }
+
+        @Override
+        public Builder comparatorRegistry(GraphqlTypeComparatorRegistry comparatorRegistry) {
+            super.comparatorRegistry(comparatorRegistry);
+            return this;
+        }
         public Builder specifiedByUrl(String specifiedByUrl) {
             this.specifiedByUrl = specifiedByUrl;
             return this;
@@ -269,44 +270,6 @@
             return this;
         }
 
-<<<<<<< HEAD
-=======
-        public Builder withDirectives(GraphQLDirective... directives) {
-            assertNotNull(directives, () -> "directives can't be null");
-            this.directives.clear();
-            for (GraphQLDirective directive : directives) {
-                withDirective(directive);
-            }
-            return this;
-        }
-
-        public Builder withDirective(GraphQLDirective directive) {
-            assertNotNull(directive, () -> "directive can't be null");
-            DirectivesUtil.add(this.directives, directive);
-            return this;
-        }
-
-        public Builder replaceDirectives(List<GraphQLDirective> directives) {
-            assertNotNull(directives, () -> "directive can't be null");
-            this.directives.clear();
-            DirectivesUtil.addAll(this.directives, directives);
-            return this;
-        }
-
-        public Builder withDirective(GraphQLDirective.Builder builder) {
-            return withDirective(builder.build());
-        }
-
-        /**
-         * This is used to clear all the directives in the builder so far.
-         *
-         * @return this builder
-         */
-        public Builder clearDirectives() {
-            directives.clear();
-            return this;
-        }
->>>>>>> 5108111b
 
         public GraphQLScalarType build() {
             return new GraphQLScalarType(name,
