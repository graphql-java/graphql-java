package graphql.schema;


import graphql.Internal;
import graphql.execution.ExecutionId;
import graphql.execution.ExecutionPath;
<<<<<<< HEAD
import graphql.execution.TypeInfo;
=======
import graphql.execution.ExecutionTypeInfo;
>>>>>>> e448e484
import graphql.language.Field;
import graphql.language.FragmentDefinition;

import java.util.List;
import java.util.Map;

@SuppressWarnings("unchecked")
@Internal
public class DataFetchingEnvironmentImpl implements DataFetchingEnvironment {
    private final Object source;
    private final Map<String, Object> arguments;
    private final Object context;
    private final Object root;
    private final GraphQLFieldDefinition fieldDefinition;
    private final List<Field> fields;
    private final GraphQLOutputType fieldType;
    private final GraphQLType parentType;
    private final GraphQLSchema graphQLSchema;
    private final Map<String, FragmentDefinition> fragmentsByName;
    private final ExecutionId executionId;
    private final TypeInfo typeInfo;
    private final ExecutionPath executionPath;
    private final DataFetchingFieldSelectionSet selectionSet;
    private final ExecutionTypeInfo fieldTypeInfo;

<<<<<<< HEAD
    public DataFetchingEnvironmentImpl(Object source, Map<String, Object> arguments, Object context, Object root, GraphQLFieldDefinition fieldDefinition, List<Field> fields, GraphQLOutputType fieldType, GraphQLType parentType, GraphQLSchema graphQLSchema, Map<String, FragmentDefinition> fragmentsByName, ExecutionId executionId, TypeInfo typeInfo, ExecutionPath executionPath, DataFetchingFieldSelectionSet selectionSet) {
=======
    public DataFetchingEnvironmentImpl(Object source, Map<String, Object> arguments, Object context, Object root, GraphQLFieldDefinition fieldDefinition, List<Field> fields, GraphQLOutputType fieldType, GraphQLType parentType, GraphQLSchema graphQLSchema, Map<String, FragmentDefinition> fragmentsByName, ExecutionId executionId, DataFetchingFieldSelectionSet selectionSet, ExecutionTypeInfo fieldTypeInfo) {
>>>>>>> e448e484
        this.source = source;
        this.arguments = arguments;
        this.context = context;
        this.root = root;
        this.fieldDefinition = fieldDefinition;
        this.fields = fields;
        this.fieldType = fieldType;
        this.parentType = parentType;
        this.graphQLSchema = graphQLSchema;
        this.fragmentsByName = fragmentsByName;
        this.executionId = executionId;
        this.typeInfo = typeInfo;
        this.executionPath = executionPath;
        this.selectionSet = selectionSet;
        this.fieldTypeInfo = fieldTypeInfo;
    }

    @Override
    public <T> T getSource() {
        return (T) source;
    }

    @Override
    public Map<String, Object> getArguments() {
        return arguments;
    }

    @Override
    public boolean containsArgument(String name) {
        return arguments.containsKey(name);
    }

    @Override
    public <T> T getArgument(String name) {
        return (T) arguments.get(name);
    }

    @Override
    public <T> T getContext() {
        return (T) context;
    }

    @Override
    public <T> T getRoot() {
        return (T) root;
    }

    @Override
    public GraphQLFieldDefinition getFieldDefinition() {
        return fieldDefinition;
    }

    @Override
    public List<Field> getFields() {
        return fields;
    }

    @Override
    public GraphQLOutputType getFieldType() {
        return fieldType;
    }

    @Override
    public GraphQLType getParentType() {
        return parentType;
    }

    @Override
    public GraphQLSchema getGraphQLSchema() {
        return graphQLSchema;
    }

    @Override
    public Map<String, FragmentDefinition> getFragmentsByName() {
        return fragmentsByName;
    }

    @Override
    public ExecutionId getExecutionId() {
        return executionId;
    }

    @Override
    public TypeInfo getTypeInfo() {
        return typeInfo;
    }

    @Override
    public ExecutionPath getExecutionPath() {
        return executionPath;
    }

    @Override
    public DataFetchingFieldSelectionSet getSelectionSet() {
        return selectionSet;
    }

    @Override
    public ExecutionTypeInfo getFieldTypeInfo() {
        return fieldTypeInfo;
    }

    @Override
    public String toString() {
        return "DataFetchingEnvironmentImpl{" +
                "fieldTypeInfo=" + fieldTypeInfo +
                '}';
    }
}<|MERGE_RESOLUTION|>--- conflicted
+++ resolved
@@ -4,11 +4,7 @@
 import graphql.Internal;
 import graphql.execution.ExecutionId;
 import graphql.execution.ExecutionPath;
-<<<<<<< HEAD
-import graphql.execution.TypeInfo;
-=======
 import graphql.execution.ExecutionTypeInfo;
->>>>>>> e448e484
 import graphql.language.Field;
 import graphql.language.FragmentDefinition;
 
@@ -29,16 +25,10 @@
     private final GraphQLSchema graphQLSchema;
     private final Map<String, FragmentDefinition> fragmentsByName;
     private final ExecutionId executionId;
-    private final TypeInfo typeInfo;
-    private final ExecutionPath executionPath;
     private final DataFetchingFieldSelectionSet selectionSet;
     private final ExecutionTypeInfo fieldTypeInfo;
 
-<<<<<<< HEAD
-    public DataFetchingEnvironmentImpl(Object source, Map<String, Object> arguments, Object context, Object root, GraphQLFieldDefinition fieldDefinition, List<Field> fields, GraphQLOutputType fieldType, GraphQLType parentType, GraphQLSchema graphQLSchema, Map<String, FragmentDefinition> fragmentsByName, ExecutionId executionId, TypeInfo typeInfo, ExecutionPath executionPath, DataFetchingFieldSelectionSet selectionSet) {
-=======
     public DataFetchingEnvironmentImpl(Object source, Map<String, Object> arguments, Object context, Object root, GraphQLFieldDefinition fieldDefinition, List<Field> fields, GraphQLOutputType fieldType, GraphQLType parentType, GraphQLSchema graphQLSchema, Map<String, FragmentDefinition> fragmentsByName, ExecutionId executionId, DataFetchingFieldSelectionSet selectionSet, ExecutionTypeInfo fieldTypeInfo) {
->>>>>>> e448e484
         this.source = source;
         this.arguments = arguments;
         this.context = context;
@@ -50,8 +40,6 @@
         this.graphQLSchema = graphQLSchema;
         this.fragmentsByName = fragmentsByName;
         this.executionId = executionId;
-        this.typeInfo = typeInfo;
-        this.executionPath = executionPath;
         this.selectionSet = selectionSet;
         this.fieldTypeInfo = fieldTypeInfo;
     }
@@ -122,16 +110,6 @@
     }
 
     @Override
-    public TypeInfo getTypeInfo() {
-        return typeInfo;
-    }
-
-    @Override
-    public ExecutionPath getExecutionPath() {
-        return executionPath;
-    }
-
-    @Override
     public DataFetchingFieldSelectionSet getSelectionSet() {
         return selectionSet;
     }
