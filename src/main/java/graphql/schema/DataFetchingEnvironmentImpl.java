--- conflicted
+++ resolved
@@ -8,7 +8,6 @@
 import graphql.execution.ExecutionStepInfo;
 import graphql.execution.MergedField;
 import graphql.execution.directives.QueryDirectives;
-import graphql.execution.directives.QueryDirectivesImpl;
 import graphql.language.Document;
 import graphql.language.Field;
 import graphql.language.FragmentDefinition;
@@ -17,11 +16,8 @@
 import org.dataloader.DataLoaderRegistry;
 
 import java.util.Collections;
-import java.util.LinkedHashMap;
 import java.util.List;
 import java.util.Map;
-
-import static graphql.Assert.assertNotNull;
 
 @SuppressWarnings({"unchecked", "TypeParameterUnusedInFormals"})
 @Internal
@@ -66,12 +62,8 @@
         this.cacheControl = builder.cacheControl;
         this.operationDefinition = builder.operationDefinition;
         this.document = builder.document;
-<<<<<<< HEAD
         this.variables = builder.variables == null ? Collections.emptyMap() : builder.variables;
-=======
-        this.variables = builder.variables;
         this.queryDirectives = builder.queryDirectives;
->>>>>>> 19c6d0e1
     }
 
     @Override
@@ -244,16 +236,10 @@
         private CacheControl cacheControl;
         private OperationDefinition operationDefinition;
         private Document document;
-<<<<<<< HEAD
         private Map<String, Object> arguments;
         private Map<String, FragmentDefinition> fragmentsByName;
         private Map<String, Object> variables;
-=======
-        private final Map<String, Object> arguments = new LinkedHashMap<>();
-        private final Map<String, FragmentDefinition> fragmentsByName = new LinkedHashMap<>();
-        private final Map<String, Object> variables = new LinkedHashMap<>();
         private QueryDirectives queryDirectives;
->>>>>>> 19c6d0e1
 
         public Builder(DataFetchingEnvironmentImpl env) {
             this.source = env.source;
@@ -274,12 +260,8 @@
             this.cacheControl = env.cacheControl;
             this.operationDefinition = env.operationDefinition;
             this.document = env.document;
-<<<<<<< HEAD
             this.variables = env.variables;
-=======
-            this.variables.putAll(env.variables);
             this.queryDirectives = env.queryDirectives;
->>>>>>> 19c6d0e1
         }
 
         public Builder() {
