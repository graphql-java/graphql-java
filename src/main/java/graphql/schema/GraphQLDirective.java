--- conflicted
+++ resolved
@@ -38,24 +38,6 @@
 
     public static final String CHILD_ARGUMENTS = "arguments";
 
-<<<<<<< HEAD
-    /**
-     * @param name        the name of the directive
-     * @param description the description of the directive
-     * @param locations   the valid locations for the directive
-     * @param arguments   the arguments for the directive
-     * @deprecated Use the Builder
-     */
-    @Deprecated
-    public GraphQLDirective(String name,
-                            String description,
-                            EnumSet<DirectiveLocation> locations,
-                            List<GraphQLArgument> arguments) {
-        this(name, description, false, locations, arguments, null);
-    }
-
-=======
->>>>>>> 07ca7eeb
     private GraphQLDirective(String name,
                              String description,
                              boolean repeatable,
@@ -125,6 +107,7 @@
      * the current values and allows you to transform it how you want.
      *
      * @param builderConsumer the consumer code that will be given a builder to transform
+     *
      * @return a new field based on calling build on that builder
      */
     public GraphQLDirective transform(Consumer<Builder> builderConsumer) {
@@ -263,6 +246,7 @@
          * </pre>
          *
          * @param builderFunction a supplier for the builder impl
+         *
          * @return this
          */
         public Builder argument(UnaryOperator<GraphQLArgument.Builder> builderFunction) {
@@ -276,6 +260,7 @@
          * from within
          *
          * @param builder an un-built/incomplete GraphQLArgument
+         *
          * @return this
          */
         public Builder argument(GraphQLArgument.Builder builder) {
