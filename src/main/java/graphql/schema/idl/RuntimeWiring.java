--- conflicted
+++ resolved
@@ -10,12 +10,9 @@
 import graphql.schema.TypeResolver;
 import graphql.schema.visibility.GraphqlFieldVisibility;
 
-<<<<<<< HEAD
-import java.util.Collections;
-=======
 import java.util.ArrayList;
 import java.util.Collection;
->>>>>>> 17933ec1
+import java.util.Collections;
 import java.util.LinkedHashMap;
 import java.util.List;
 import java.util.Map;
@@ -38,20 +35,13 @@
     private final Map<String, SchemaDirectiveWiring> directiveWiring;
     private final WiringFactory wiringFactory;
     private final Map<String, EnumValuesProvider> enumValuesProviders;
-<<<<<<< HEAD
+    private final Collection<SchemaTransformer> schemaTransformers;
     private final Map<String, Map<String, List<ValidationRule>>> fieldValidationRules;
     private final Map<String, List<ValidationRule>> inputTypeValidationRules;
-=======
-    private final Collection<SchemaTransformer> schemaTransformers;
->>>>>>> 17933ec1
     private final GraphqlFieldVisibility fieldVisibility;
     private final GraphQLCodeRegistry codeRegistry;
 
-<<<<<<< HEAD
-    private RuntimeWiring(Map<String, Map<String, DataFetcher>> dataFetchers, Map<String, DataFetcher> defaultDataFetchers, Map<String, GraphQLScalarType> scalars, Map<String, TypeResolver> typeResolvers, Map<String, SchemaDirectiveWiring> directiveWiring, Map<String, EnumValuesProvider> enumValuesProviders, WiringFactory wiringFactory, Map<String, Map<String, List<ValidationRule>>> fieldValidationRules, Map<String, List<ValidationRule>> inputTypeValidationRules, GraphqlFieldVisibility fieldVisibility) {
-=======
     private RuntimeWiring(Map<String, Map<String, DataFetcher>> dataFetchers, Map<String, DataFetcher> defaultDataFetchers, Map<String, GraphQLScalarType> scalars, Map<String, TypeResolver> typeResolvers, Map<String, SchemaDirectiveWiring> directiveWiring, Map<String, EnumValuesProvider> enumValuesProviders, WiringFactory wiringFactory, Collection<SchemaTransformer> schemaTransformers, GraphqlFieldVisibility fieldVisibility, GraphQLCodeRegistry codeRegistry) {
->>>>>>> 17933ec1
         this.dataFetchers = dataFetchers;
         this.defaultDataFetchers = defaultDataFetchers;
         this.scalars = scalars;
@@ -59,12 +49,9 @@
         this.directiveWiring = directiveWiring;
         this.wiringFactory = wiringFactory;
         this.enumValuesProviders = enumValuesProviders;
-<<<<<<< HEAD
+        this.schemaTransformers = schemaTransformers;
         this.fieldValidationRules = fieldValidationRules;
         this.inputTypeValidationRules = inputTypeValidationRules;
-=======
-        this.schemaTransformers = schemaTransformers;
->>>>>>> 17933ec1
         this.fieldVisibility = fieldVisibility;
         this.codeRegistry = codeRegistry;
     }
@@ -116,7 +103,6 @@
         return directiveWiring;
     }
 
-<<<<<<< HEAD
     public Map<String, List<ValidationRule>> getFieldValidationRules(String typeName) {
         return fieldValidationRules.getOrDefault(typeName, Collections.emptyMap());
     }
@@ -126,12 +112,10 @@
     }
 
 
-=======
     public Collection<SchemaTransformer> getSchemaTransformers() {
         return schemaTransformers;
     }
 
->>>>>>> 17933ec1
     @PublicApi
     public static class Builder {
         private final Map<String, Map<String, DataFetcher>> dataFetchers = new LinkedHashMap<>();
@@ -143,12 +127,9 @@
         private final Collection<SchemaTransformer> schemaTransformers = new ArrayList<>();
         private WiringFactory wiringFactory = new NoopWiringFactory();
         private GraphqlFieldVisibility fieldVisibility = DEFAULT_FIELD_VISIBILITY;
-<<<<<<< HEAD
+        private GraphQLCodeRegistry codeRegistry = GraphQLCodeRegistry.newCodeRegistry().build();
         private final Map<String, Map<String, List<ValidationRule>>> fieldValidationRules = new LinkedHashMap<>();
         private final Map<String, List<ValidationRule>> inputTypeValidationRules = new LinkedHashMap<>();
-=======
-        private GraphQLCodeRegistry codeRegistry = GraphQLCodeRegistry.newCodeRegistry().build();
->>>>>>> 17933ec1
 
         private Builder() {
             ScalarInfo.STANDARD_SCALARS.forEach(this::scalar);
@@ -302,11 +283,7 @@
          * @return the built runtime wiring
          */
         public RuntimeWiring build() {
-<<<<<<< HEAD
-            return new RuntimeWiring(dataFetchers, defaultDataFetchers, scalars, typeResolvers, directiveWiring, enumValuesProviders, wiringFactory, fieldValidationRules, inputTypeValidationRules, fieldVisibility);
-=======
             return new RuntimeWiring(dataFetchers, defaultDataFetchers, scalars, typeResolvers, directiveWiring, enumValuesProviders, wiringFactory, schemaTransformers, fieldVisibility, codeRegistry);
->>>>>>> 17933ec1
         }
 
     }
