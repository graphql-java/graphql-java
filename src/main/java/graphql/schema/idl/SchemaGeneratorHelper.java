--- conflicted
+++ resolved
@@ -19,10 +19,7 @@
 import graphql.language.ObjectValue;
 import graphql.language.StringValue;
 import graphql.language.Type;
-<<<<<<< HEAD
-=======
 import graphql.language.TypeName;
->>>>>>> 103ab9f0
 import graphql.language.Value;
 import graphql.schema.GraphQLArgument;
 import graphql.schema.GraphQLDirective;
@@ -44,10 +41,6 @@
 import java.util.function.Function;
 import java.util.stream.Collectors;
 
-<<<<<<< HEAD
-import static graphql.Assert.assertNotNull;
-=======
->>>>>>> 103ab9f0
 import static graphql.Assert.assertShouldNeverHappen;
 import static java.util.Collections.emptyList;
 import static java.util.stream.Collectors.joining;
@@ -72,10 +65,6 @@
         Object result = null;
         if (requiredType instanceof GraphQLNonNull) {
             requiredType = ((GraphQLNonNull) requiredType).getWrappedType();
-            assertNotNull(value, "A AST value is required to be present for non null type ;" + requiredType.getName() + "'");
-        }
-        if (value == null) {
-            return null;
         }
         if (value == null) {
             return null;
@@ -266,10 +255,7 @@
 
         GraphQLInputType inputType = inputTypeFactory.apply(arg.getType());
         builder.type(inputType);
-<<<<<<< HEAD
-=======
         builder.value(buildValue(arg.getDefaultValue(), inputType));
->>>>>>> 103ab9f0
         builder.defaultValue(buildValue(arg.getDefaultValue(), inputType));
         return builder.build();
     }
