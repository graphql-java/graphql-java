package graphql.schema.idl;

import graphql.AssertException;
import graphql.Directives;
import graphql.Internal;
import graphql.introspection.Introspection.DirectiveLocation;
import graphql.language.Argument;
import graphql.language.ArrayValue;
import graphql.language.Comment;
import graphql.language.Description;
import graphql.language.Directive;
import graphql.language.DirectiveDefinition;
import graphql.language.EnumTypeDefinition;
import graphql.language.EnumTypeExtensionDefinition;
import graphql.language.EnumValue;
import graphql.language.EnumValueDefinition;
import graphql.language.FieldDefinition;
import graphql.language.InputObjectTypeDefinition;
import graphql.language.InputObjectTypeExtensionDefinition;
import graphql.language.InputValueDefinition;
import graphql.language.InterfaceTypeDefinition;
import graphql.language.InterfaceTypeExtensionDefinition;
import graphql.language.Node;
import graphql.language.NullValue;
import graphql.language.ObjectTypeDefinition;
import graphql.language.ObjectTypeExtensionDefinition;
import graphql.language.ObjectValue;
import graphql.language.OperationTypeDefinition;
import graphql.language.ScalarTypeDefinition;
import graphql.language.ScalarTypeExtensionDefinition;
import graphql.language.StringValue;
import graphql.language.Type;
import graphql.language.TypeDefinition;
import graphql.language.TypeName;
import graphql.language.UnionTypeDefinition;
import graphql.language.UnionTypeExtensionDefinition;
import graphql.language.Value;
import graphql.schema.DataFetcher;
import graphql.schema.DataFetcherFactories;
import graphql.schema.DataFetcherFactory;
import graphql.schema.FieldCoordinates;
import graphql.schema.GraphQLArgument;
import graphql.schema.GraphQLCodeRegistry;
import graphql.schema.GraphQLDirective;
import graphql.schema.GraphQLEnumType;
import graphql.schema.GraphQLEnumValueDefinition;
import graphql.schema.GraphQLFieldDefinition;
import graphql.schema.GraphQLInputObjectField;
import graphql.schema.GraphQLInputObjectType;
import graphql.schema.GraphQLInputType;
<<<<<<< HEAD
=======
import graphql.schema.GraphQLInterfaceType;
import graphql.schema.GraphQLNamedInputType;
import graphql.schema.GraphQLNamedOutputType;
import graphql.schema.GraphQLObjectType;
import graphql.schema.GraphQLOutputType;
>>>>>>> 49bbbeb1
import graphql.schema.GraphQLScalarType;
import graphql.schema.GraphQLSchema;
import graphql.schema.GraphQLType;
import graphql.schema.GraphQLTypeReference;
import graphql.schema.GraphQLTypeUtil;
import graphql.schema.GraphQLUnionType;
import graphql.schema.GraphqlTypeComparatorRegistry;
import graphql.schema.PropertyDataFetcher;
import graphql.schema.TypeResolver;
import graphql.schema.TypeResolverProxy;
import graphql.schema.idl.errors.NotAnInputTypeError;
import graphql.schema.idl.errors.NotAnOutputTypeError;
import graphql.util.FpKit;

import java.util.ArrayDeque;
import java.util.ArrayList;
import java.util.Arrays;
import java.util.Deque;
import java.util.LinkedHashMap;
import java.util.LinkedHashSet;
import java.util.List;
import java.util.Map;
import java.util.Objects;
import java.util.Optional;
import java.util.Set;
import java.util.function.Function;
import java.util.stream.Collectors;
import java.util.stream.Stream;

import static graphql.Assert.assertNotNull;
import static graphql.Assert.assertShouldNeverHappen;
import static graphql.introspection.Introspection.DirectiveLocation.ARGUMENT_DEFINITION;
import static graphql.introspection.Introspection.DirectiveLocation.ENUM;
import static graphql.introspection.Introspection.DirectiveLocation.ENUM_VALUE;
import static graphql.introspection.Introspection.DirectiveLocation.FIELD_DEFINITION;
import static graphql.introspection.Introspection.DirectiveLocation.INPUT_FIELD_DEFINITION;
import static graphql.introspection.Introspection.DirectiveLocation.INPUT_OBJECT;
import static graphql.introspection.Introspection.DirectiveLocation.OBJECT;
import static graphql.introspection.Introspection.DirectiveLocation.SCALAR;
import static graphql.introspection.Introspection.DirectiveLocation.UNION;
import static graphql.language.DirectiveLocation.newDirectiveLocation;
import static graphql.language.NonNullType.newNonNullType;
import static graphql.language.TypeName.newTypeName;
import static graphql.schema.GraphQLEnumValueDefinition.newEnumValueDefinition;
import static graphql.schema.GraphQLTypeReference.typeRef;
import static graphql.schema.GraphQLTypeUtil.isList;
import static graphql.schema.GraphQLTypeUtil.simplePrint;
import static graphql.schema.GraphQLTypeUtil.unwrapOne;
import static java.lang.String.format;
import static java.util.Collections.emptyList;
import static java.util.stream.Collectors.joining;
import static java.util.stream.Collectors.toList;
import static java.util.stream.Collectors.toMap;

@Internal
public class SchemaGeneratorHelper {

    /**
     * We pass this around so we know what we have defined in a stack like manner plus
     * it gives us helper functions
     */
    static class BuildContext {
        private final TypeDefinitionRegistry typeRegistry;
        private final RuntimeWiring wiring;
        private final Deque<String> typeStack = new ArrayDeque<>();

        private final Map<String, GraphQLOutputType> outputGTypes = new LinkedHashMap<>();
        private final Map<String, GraphQLInputType> inputGTypes = new LinkedHashMap<>();
        private final Map<String, Object> directiveBehaviourContext = new LinkedHashMap<>();
        private final Set<GraphQLDirective> directives = new LinkedHashSet<>();
        private final GraphQLCodeRegistry.Builder codeRegistry;
        public final Map<String, OperationTypeDefinition> operationTypeDefs;

        BuildContext(TypeDefinitionRegistry typeRegistry, RuntimeWiring wiring, Map<String, OperationTypeDefinition> operationTypeDefinitions) {
            this.typeRegistry = typeRegistry;
            this.wiring = wiring;
            this.codeRegistry = GraphQLCodeRegistry.newCodeRegistry(wiring.getCodeRegistry());
            this.operationTypeDefs = operationTypeDefinitions;
        }

        public TypeDefinitionRegistry getTypeRegistry() {
            return typeRegistry;
        }

        TypeDefinition getTypeDefinition(Type type) {
            Optional<TypeDefinition> optionalTypeDefinition = typeRegistry.getType(type);

            return optionalTypeDefinition.orElseThrow(
                    () -> new AssertException(format(" type definition for type '%s' not found", type))
            );
        }

        boolean stackContains(TypeInfo typeInfo) {
            return typeStack.contains(typeInfo.getName());
        }

        void push(TypeInfo typeInfo) {
            typeStack.push(typeInfo.getName());
        }

        void pop() {
            typeStack.pop();
        }

        SchemaGeneratorDirectiveHelper.Parameters mkBehaviourParams() {
            return new SchemaGeneratorDirectiveHelper.Parameters(typeRegistry, wiring, directiveBehaviourContext, codeRegistry);
        }

        GraphQLOutputType hasOutputType(TypeDefinition typeDefinition) {
            return outputGTypes.get(typeDefinition.getName());
        }

        GraphQLInputType hasInputType(TypeDefinition typeDefinition) {
            return inputGTypes.get(typeDefinition.getName());
        }

        void putOutputType(GraphQLNamedOutputType outputType) {
            outputGTypes.put(outputType.getName(), outputType);
            // certain types can be both input and output types, for example enums and scalars
            if (outputType instanceof GraphQLInputType) {
                inputGTypes.put(outputType.getName(), (GraphQLInputType) outputType);
            }
        }

        void putInputType(GraphQLNamedInputType inputType) {
            inputGTypes.put(inputType.getName(), inputType);
            // certain types can be both input and output types, for example enums and scalars
            if (inputType instanceof GraphQLOutputType) {
                outputGTypes.put(inputType.getName(), (GraphQLOutputType) inputType);
            }
        }

        RuntimeWiring getWiring() {
            return wiring;
        }

        GraphqlTypeComparatorRegistry getComparatorRegistry() {
            return wiring.getComparatorRegistry();
        }

        public GraphQLCodeRegistry.Builder getCodeRegistry() {
            return codeRegistry;
        }

        public void setDirectiveDefinition(GraphQLDirective directive) {
            this.directives.add(directive);
        }

        public void setDirectives(Set<GraphQLDirective> directives) {
            this.directives.addAll(directives);
        }

        public Set<GraphQLDirective> getDirectives() {
            return directives;
        }
    }

    static final String NO_LONGER_SUPPORTED = "No longer supported";
    static final DirectiveDefinition DEPRECATED_DIRECTIVE_DEFINITION;
    static final DirectiveDefinition SPECIFIED_BY_DIRECTIVE_DEFINITION;

    private final SchemaGeneratorDirectiveHelper generatorDirectiveHelper = new SchemaGeneratorDirectiveHelper();

    static {
        DEPRECATED_DIRECTIVE_DEFINITION = DirectiveDefinition.newDirectiveDefinition()
                .name(Directives.DeprecatedDirective.getName())
                .directiveLocation(newDirectiveLocation().name(FIELD_DEFINITION.name()).build())
                .directiveLocation(newDirectiveLocation().name(ENUM_VALUE.name()).build())
                .description(createDescription("Marks the field or enum value as deprecated"))
                .inputValueDefinition(
                        InputValueDefinition.newInputValueDefinition()
                                .name("reason")
                                .description(createDescription("The reason for the deprecation"))
                                .type(newTypeName().name("String").build())
                                .defaultValue(StringValue.newStringValue().value(NO_LONGER_SUPPORTED).build())
                                .build())
                .build();

        SPECIFIED_BY_DIRECTIVE_DEFINITION = DirectiveDefinition.newDirectiveDefinition()
                .name(Directives.SpecifiedByDirective.getName())
                .directiveLocation(newDirectiveLocation().name(SCALAR.name()).build())
                .description(createDescription("Exposes a URL that specifies the behaviour of this scalar."))
                .inputValueDefinition(
                        InputValueDefinition.newInputValueDefinition()
                                .name("url")
                                .description(createDescription("The URL that specifies the behaviour of this scalar."))
                                .type(newNonNullType(newTypeName().name("String").build()).build())
                                .build())
                .build();
    }

    private static Description createDescription(String s) {
        return new Description(s, null, false);
    }

    Object buildValue(Value value, GraphQLType requiredType) {
        if (value == null || value instanceof NullValue) {
            return null;
        }

        if (GraphQLTypeUtil.isNonNull(requiredType)) {
            requiredType = unwrapOne(requiredType);
        }

        Object result = null;
        if (requiredType instanceof GraphQLScalarType) {
            result = parseLiteral(value, (GraphQLScalarType) requiredType);
        } else if (requiredType instanceof GraphQLEnumType && value instanceof EnumValue) {
            result = ((EnumValue) value).getName();
        } else if (requiredType instanceof GraphQLEnumType && value instanceof StringValue) {
            result = ((StringValue) value).getValue();
        } else if (isList(requiredType)) {
            if (value instanceof ArrayValue) {
                result = buildArrayValue(requiredType, (ArrayValue) value);
            } else {
                result = buildArrayValue(requiredType, ArrayValue.newArrayValue().value(value).build());
            }
        } else if (value instanceof ObjectValue && requiredType instanceof GraphQLInputObjectType) {
            result = buildObjectValue((ObjectValue) value, (GraphQLInputObjectType) requiredType);
        } else {
            assertShouldNeverHappen(
                    "cannot build value of type %s from object class %s with instance %s", simplePrint(requiredType), value.getClass().getSimpleName(), String.valueOf(value));
        }
        return result;
    }

    private Object parseLiteral(Value value, GraphQLScalarType requiredType) {
        return requiredType.getCoercing().parseLiteral(value);
    }

    Object buildArrayValue(GraphQLType requiredType, ArrayValue arrayValue) {
        GraphQLType wrappedType = unwrapOne(requiredType);
        Object result = arrayValue.getValues().stream()
                .map(item -> buildValue(item, wrappedType)).collect(toList());
        return result;
    }

    Object buildObjectValue(ObjectValue defaultValue, GraphQLInputObjectType objectType) {
        Map<String, Object> map = new LinkedHashMap<>();
        defaultValue.getObjectFields().forEach(of -> map.put(of.getName(),
                buildValue(of.getValue(), objectType.getField(of.getName()).getType())));
        return map;
    }

    String buildDescription(Node<?> node, Description description) {
        if (description != null) {
            return description.getContent();
        }
        List<Comment> comments = node.getComments();
        List<String> lines = new ArrayList<>();
        for (Comment comment : comments) {
            String commentLine = comment.getContent();
            if (commentLine.trim().isEmpty()) {
                lines.clear();
            } else {
                lines.add(commentLine);
            }
        }
        if (lines.size() == 0) {
            return null;
        }
        return lines.stream().collect(joining("\n"));
    }

    String buildDeprecationReason(List<Directive> directives) {
        directives = Optional.ofNullable(directives).orElse(emptyList());
        Optional<Directive> directive = directives.stream().filter(d -> "deprecated".equals(d.getName())).findFirst();
        if (directive.isPresent()) {
            Map<String, String> args = directive.get().getArguments().stream().collect(toMap(
                    Argument::getName, arg -> ((StringValue) arg.getValue()).getValue()
            ));
            if (args.isEmpty()) {
                return NO_LONGER_SUPPORTED; // default value from spec
            } else {
                // pre flight checks have ensured its valid
                return args.get("reason");
            }
        }
        return null;
    }

    // builds directives from a type and its extensions
    GraphQLDirective buildDirective(BuildContext buildCtx,
                                    Directive directive,
                                    Set<GraphQLDirective> directiveDefinitions,
                                    DirectiveLocation directiveLocation,
                                    GraphqlTypeComparatorRegistry comparatorRegistry) {
        GraphQLDirective.Builder builder = GraphQLDirective.newDirective()
                .name(directive.getName())
                .description(buildDescription(directive, null))
                .repeatable(directiveDefinition.isRepeatable())
                .comparatorRegistry(comparatorRegistry)
                .validLocations(directiveLocation);

        Optional<GraphQLDirective> directiveDefOpt = FpKit.findOne(directiveDefinitions, dd -> dd.getName().equals(directive.getName()));

        GraphQLDirective graphQLDirective = directiveDefOpt.orElseGet(() -> {
            Function<Type, GraphQLInputType> inputTypeFactory = inputType -> buildInputType(buildCtx, inputType);
            return buildDirectiveFromDefinition(buildCtx.getTypeRegistry().getDirectiveDefinition(directive.getName()).get(), inputTypeFactory);
        });

        List<GraphQLArgument> arguments = directive.getArguments().stream()
                .map(arg -> buildDirectiveArgument(arg, graphQLDirective))
                .collect(toList());

        arguments = transferMissingArguments(arguments, graphQLDirective);
        arguments.forEach(builder::argument);

        return builder.build();
    }

    private GraphQLArgument buildDirectiveArgument(Argument arg, GraphQLDirective directiveDefinition) {
        GraphQLArgument directiveDefArgument = directiveDefinition.getArgument(arg.getName());
        GraphQLArgument.Builder builder = GraphQLArgument.newArgument();
        builder.name(arg.getName());
        GraphQLInputType inputType;
        Object defaultValue;
        inputType = directiveDefArgument.getType();
        defaultValue = directiveDefArgument.getDefaultValue();
        builder.type(inputType);
        builder.defaultValue(defaultValue);

        Object value = buildValue(arg.getValue(), inputType);
        //
        // we put the default value in if the specified is null
        builder.value(value == null ? defaultValue : value);

        return builder.build();
    }

    private List<GraphQLArgument> transferMissingArguments(List<GraphQLArgument> arguments, GraphQLDirective directiveDefinition) {
        Map<String, GraphQLArgument> declaredArgs = FpKit.getByName(arguments, GraphQLArgument::getName, FpKit.mergeFirst());
        List<GraphQLArgument> argumentsOut = new ArrayList<>(arguments);

        for (GraphQLArgument directiveDefArg : directiveDefinition.getArguments()) {
            if (!declaredArgs.containsKey(directiveDefArg.getName())) {
                GraphQLArgument missingArg = GraphQLArgument.newArgument()
                        .name(directiveDefArg.getName())
                        .description(directiveDefArg.getDescription())
                        .definition(directiveDefArg.getDefinition())
                        .type(directiveDefArg.getType())
                        .defaultValue(directiveDefArg.getDefaultValue())
                        .value(directiveDefArg.getDefaultValue())
                        .build();
                argumentsOut.add(missingArg);
            }
        }
        return argumentsOut;
    }

    GraphQLDirective buildDirectiveFromDefinition(DirectiveDefinition directiveDefinition, Function<Type, GraphQLInputType> inputTypeFactory) {

        GraphQLDirective.Builder builder = GraphQLDirective.newDirective()
                .name(directiveDefinition.getName())
                .definition(directiveDefinition)
                .repeatable(directiveDefinition.isRepeatable())
                .description(buildDescription(directiveDefinition, directiveDefinition.getDescription()));


        List<DirectiveLocation> locations = buildLocations(directiveDefinition);
        locations.forEach(builder::validLocations);

        List<GraphQLArgument> arguments = directiveDefinition.getInputValueDefinitions().stream()
                .map(arg -> buildDirectiveArgumentFromDefinition(arg, inputTypeFactory))
                .collect(toList());
        arguments.forEach(builder::argument);
        return builder.build();
    }

    private List<DirectiveLocation> buildLocations(DirectiveDefinition directiveDefinition) {
        return directiveDefinition.getDirectiveLocations().stream()
                .map(dl -> DirectiveLocation.valueOf(dl.getName().toUpperCase()))
                .collect(toList());
    }

    private GraphQLArgument buildDirectiveArgumentFromDefinition(InputValueDefinition arg, Function<Type, GraphQLInputType> inputTypeFactory) {
        GraphQLArgument.Builder builder = GraphQLArgument.newArgument()
                .name(arg.getName())
                .definition(arg);

        GraphQLInputType inputType = inputTypeFactory.apply(arg.getType());
        builder.type(inputType);
        builder.value(buildValue(arg.getDefaultValue(), inputType));
        builder.defaultValue(buildValue(arg.getDefaultValue(), inputType));
        builder.description(buildDescription(arg, arg.getDescription()));
        return builder.build();
    }

    GraphQLInputType buildInputType(BuildContext buildCtx, Type rawType) {

        TypeDefinition typeDefinition = buildCtx.getTypeDefinition(rawType);
        TypeInfo typeInfo = TypeInfo.typeInfo(rawType);

        GraphQLInputType inputType = buildCtx.hasInputType(typeDefinition);
        if (inputType != null) {
            return typeInfo.decorate(inputType);
        }

        if (buildCtx.stackContains(typeInfo)) {
            // we have circled around so put in a type reference and fix it later
            return typeInfo.decorate(typeRef(typeInfo.getName()));
        }

        buildCtx.push(typeInfo);

        if (typeDefinition instanceof InputObjectTypeDefinition) {
            inputType = buildInputObjectType(buildCtx, (InputObjectTypeDefinition) typeDefinition);
        } else if (typeDefinition instanceof EnumTypeDefinition) {
            inputType = buildEnumType(buildCtx, (EnumTypeDefinition) typeDefinition);
        } else if (typeDefinition instanceof ScalarTypeDefinition) {
            inputType = buildScalar(buildCtx, (ScalarTypeDefinition) typeDefinition);
        } else {
            // typeDefinition is not a valid InputType
            throw new NotAnInputTypeError(rawType, typeDefinition);
        }

        buildCtx.putInputType((GraphQLNamedInputType) inputType);
        buildCtx.pop();
        return typeInfo.decorate(inputType);
    }

    GraphQLInputObjectType buildInputObjectType(BuildContext buildCtx, InputObjectTypeDefinition typeDefinition) {
        GraphQLInputObjectType.Builder builder = GraphQLInputObjectType.newInputObject();
        builder.definition(typeDefinition);
        builder.name(typeDefinition.getName());
        builder.description(buildDescription(typeDefinition, typeDefinition.getDescription()));
        builder.comparatorRegistry(buildCtx.getComparatorRegistry());

        List<InputObjectTypeExtensionDefinition> extensions = inputObjectTypeExtensions(typeDefinition, buildCtx);
        builder.extensionDefinitions(extensions);

        builder.withDirectives(
                buildDirectives(buildCtx,
                        typeDefinition.getDirectives(),
                        directivesOf(extensions),
                        INPUT_OBJECT,
                        buildCtx.getDirectives(),
                        buildCtx.getComparatorRegistry())
        );

        typeDefinition.getInputValueDefinitions().forEach(inputValue ->
                builder.field(buildInputField(buildCtx, inputValue)));

        extensions.forEach(extension -> extension.getInputValueDefinitions().forEach(inputValueDefinition -> {
            GraphQLInputObjectField inputField = buildInputField(buildCtx, inputValueDefinition);
            if (!builder.hasField(inputField.getName())) {
                builder.field(inputField);
            }
        }));

        GraphQLInputObjectType inputObjectType = builder.build();
        inputObjectType = generatorDirectiveHelper.onInputObjectType(inputObjectType, buildCtx.mkBehaviourParams());
        return inputObjectType;
    }

    private GraphQLInputObjectField buildInputField(BuildContext buildCtx, InputValueDefinition fieldDef) {
        GraphQLInputObjectField.Builder fieldBuilder = GraphQLInputObjectField.newInputObjectField();
        fieldBuilder.definition(fieldDef);
        fieldBuilder.name(fieldDef.getName());
        fieldBuilder.description(buildDescription(fieldDef, fieldDef.getDescription()));
        fieldBuilder.comparatorRegistry(buildCtx.getComparatorRegistry());

        // currently the spec doesnt allow deprecations on InputValueDefinitions but it should!
        //fieldBuilder.deprecate(buildDeprecationReason(fieldDef.getDirectives()));
        GraphQLInputType inputType = buildInputType(buildCtx, fieldDef.getType());
        fieldBuilder.type(inputType);
        Value defaultValue = fieldDef.getDefaultValue();
        if (defaultValue != null) {
            fieldBuilder.defaultValue(buildValue(defaultValue, inputType));
        }

        fieldBuilder.withDirectives(
                buildDirectives(buildCtx,
                        fieldDef.getDirectives(),
                        emptyList(),
                        INPUT_FIELD_DEFINITION,
                        buildCtx.getDirectives(),
                        buildCtx.getComparatorRegistry())
        );

        return fieldBuilder.build();
    }

    GraphQLEnumType buildEnumType(BuildContext buildCtx, EnumTypeDefinition typeDefinition) {
        GraphQLEnumType.Builder builder = GraphQLEnumType.newEnum();
        builder.definition(typeDefinition);
        builder.name(typeDefinition.getName());
        builder.description(buildDescription(typeDefinition, typeDefinition.getDescription()));
        builder.comparatorRegistry(buildCtx.getComparatorRegistry());

        List<EnumTypeExtensionDefinition> extensions = enumTypeExtensions(typeDefinition, buildCtx);
        builder.extensionDefinitions(extensions);

        EnumValuesProvider enumValuesProvider = buildCtx.getWiring().getEnumValuesProviders().get(typeDefinition.getName());
        typeDefinition.getEnumValueDefinitions().forEach(evd -> {
            GraphQLEnumValueDefinition enumValueDefinition = buildEnumValue(buildCtx, typeDefinition, enumValuesProvider, evd);
            builder.value(enumValueDefinition);
        });

        extensions.forEach(extension -> extension.getEnumValueDefinitions().forEach(evd -> {
            GraphQLEnumValueDefinition enumValueDefinition = buildEnumValue(buildCtx, typeDefinition, enumValuesProvider, evd);
            if (!builder.hasValue(enumValueDefinition.getName())) {
                builder.value(enumValueDefinition);
            }
        }));

        builder.withDirectives(
                buildDirectives(buildCtx,
                        typeDefinition.getDirectives(),
                        directivesOf(extensions),
                        ENUM,
                        buildCtx.getDirectives(),
                        buildCtx.getComparatorRegistry())
        );

        GraphQLEnumType enumType = builder.build();
        enumType = generatorDirectiveHelper.onEnum(enumType, buildCtx.mkBehaviourParams());
        return enumType;
    }

    private GraphQLEnumValueDefinition buildEnumValue(BuildContext buildCtx,
                                                      EnumTypeDefinition typeDefinition,
                                                      EnumValuesProvider enumValuesProvider,
                                                      EnumValueDefinition evd) {
        String description = buildDescription(evd, evd.getDescription());
        String deprecation = buildDeprecationReason(evd.getDirectives());

        Object value;
        if (enumValuesProvider != null) {
            value = enumValuesProvider.getValue(evd.getName());
            assertNotNull(value,
                    () -> format("EnumValuesProvider for %s returned null for %s", typeDefinition.getName(), evd.getName()));
        } else {
            value = evd.getName();
        }
        return newEnumValueDefinition()
                .name(evd.getName())
                .value(value)
                .description(description)
                .deprecationReason(deprecation)
                .definition(evd)
                .comparatorRegistry(buildCtx.getComparatorRegistry())
                .withDirectives(
                        buildDirectives(buildCtx,
                                evd.getDirectives(),
                                emptyList(),
                                ENUM_VALUE,
                                buildCtx.getDirectives(),
                                buildCtx.getComparatorRegistry())
                )
                .build();
    }

    GraphQLScalarType buildScalar(BuildContext buildCtx, ScalarTypeDefinition typeDefinition) {
        TypeDefinitionRegistry typeRegistry = buildCtx.getTypeRegistry();
        RuntimeWiring runtimeWiring = buildCtx.getWiring();
        WiringFactory wiringFactory = runtimeWiring.getWiringFactory();
        List<ScalarTypeExtensionDefinition> extensions = scalarTypeExtensions(typeDefinition, buildCtx);

        ScalarWiringEnvironment environment = new ScalarWiringEnvironment(typeRegistry, typeDefinition, extensions);

        GraphQLScalarType scalar;
        if (wiringFactory.providesScalar(environment)) {
            scalar = wiringFactory.getScalar(environment);
        } else {
            scalar = buildCtx.getWiring().getScalars().get(typeDefinition.getName());
        }

        if (!ScalarInfo.isGraphqlSpecifiedScalar(scalar)) {
            scalar = scalar.transform(builder -> builder
                    .definition(typeDefinition)
                    .comparatorRegistry(buildCtx.getComparatorRegistry())
                    .specifiedByUrl(getSpecifiedByUrl(typeDefinition, extensions))
                    .withDirectives(buildDirectives(
                            buildCtx,
                            typeDefinition.getDirectives(),
                            directivesOf(extensions),
                            SCALAR,
                            buildCtx.getDirectives(),
                            buildCtx.getComparatorRegistry())
                    ));
            scalar = generatorDirectiveHelper.onScalar(scalar, buildCtx.mkBehaviourParams());
        }
        return scalar;
    }

    String getSpecifiedByUrl(ScalarTypeDefinition scalarTypeDefinition, List<ScalarTypeExtensionDefinition> extensions) {
        List<Directive> allDirectives = new ArrayList<>(scalarTypeDefinition.getDirectives());
        extensions.forEach(extension -> allDirectives.addAll(extension.getDirectives()));
        Optional<Directive> specifiedByDirective = FpKit.findOne(allDirectives,
                directiveDefinition -> directiveDefinition.getName().equals(Directives.SpecifiedByDirective.getName()));
        if (!specifiedByDirective.isPresent()) {
            return null;
        }
        Argument urlArgument = specifiedByDirective.get().getArgument("url");
        StringValue url = (StringValue) urlArgument.getValue();
        return url.getValue();
    }

    private TypeResolver getTypeResolverForInterface(BuildContext buildCtx, InterfaceTypeDefinition interfaceType) {
        TypeDefinitionRegistry typeRegistry = buildCtx.getTypeRegistry();
        RuntimeWiring wiring = buildCtx.getWiring();
        WiringFactory wiringFactory = wiring.getWiringFactory();

        TypeResolver typeResolver;

        InterfaceWiringEnvironment environment = new InterfaceWiringEnvironment(typeRegistry, interfaceType);

        if (wiringFactory.providesTypeResolver(environment)) {
            typeResolver = wiringFactory.getTypeResolver(environment);
            assertNotNull(typeResolver, () -> "The WiringFactory indicated it provides a interface type resolver but then returned null");

        } else {
            typeResolver = wiring.getTypeResolvers().get(interfaceType.getName());
            if (typeResolver == null) {
                // this really should be checked earlier via a pre-flight check
                typeResolver = new TypeResolverProxy();
            }
        }
        return typeResolver;
    }

    private TypeResolver getTypeResolverForUnion(BuildContext buildCtx, UnionTypeDefinition unionType) {
        TypeDefinitionRegistry typeRegistry = buildCtx.getTypeRegistry();
        RuntimeWiring wiring = buildCtx.getWiring();
        WiringFactory wiringFactory = wiring.getWiringFactory();

        TypeResolver typeResolver;
        UnionWiringEnvironment environment = new UnionWiringEnvironment(typeRegistry, unionType);

        if (wiringFactory.providesTypeResolver(environment)) {
            typeResolver = wiringFactory.getTypeResolver(environment);
            assertNotNull(typeResolver, () -> "The WiringFactory indicated it union provides a type resolver but then returned null");

        } else {
            typeResolver = wiring.getTypeResolvers().get(unionType.getName());
            if (typeResolver == null) {
                // this really should be checked earlier via a pre-flight check
                typeResolver = new TypeResolverProxy();
            }
        }

        return typeResolver;
    }

    GraphQLDirective[] buildDirectives(BuildContext buildCtx,
                                       List<Directive> directives,
                                       List<Directive> extensionDirectives,
                                       DirectiveLocation directiveLocation,
                                       Set<GraphQLDirective> directiveDefinitions,
                                       GraphqlTypeComparatorRegistry comparatorRegistry) {
        directives = Optional.ofNullable(directives).orElse(emptyList());
        extensionDirectives = Optional.ofNullable(extensionDirectives).orElse(emptyList());
        Set<String> names = new LinkedHashSet<>();

        List<GraphQLDirective> output = new ArrayList<>();
        for (Directive directive : directives) {
            if (!names.contains(directive.getName())) {
                names.add(directive.getName());
                output.add(buildDirective(buildCtx,directive, directiveDefinitions, directiveLocation, comparatorRegistry));
            }
        }
        for (Directive directive : extensionDirectives) {
            if (!names.contains(directive.getName())) {
                names.add(directive.getName());
                output.add(buildDirective(buildCtx, directive, directiveDefinitions, directiveLocation, comparatorRegistry));
            }
        }
        return output.toArray(new GraphQLDirective[0]);
    }

    private void buildInterfaceTypeInterfaces(BuildContext buildCtx,
                                              InterfaceTypeDefinition typeDefinition,
                                              GraphQLInterfaceType.Builder builder,
                                              List<InterfaceTypeExtensionDefinition> extensions) {
        Map<String, GraphQLOutputType> interfaces = new LinkedHashMap<>();
        typeDefinition.getImplements().forEach(type -> {
            GraphQLNamedOutputType newInterfaceType = buildOutputType(buildCtx, type);
            interfaces.put(newInterfaceType.getName(), newInterfaceType);
        });

        extensions.forEach(extension -> extension.getImplements().forEach(type -> {
            GraphQLInterfaceType interfaceType = buildOutputType(buildCtx, type);
            if (!interfaces.containsKey(interfaceType.getName())) {
                interfaces.put(interfaceType.getName(), interfaceType);
            }
        }));

        interfaces.values().forEach(interfaze -> {
            if (interfaze instanceof GraphQLInterfaceType) {
                builder.withInterface((GraphQLInterfaceType) interfaze);
                return;
            }
            if (interfaze instanceof GraphQLTypeReference) {
                builder.withInterface((GraphQLTypeReference) interfaze);
            }
        });
    }

    private GraphQLObjectType buildOperation(BuildContext buildCtx, OperationTypeDefinition operation) {
        Type type = operation.getTypeName();

        return buildOutputType(buildCtx, type);
    }

    GraphQLInterfaceType buildInterfaceType(BuildContext buildCtx, InterfaceTypeDefinition typeDefinition) {
        GraphQLInterfaceType.Builder builder = GraphQLInterfaceType.newInterface();
        builder.definition(typeDefinition);
        builder.name(typeDefinition.getName());
        builder.description(buildDescription(typeDefinition, typeDefinition.getDescription()));
        builder.comparatorRegistry(buildCtx.getComparatorRegistry());

        List<InterfaceTypeExtensionDefinition> extensions = interfaceTypeExtensions(typeDefinition, buildCtx);
        builder.extensionDefinitions(extensions);
        builder.withDirectives(
                buildDirectives(buildCtx,
                        typeDefinition.getDirectives(),
                        directivesOf(extensions),
                        OBJECT,
                        buildCtx.getDirectives(),
                        buildCtx.getComparatorRegistry())
        );

        typeDefinition.getFieldDefinitions().forEach(fieldDef -> {
            GraphQLFieldDefinition fieldDefinition = buildField(buildCtx, typeDefinition, fieldDef);
            builder.field(fieldDefinition);
        });

        extensions.forEach(extension -> extension.getFieldDefinitions().forEach(fieldDef -> {
            GraphQLFieldDefinition fieldDefinition = buildField(buildCtx, typeDefinition, fieldDef);
            if (!builder.hasField(fieldDefinition.getName())) {
                builder.field(fieldDefinition);
            }
        }));

        buildInterfaceTypeInterfaces(buildCtx, typeDefinition, builder, extensions);

        GraphQLInterfaceType interfaceType = builder.build();
        if (!buildCtx.getCodeRegistry().hasTypeResolver(interfaceType.getName())) {
            TypeResolver typeResolver = getTypeResolverForInterface(buildCtx, typeDefinition);
            buildCtx.getCodeRegistry().typeResolver(interfaceType, typeResolver);
        }

        interfaceType = generatorDirectiveHelper.onInterface(interfaceType, buildCtx.mkBehaviourParams());
        return interfaceType;
    }

    GraphQLObjectType buildObjectType(BuildContext buildCtx, ObjectTypeDefinition typeDefinition) {
        GraphQLObjectType.Builder builder = GraphQLObjectType.newObject();
        builder.definition(typeDefinition);
        builder.name(typeDefinition.getName());
        builder.description(buildDescription(typeDefinition, typeDefinition.getDescription()));
        builder.comparatorRegistry(buildCtx.getComparatorRegistry());

        List<ObjectTypeExtensionDefinition> extensions = objectTypeExtensions(typeDefinition, buildCtx);
        builder.extensionDefinitions(extensions);
        builder.withDirectives(
                buildDirectives(buildCtx,
                        typeDefinition.getDirectives(),
                        directivesOf(extensions),
                        OBJECT,
                        buildCtx.getDirectives(),
                        buildCtx.getComparatorRegistry())
        );

        typeDefinition.getFieldDefinitions().forEach(fieldDef -> {
            GraphQLFieldDefinition fieldDefinition = buildField(buildCtx, typeDefinition, fieldDef);
            builder.field(fieldDefinition);
        });

        extensions.forEach(extension -> extension.getFieldDefinitions().forEach(fieldDef -> {
            GraphQLFieldDefinition fieldDefinition = buildField(buildCtx, typeDefinition, fieldDef);
            if (!builder.hasField(fieldDefinition.getName())) {
                builder.field(fieldDefinition);
            }
        }));

        buildObjectTypeInterfaces(buildCtx, typeDefinition, builder, extensions);

        GraphQLObjectType objectType = builder.build();
        objectType = generatorDirectiveHelper.onObject(objectType, buildCtx.mkBehaviourParams());
        return objectType;
    }

    private void buildObjectTypeInterfaces(BuildContext buildCtx,
                                           ObjectTypeDefinition typeDefinition,
                                           GraphQLObjectType.Builder builder,
                                           List<ObjectTypeExtensionDefinition> extensions) {
        Map<String, GraphQLOutputType> interfaces = new LinkedHashMap<>();
        typeDefinition.getImplements().forEach(type -> {
            GraphQLNamedOutputType newInterfaceType = buildOutputType(buildCtx, type);
            interfaces.put(newInterfaceType.getName(), newInterfaceType);
        });

        extensions.forEach(extension -> extension.getImplements().forEach(type -> {
            GraphQLInterfaceType interfaceType = buildOutputType(buildCtx, type);
            if (!interfaces.containsKey(interfaceType.getName())) {
                interfaces.put(interfaceType.getName(), interfaceType);
            }
        }));

        interfaces.values().forEach(interfaze -> {
            if (interfaze instanceof GraphQLInterfaceType) {
                builder.withInterface((GraphQLInterfaceType) interfaze);
                return;
            }
            if (interfaze instanceof GraphQLTypeReference) {
                builder.withInterface((GraphQLTypeReference) interfaze);
            }
        });
    }

    GraphQLUnionType buildUnionType(BuildContext buildCtx, UnionTypeDefinition typeDefinition) {
        GraphQLUnionType.Builder builder = GraphQLUnionType.newUnionType();
        builder.definition(typeDefinition);
        builder.name(typeDefinition.getName());
        builder.description(buildDescription(typeDefinition, typeDefinition.getDescription()));
        builder.comparatorRegistry(buildCtx.getComparatorRegistry());

        List<UnionTypeExtensionDefinition> extensions = unionTypeExtensions(typeDefinition, buildCtx);
        builder.extensionDefinitions(extensions);

        typeDefinition.getMemberTypes().forEach(mt -> {
            GraphQLOutputType outputType = buildOutputType(buildCtx, mt);
            if (outputType instanceof GraphQLTypeReference) {
                builder.possibleType((GraphQLTypeReference) outputType);
            } else {
                builder.possibleType((GraphQLObjectType) outputType);
            }
        });

        builder.withDirectives(
                buildDirectives(buildCtx,
                        typeDefinition.getDirectives(),
                        directivesOf(extensions),
                        UNION,
                        buildCtx.getDirectives(),
                        buildCtx.getComparatorRegistry())
        );

        extensions.forEach(extension -> extension.getMemberTypes().forEach(mt -> {
                    GraphQLNamedOutputType outputType = buildOutputType(buildCtx, mt);
                    if (!builder.containType(outputType.getName())) {
                        if (outputType instanceof GraphQLTypeReference) {
                            builder.possibleType((GraphQLTypeReference) outputType);
                        } else {
                            builder.possibleType((GraphQLObjectType) outputType);
                        }
                    }
                }
        ));

        GraphQLUnionType unionType = builder.build();
        if (!buildCtx.getCodeRegistry().hasTypeResolver(unionType.getName())) {
            TypeResolver typeResolver = getTypeResolverForUnion(buildCtx, typeDefinition);
            buildCtx.getCodeRegistry().typeResolver(unionType, typeResolver);
        }
        unionType = generatorDirectiveHelper.onUnion(unionType, buildCtx.mkBehaviourParams());
        return unionType;
    }

    /**
     * This is the main recursive spot that builds out the various forms of Output types
     *
     * @param buildCtx the context we need to work out what we are doing
     * @param rawType  the type to be built
     *
     * @return an output type
     */
    @SuppressWarnings({"unchecked", "TypeParameterUnusedInFormals"})
    private <T extends GraphQLOutputType> T buildOutputType(BuildContext buildCtx, Type rawType) {

        TypeDefinition typeDefinition = buildCtx.getTypeDefinition(rawType);
        TypeInfo typeInfo = TypeInfo.typeInfo(rawType);

        GraphQLOutputType outputType = buildCtx.hasOutputType(typeDefinition);
        if (outputType != null) {
            return typeInfo.decorate(outputType);
        }

        if (buildCtx.stackContains(typeInfo)) {
            // we have circled around so put in a type reference and fix it up later
            // otherwise we will go into an infinite loop
            return typeInfo.decorate(typeRef(typeInfo.getName()));
        }

        buildCtx.push(typeInfo);

        if (typeDefinition instanceof ObjectTypeDefinition) {
            outputType = buildObjectType(buildCtx, (ObjectTypeDefinition) typeDefinition);
        } else if (typeDefinition instanceof InterfaceTypeDefinition) {
            outputType = buildInterfaceType(buildCtx, (InterfaceTypeDefinition) typeDefinition);
        } else if (typeDefinition instanceof UnionTypeDefinition) {
            outputType = buildUnionType(buildCtx, (UnionTypeDefinition) typeDefinition);
        } else if (typeDefinition instanceof EnumTypeDefinition) {
            outputType = buildEnumType(buildCtx, (EnumTypeDefinition) typeDefinition);
        } else if (typeDefinition instanceof ScalarTypeDefinition) {
            outputType = buildScalar(buildCtx, (ScalarTypeDefinition) typeDefinition);
        } else {
            // typeDefinition is not a valid output type
            throw new NotAnOutputTypeError(rawType, typeDefinition);
        }

        buildCtx.putOutputType((GraphQLNamedOutputType) outputType);
        buildCtx.pop();
        return (T) typeInfo.decorate(outputType);
    }

    GraphQLFieldDefinition buildField(BuildContext buildCtx, TypeDefinition parentType, FieldDefinition fieldDef) {
        GraphQLFieldDefinition.Builder builder = GraphQLFieldDefinition.newFieldDefinition();
        builder.definition(fieldDef);
        builder.name(fieldDef.getName());
        builder.description(buildDescription(fieldDef, fieldDef.getDescription()));
        builder.deprecate(buildDeprecationReason(fieldDef.getDirectives()));
        builder.comparatorRegistry(buildCtx.getComparatorRegistry());

        GraphQLDirective[] directives = buildDirectives(buildCtx,
                fieldDef.getDirectives(),
                emptyList(), FIELD_DEFINITION,
                buildCtx.getDirectives(),
                buildCtx.getComparatorRegistry());

        builder.withDirectives(
                directives
        );

        fieldDef.getInputValueDefinitions().forEach(inputValueDefinition ->
                builder.argument(buildArgument(buildCtx, inputValueDefinition)));

        GraphQLOutputType fieldType = buildOutputType(buildCtx, fieldDef.getType());
        builder.type(fieldType);

        GraphQLFieldDefinition fieldDefinition = builder.build();
        // if they have already wired in a fetcher - then leave it alone
        FieldCoordinates coordinates = FieldCoordinates.coordinates(parentType.getName(), fieldDefinition.getName());
        if (!buildCtx.getCodeRegistry().hasDataFetcher(coordinates)) {
            DataFetcherFactory dataFetcherFactory = buildDataFetcherFactory(buildCtx, parentType, fieldDef, fieldType, Arrays.asList(directives));
            buildCtx.getCodeRegistry().dataFetcher(coordinates, dataFetcherFactory);
        }
        return fieldDefinition;
    }

    private DataFetcherFactory buildDataFetcherFactory(BuildContext buildCtx,
                                                       TypeDefinition parentType,
                                                       FieldDefinition fieldDef,
                                                       GraphQLOutputType fieldType,
                                                       List<GraphQLDirective> directives) {
        String fieldName = fieldDef.getName();
        String parentTypeName = parentType.getName();
        TypeDefinitionRegistry typeRegistry = buildCtx.getTypeRegistry();
        RuntimeWiring runtimeWiring = buildCtx.getWiring();
        WiringFactory wiringFactory = runtimeWiring.getWiringFactory();

        FieldWiringEnvironment wiringEnvironment = new FieldWiringEnvironment(typeRegistry, parentType, fieldDef, fieldType, directives);

        DataFetcherFactory<?> dataFetcherFactory;
        if (wiringFactory.providesDataFetcherFactory(wiringEnvironment)) {
            dataFetcherFactory = wiringFactory.getDataFetcherFactory(wiringEnvironment);
            assertNotNull(dataFetcherFactory, () -> "The WiringFactory indicated it provides a data fetcher factory but then returned null");
        } else {
            //
            // ok they provide a data fetcher directly
            DataFetcher<?> dataFetcher;
            if (wiringFactory.providesDataFetcher(wiringEnvironment)) {
                dataFetcher = wiringFactory.getDataFetcher(wiringEnvironment);
                assertNotNull(dataFetcher, () -> "The WiringFactory indicated it provides a data fetcher but then returned null");
            } else {
                dataFetcher = runtimeWiring.getDataFetcherForType(parentTypeName).get(fieldName);
                if (dataFetcher == null) {
                    dataFetcher = runtimeWiring.getDefaultDataFetcherForType(parentTypeName);
                    if (dataFetcher == null) {
                        dataFetcher = wiringFactory.getDefaultDataFetcher(wiringEnvironment);
                        if (dataFetcher == null) {
                            dataFetcher = dataFetcherOfLastResort(wiringEnvironment);
                        }
                    }
                }
            }
            dataFetcherFactory = DataFetcherFactories.useDataFetcher(dataFetcher);
        }
        return dataFetcherFactory;
    }

    GraphQLArgument buildArgument(BuildContext buildCtx, InputValueDefinition valueDefinition) {
        GraphQLArgument.Builder builder = GraphQLArgument.newArgument();
        builder.definition(valueDefinition);
        builder.name(valueDefinition.getName());
        builder.description(buildDescription(valueDefinition, valueDefinition.getDescription()));
        builder.comparatorRegistry(buildCtx.getComparatorRegistry());

        GraphQLInputType inputType = buildInputType(buildCtx, valueDefinition.getType());
        builder.type(inputType);
        Value defaultValue = valueDefinition.getDefaultValue();
        if (defaultValue != null) {
            builder.defaultValue(buildValue(defaultValue, inputType));
        }

        builder.withDirectives(
                buildDirectives(buildCtx,
                        valueDefinition.getDirectives(),
                        emptyList(),
                        ARGUMENT_DEFINITION,
                        buildCtx.getDirectives(),
                        buildCtx.getComparatorRegistry())
        );

        return builder.build();
    }

    void buildOperations(BuildContext buildCtx, GraphQLSchema.Builder schemaBuilder) {
        //
        // Schema can be missing if the type is called 'Query'.  Pre flight checks have checked that!
        //
        TypeDefinitionRegistry typeRegistry = buildCtx.getTypeRegistry();
        Map<String, OperationTypeDefinition> operationTypeDefs = buildCtx.operationTypeDefs;

        GraphQLObjectType query;
        GraphQLObjectType mutation;
        GraphQLObjectType subscription;

        Optional<OperationTypeDefinition> queryOperation = getOperationNamed("query", operationTypeDefs);
        if (!queryOperation.isPresent()) {
            @SuppressWarnings({"OptionalGetWithoutIsPresent", "ConstantConditions"})
            TypeDefinition queryTypeDef = typeRegistry.getType("Query").get();
            query = buildOutputType(buildCtx, TypeName.newTypeName().name(queryTypeDef.getName()).build());
        } else {
            query = buildOperation(buildCtx, queryOperation.get());
        }
        schemaBuilder.query(query);

        Optional<OperationTypeDefinition> mutationOperation = getOperationNamed("mutation", operationTypeDefs);
        if (!mutationOperation.isPresent()) {
            Optional<TypeDefinition> mutationTypeDef = typeRegistry.getType("Mutation");
            if (mutationTypeDef.isPresent()) {
                mutation = buildOutputType(buildCtx, TypeName.newTypeName().name(mutationTypeDef.get().getName()).build());
                schemaBuilder.mutation(mutation);
            }
        } else {
            mutation = buildOperation(buildCtx, mutationOperation.get());
            schemaBuilder.mutation(mutation);
        }

        Optional<OperationTypeDefinition> subscriptionOperation = getOperationNamed("subscription", operationTypeDefs);
        if (!subscriptionOperation.isPresent()) {
            Optional<TypeDefinition> subscriptionTypeDef = typeRegistry.getType("Subscription");
            if (subscriptionTypeDef.isPresent()) {
                subscription = buildOutputType(buildCtx, TypeName.newTypeName().name(subscriptionTypeDef.get().getName()).build());
                schemaBuilder.subscription(subscription);
            }
        } else {
            subscription = buildOperation(buildCtx, subscriptionOperation.get());
            schemaBuilder.subscription(subscription);
        }
    }

    void buildSchemaDirectivesAndExtensions(BuildContext buildCtx, GraphQLSchema.Builder schemaBuilder) {
        TypeDefinitionRegistry typeRegistry = buildCtx.getTypeRegistry();
        List<Directive> schemaDirectiveList = SchemaExtensionsChecker.gatherSchemaDirectives(typeRegistry);
        schemaBuilder.withSchemaDirectives(
                buildDirectives(buildCtx, schemaDirectiveList, emptyList(), DirectiveLocation.SCHEMA, buildCtx.getDirectives(), buildCtx.getComparatorRegistry())
        );

        schemaBuilder.definition(typeRegistry.schemaDefinition().orElse(null));
        schemaBuilder.extensionDefinitions(typeRegistry.getSchemaExtensionDefinitions());
    }

    List<InputObjectTypeExtensionDefinition> inputObjectTypeExtensions(InputObjectTypeDefinition typeDefinition, BuildContext buildCtx) {
        return buildCtx.getTypeRegistry().inputObjectTypeExtensions().getOrDefault(typeDefinition.getName(), emptyList());
    }

    List<EnumTypeExtensionDefinition> enumTypeExtensions(EnumTypeDefinition typeDefinition, BuildContext buildCtx) {
        return buildCtx.getTypeRegistry().enumTypeExtensions().getOrDefault(typeDefinition.getName(), emptyList());
    }

    List<ScalarTypeExtensionDefinition> scalarTypeExtensions(ScalarTypeDefinition typeDefinition, BuildContext buildCtx) {
        return buildCtx.getTypeRegistry().scalarTypeExtensions().getOrDefault(typeDefinition.getName(), emptyList());
    }

    List<InterfaceTypeExtensionDefinition> interfaceTypeExtensions(InterfaceTypeDefinition typeDefinition, BuildContext buildCtx) {
        return buildCtx.getTypeRegistry().interfaceTypeExtensions().getOrDefault(typeDefinition.getName(), emptyList());
    }

    List<ObjectTypeExtensionDefinition> objectTypeExtensions(ObjectTypeDefinition typeDefinition, BuildContext buildCtx) {
        return buildCtx.getTypeRegistry().objectTypeExtensions().getOrDefault(typeDefinition.getName(), emptyList());
    }

    List<UnionTypeExtensionDefinition> unionTypeExtensions(UnionTypeDefinition typeDefinition, BuildContext buildCtx) {
        return buildCtx.getTypeRegistry().unionTypeExtensions().getOrDefault(typeDefinition.getName(), emptyList());
    }

    /**
     * We build the query / mutation / subscription path as a tree of referenced types
     * but then we build the rest of the types specified and put them in as additional types
     *
     * @param buildCtx the context we need to work out what we are doing
     *
     * @return the additional types not referenced from the top level operations
     */
    Set<GraphQLType> buildAdditionalTypes(BuildContext buildCtx) {
        Set<GraphQLType> additionalTypes = new LinkedHashSet<>();
        TypeDefinitionRegistry typeRegistry = buildCtx.getTypeRegistry();
        typeRegistry.types().values().forEach(typeDefinition -> {
            TypeName typeName = TypeName.newTypeName().name(typeDefinition.getName()).build();
            if (typeDefinition instanceof InputObjectTypeDefinition) {
                if (buildCtx.hasInputType(typeDefinition) == null) {
                    additionalTypes.add(buildInputType(buildCtx, typeName));
                }
            } else {
                if (buildCtx.hasOutputType(typeDefinition) == null) {
                    additionalTypes.add(buildOutputType(buildCtx, typeName));
                }
            }
        });
        typeRegistry.scalars().values().forEach(scalarTypeDefinition -> {
            if (ScalarInfo.isGraphqlSpecifiedScalar(scalarTypeDefinition.getName())) {
                return;
            }
            if (buildCtx.hasInputType(scalarTypeDefinition) == null && buildCtx.hasOutputType(scalarTypeDefinition) == null) {
                additionalTypes.add(buildScalar(buildCtx, scalarTypeDefinition));
            }
        });
        return additionalTypes;
    }

    Set<GraphQLDirective> buildAdditionalDirectives(BuildContext buildCtx) {
        Set<GraphQLDirective> additionalDirectives = new LinkedHashSet<>();
        TypeDefinitionRegistry typeRegistry = buildCtx.getTypeRegistry();

        for (DirectiveDefinition directiveDefinition : typeRegistry.getDirectiveDefinitions().values()) {
            Function<Type, GraphQLInputType> inputTypeFactory = inputType -> buildInputType(buildCtx, inputType);
            GraphQLDirective directive = buildDirectiveFromDefinition(directiveDefinition, inputTypeFactory);
            buildCtx.setDirectiveDefinition(directive);
            additionalDirectives.add(directive);
        }
        return additionalDirectives;
    }

    void addDirectivesIncludedByDefault(TypeDefinitionRegistry typeRegistry) {
        // we synthesize this into the type registry - no need for them to add it
        typeRegistry.add(DEPRECATED_DIRECTIVE_DEFINITION);
        typeRegistry.add(SPECIFIED_BY_DIRECTIVE_DEFINITION);
    }

    private Optional<OperationTypeDefinition> getOperationNamed(String name, Map<String, OperationTypeDefinition> operationTypeDefs) {
        return Optional.ofNullable(operationTypeDefs.get(name));
    }

    private DataFetcher<?> dataFetcherOfLastResort(FieldWiringEnvironment environment) {
        String fieldName = environment.getFieldDefinition().getName();
        return new PropertyDataFetcher(fieldName);
    }

    private List<Directive> directivesOf(List<? extends TypeDefinition> typeDefinitions) {
        Stream<Directive> directiveStream = typeDefinitions.stream()
                .map(TypeDefinition::getDirectives).filter(Objects::nonNull)
                .flatMap(List::stream);
        return directiveStream.collect(Collectors.toList());
    }
}<|MERGE_RESOLUTION|>--- conflicted
+++ resolved
@@ -1,5 +1,6 @@
 package graphql.schema.idl;
 
+import graphql.Assert;
 import graphql.AssertException;
 import graphql.Directives;
 import graphql.Internal;
@@ -48,14 +49,11 @@
 import graphql.schema.GraphQLInputObjectField;
 import graphql.schema.GraphQLInputObjectType;
 import graphql.schema.GraphQLInputType;
-<<<<<<< HEAD
-=======
 import graphql.schema.GraphQLInterfaceType;
 import graphql.schema.GraphQLNamedInputType;
 import graphql.schema.GraphQLNamedOutputType;
 import graphql.schema.GraphQLObjectType;
 import graphql.schema.GraphQLOutputType;
->>>>>>> 49bbbeb1
 import graphql.schema.GraphQLScalarType;
 import graphql.schema.GraphQLSchema;
 import graphql.schema.GraphQLType;
@@ -336,6 +334,15 @@
         }
         return null;
     }
+    private GraphQLDirective buildDirective(BuildContext buildCtx, Directive directive, DirectiveLocation directiveLocation, Set<GraphQLDirective> directiveDefinitions, GraphqlTypeComparatorRegistry comparatorRegistry, Set<String> previousNames) {
+        GraphQLDirective gqlDirective = buildDirective(buildCtx, directive, directiveDefinitions, directiveLocation, comparatorRegistry);
+        if (previousNames.contains(directive.getName())) {
+            // other parts of the code protect against duplicate non repeatable directives
+            Assert.assertTrue(gqlDirective.isRepeatable(), () -> String.format("The directive '%s' MUST be defined as a repeatable directive if its repeated on an SDL element", directive.getName()));
+        }
+        previousNames.add(gqlDirective.getName());
+        return gqlDirective;
+    }
 
     // builds directives from a type and its extensions
     GraphQLDirective buildDirective(BuildContext buildCtx,
@@ -346,7 +353,6 @@
         GraphQLDirective.Builder builder = GraphQLDirective.newDirective()
                 .name(directive.getName())
                 .description(buildDescription(directive, null))
-                .repeatable(directiveDefinition.isRepeatable())
                 .comparatorRegistry(comparatorRegistry)
                 .validLocations(directiveLocation);
 
@@ -411,7 +417,6 @@
         GraphQLDirective.Builder builder = GraphQLDirective.newDirective()
                 .name(directiveDefinition.getName())
                 .definition(directiveDefinition)
-                .repeatable(directiveDefinition.isRepeatable())
                 .description(buildDescription(directiveDefinition, directiveDefinition.getDescription()));
 
 
@@ -625,18 +630,20 @@
         }
 
         if (!ScalarInfo.isGraphqlSpecifiedScalar(scalar)) {
+            List<GraphQLDirective> newDirectives = Arrays.asList(buildDirectives(
+                    buildCtx,
+                    typeDefinition.getDirectives(),
+                    directivesOf(extensions),
+                    SCALAR,
+                    buildCtx.getDirectives(),
+                    buildCtx.getComparatorRegistry()));
+
             scalar = scalar.transform(builder -> builder
                     .definition(typeDefinition)
                     .comparatorRegistry(buildCtx.getComparatorRegistry())
                     .specifiedByUrl(getSpecifiedByUrl(typeDefinition, extensions))
-                    .withDirectives(buildDirectives(
-                            buildCtx,
-                            typeDefinition.getDirectives(),
-                            directivesOf(extensions),
-                            SCALAR,
-                            buildCtx.getDirectives(),
-                            buildCtx.getComparatorRegistry())
-                    ));
+                    .replaceDirectives(newDirectives));
+
             scalar = generatorDirectiveHelper.onScalar(scalar, buildCtx.mkBehaviourParams());
         }
         return scalar;
@@ -709,20 +716,16 @@
                                        GraphqlTypeComparatorRegistry comparatorRegistry) {
         directives = Optional.ofNullable(directives).orElse(emptyList());
         extensionDirectives = Optional.ofNullable(extensionDirectives).orElse(emptyList());
-        Set<String> names = new LinkedHashSet<>();
+        Set<String> previousNames = new LinkedHashSet<>();
 
         List<GraphQLDirective> output = new ArrayList<>();
         for (Directive directive : directives) {
-            if (!names.contains(directive.getName())) {
-                names.add(directive.getName());
-                output.add(buildDirective(buildCtx,directive, directiveDefinitions, directiveLocation, comparatorRegistry));
-            }
+            GraphQLDirective gqlDirective = buildDirective(buildCtx, directive, directiveLocation, directiveDefinitions, comparatorRegistry, previousNames);
+            output.add(gqlDirective);
         }
         for (Directive directive : extensionDirectives) {
-            if (!names.contains(directive.getName())) {
-                names.add(directive.getName());
-                output.add(buildDirective(buildCtx, directive, directiveDefinitions, directiveLocation, comparatorRegistry));
-            }
+            GraphQLDirective gqlDirective = buildDirective(buildCtx, directive, directiveLocation, directiveDefinitions, comparatorRegistry, previousNames);
+            output.add(gqlDirective);
         }
         return output.toArray(new GraphQLDirective[0]);
     }
