--- conflicted
+++ resolved
@@ -2,7 +2,6 @@
 
 import graphql.GraphQLError;
 import graphql.PublicApi;
-import graphql.execution.validation.ValidationRule;
 import graphql.introspection.Introspection.DirectiveLocation;
 import graphql.language.Directive;
 import graphql.language.EnumTypeDefinition;
@@ -142,19 +141,11 @@
         private final Deque<String> typeStack = new ArrayDeque<>();
         private final Deque<Node> nodeStack = new ArrayDeque<>();
 
-<<<<<<< HEAD
-        private final Map<String, GraphQLOutputType> outputGTypes = new HashMap<>();
-        private final Map<String, GraphQLInputType> inputGTypes = new HashMap<>();
-        private final Map<String, Object> directiveBehaviourContext = new HashMap<>();
-        private final Set<GraphQLDirective> directiveDefinitions = new HashSet<>();
-        private final GraphQLCodeRegistry.Builder codeRegistry = GraphQLCodeRegistry.newCodeRegistry();
-=======
         private final Map<String, GraphQLOutputType> outputGTypes = new LinkedHashMap<>();
         private final Map<String, GraphQLInputType> inputGTypes = new LinkedHashMap<>();
         private final Map<String, Object> directiveBehaviourContext = new LinkedHashMap<>();
         private final Set<GraphQLDirective> directiveDefinitions = new LinkedHashSet<>();
         private final GraphQLCodeRegistry.Builder codeRegistry;
->>>>>>> 17933ec1
 
         BuildContext(TypeDefinitionRegistry typeRegistry, RuntimeWiring wiring) {
             this.typeRegistry = typeRegistry;
@@ -353,11 +344,8 @@
 
         GraphQLCodeRegistry codeRegistry = buildCtx.getCodeRegistry().build();
         schemaBuilder.codeRegistry(codeRegistry);
-<<<<<<< HEAD
-=======
 
         GraphQLSchema graphQLSchema = schemaBuilder.build();
->>>>>>> 17933ec1
 
         Collection<SchemaTransformer> schemaTransformers = buildCtx.getWiring().getSchemaTransformers();
         for (SchemaTransformer schemaTransformer : schemaTransformers) {
@@ -484,10 +472,8 @@
             throw new NotAnInputTypeError(rawType, typeDefinition);
         }
 
-        List<ValidationRule> validationRules = buildCtx.getWiring().getInputTypeValidationRules(inputType.getName());
-        buildCtx.getCodeRegistry().inputTypeValidationRules(inputType, validationRules);
-
         buildCtx.putInputType(inputType);
+        buildCtx.pop();
         return typeInfo.decorate(inputType);
     }
 
@@ -530,12 +516,6 @@
             objectType = objectType.transform(objBuilder -> objBuilder.field(fieldDefinition));
         }
         objectType = directiveBehaviour.onObject(objectType, buildCtx.mkBehaviourParams());
-
-        Map<String, List<ValidationRule>> fieldValidationRules = buildCtx.getWiring().getFieldValidationRules(objectType.getName());
-        for (GraphQLFieldDefinition fieldDefinition : objectType.getFieldDefinitions()) {
-            List<ValidationRule> rules = fieldValidationRules.getOrDefault(fieldDefinition.getName(), Collections.emptyList());
-            buildCtx.getCodeRegistry().fieldValidationRules(objectType, fieldDefinition, rules);
-        }
         return buildCtx.exitNode(objectType);
     }
 
@@ -574,10 +554,6 @@
         builder.name(typeDefinition.getName());
         builder.description(schemaGeneratorHelper.buildDescription(typeDefinition, typeDefinition.getDescription()));
 
-<<<<<<< HEAD
-        TypeResolver typeResolver = getTypeResolverForInterface(buildCtx, typeDefinition);
-=======
->>>>>>> 17933ec1
 
         List<InterfaceTypeExtensionDefinition> extensions = interfaceTypeExtensions(typeDefinition, buildCtx);
         builder.withDirectives(
@@ -603,14 +579,10 @@
         }));
 
         GraphQLInterfaceType interfaceType = builder.build();
-<<<<<<< HEAD
-        buildCtx.getCodeRegistry().typeResolver(interfaceType, typeResolver);
-=======
         if (!buildCtx.codeRegistry.hasTypeResolver(interfaceType.getName())) {
             TypeResolver typeResolver = getTypeResolverForInterface(buildCtx, typeDefinition);
             buildCtx.getCodeRegistry().typeResolver(interfaceType, typeResolver);
         }
->>>>>>> 17933ec1
 
         for (FieldDefAndDirectiveParams encounteredField : encounteredFields) {
             GraphQLFieldDefinition fieldDefinition = directiveBehaviour.onField(encounteredField.fieldDefinition, new SchemaGeneratorDirectiveHelper.Parameters(encounteredField.directiveWiringParams, interfaceType));
@@ -618,13 +590,6 @@
         }
 
         interfaceType = directiveBehaviour.onInterface(interfaceType, buildCtx.mkBehaviourParams());
-
-        Map<String, List<ValidationRule>> fieldValidationRules = buildCtx.getWiring().getFieldValidationRules(interfaceType.getName());
-        for (GraphQLFieldDefinition fieldDefinition : interfaceType.getFieldDefinitions()) {
-            List<ValidationRule> rules = fieldValidationRules.getOrDefault(fieldDefinition.getName(), Collections.emptyList());
-            buildCtx.getCodeRegistry().fieldValidationRules(interfaceType, fieldDefinition, rules);
-        }
-
         return buildCtx.exitNode(interfaceType);
     }
 
@@ -635,10 +600,6 @@
         builder.definition(typeDefinition);
         builder.name(typeDefinition.getName());
         builder.description(schemaGeneratorHelper.buildDescription(typeDefinition, typeDefinition.getDescription()));
-<<<<<<< HEAD
-        TypeResolver typeResolver = getTypeResolverForUnion(buildCtx, typeDefinition);
-=======
->>>>>>> 17933ec1
 
         List<UnionTypeExtensionDefinition> extensions = unionTypeExtensions(typeDefinition, buildCtx);
 
@@ -669,14 +630,10 @@
         ));
 
         GraphQLUnionType unionType = builder.build();
-<<<<<<< HEAD
-        buildCtx.getCodeRegistry().typeResolver(unionType, typeResolver);
-=======
         if (!buildCtx.codeRegistry.hasTypeResolver(unionType.getName())) {
             TypeResolver typeResolver = getTypeResolverForUnion(buildCtx, typeDefinition);
             buildCtx.getCodeRegistry().typeResolver(unionType, typeResolver);
         }
->>>>>>> 17933ec1
         unionType = directiveBehaviour.onUnion(unionType, buildCtx.mkBehaviourParams());
         return buildCtx.exitNode(unionType);
     }
@@ -802,19 +759,12 @@
         GraphQLOutputType fieldType = buildOutputType(buildCtx, fieldDef.getType());
         builder.type(fieldType);
 
-<<<<<<< HEAD
-        DataFetcherFactory dataFetcherFactory = buildDataFetcherFactory(buildCtx, parentType, fieldDef, fieldType, Arrays.asList(directives));
-
-        GraphQLFieldDefinition fieldDefinition = builder.build();
-        buildCtx.getCodeRegistry().dataFetcher(parentType.getName(), fieldDefinition.getName(), dataFetcherFactory);
-=======
         GraphQLFieldDefinition fieldDefinition = builder.build();
         // if they have already wired in a fetcher - then leave it alone
         if (!buildCtx.codeRegistry.hasDataFetcher(parentType.getName(), fieldDefinition.getName())) {
             DataFetcherFactory dataFetcherFactory = buildDataFetcherFactory(buildCtx, parentType, fieldDef, fieldType, Arrays.asList(directives));
             buildCtx.getCodeRegistry().dataFetcher(parentType.getName(), fieldDefinition.getName(), dataFetcherFactory);
         }
->>>>>>> 17933ec1
 
         return buildCtx.exitNode(new FieldDefAndDirectiveParams(fieldDefinition, buildCtx.mkBehaviourParams()));
     }
