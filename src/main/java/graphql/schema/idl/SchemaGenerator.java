package graphql.schema.idl;

import graphql.GraphQLError;
import graphql.PublicApi;
import graphql.introspection.Introspection.DirectiveLocation;
import graphql.language.Directive;
import graphql.language.EnumTypeDefinition;
import graphql.language.EnumTypeExtensionDefinition;
import graphql.language.EnumValueDefinition;
import graphql.language.FieldDefinition;
import graphql.language.InputObjectTypeDefinition;
import graphql.language.InputObjectTypeExtensionDefinition;
import graphql.language.InputValueDefinition;
import graphql.language.InterfaceTypeDefinition;
import graphql.language.InterfaceTypeExtensionDefinition;
import graphql.language.NamedNode;
import graphql.language.Node;
import graphql.language.NodeParentTree;
import graphql.language.ObjectTypeDefinition;
import graphql.language.ObjectTypeExtensionDefinition;
import graphql.language.OperationTypeDefinition;
import graphql.language.ScalarTypeDefinition;
import graphql.language.ScalarTypeExtensionDefinition;
import graphql.language.SchemaDefinition;
import graphql.language.Type;
import graphql.language.TypeDefinition;
import graphql.language.TypeName;
import graphql.language.UnionTypeDefinition;
import graphql.language.UnionTypeExtensionDefinition;
import graphql.language.Value;
import graphql.schema.DataFetcher;
import graphql.schema.DataFetcherFactories;
import graphql.schema.DataFetcherFactory;
import graphql.schema.GraphQLArgument;
import graphql.schema.GraphQLCodeRegistry;
import graphql.schema.GraphQLDirective;
import graphql.schema.GraphQLEnumType;
import graphql.schema.GraphQLEnumValueDefinition;
import graphql.schema.GraphQLFieldDefinition;
import graphql.schema.GraphQLInputObjectField;
import graphql.schema.GraphQLInputObjectType;
import graphql.schema.GraphQLInputType;
import graphql.schema.GraphQLInterfaceType;
import graphql.schema.GraphQLObjectType;
import graphql.schema.GraphQLOutputType;
import graphql.schema.GraphQLScalarType;
import graphql.schema.GraphQLSchema;
import graphql.schema.GraphQLType;
import graphql.schema.GraphQLTypeReference;
import graphql.schema.GraphQLUnionType;
import graphql.schema.PropertyDataFetcher;
import graphql.schema.SchemaTransformer;
import graphql.schema.TypeResolver;
import graphql.schema.TypeResolverProxy;
import graphql.schema.idl.errors.NotAnInputTypeError;
import graphql.schema.idl.errors.NotAnOutputTypeError;
import graphql.schema.idl.errors.SchemaProblem;

import java.util.ArrayDeque;
import java.util.ArrayList;
import java.util.Arrays;
import java.util.Collection;
import java.util.Collections;
import java.util.Deque;
import java.util.LinkedHashMap;
import java.util.LinkedHashSet;
import java.util.List;
import java.util.Map;
import java.util.Objects;
import java.util.Optional;
import java.util.Set;
import java.util.function.Function;
import java.util.stream.Collectors;
import java.util.stream.Stream;

import static graphql.Assert.assertNotNull;
import static graphql.introspection.Introspection.DirectiveLocation.ARGUMENT_DEFINITION;
import static graphql.introspection.Introspection.DirectiveLocation.ENUM;
import static graphql.introspection.Introspection.DirectiveLocation.ENUM_VALUE;
import static graphql.introspection.Introspection.DirectiveLocation.INPUT_FIELD_DEFINITION;
import static graphql.introspection.Introspection.DirectiveLocation.INPUT_OBJECT;
import static graphql.introspection.Introspection.DirectiveLocation.OBJECT;
import static graphql.introspection.Introspection.DirectiveLocation.SCALAR;
import static graphql.introspection.Introspection.DirectiveLocation.UNION;
import static graphql.schema.GraphQLEnumValueDefinition.newEnumValueDefinition;
import static graphql.schema.GraphQLTypeReference.typeRef;
import static java.util.Collections.emptyList;

/**
 * This can generate a working runtime schema from a type registry and runtime wiring
 */
@PublicApi
public class SchemaGenerator {

    /**
     * These options control how the schema generation works
     */
    public static class Options {
        private final boolean enforceSchemaDirectives;

        Options(boolean enforceSchemaDirectives) {
            this.enforceSchemaDirectives = enforceSchemaDirectives;
        }

        /**
         * This controls whether schema directives MUST be declared using
         * directive definition syntax before use.
         *
         * @return true if directives must be fully declared; the default is true
         */
        public boolean isEnforceSchemaDirectives() {
            return enforceSchemaDirectives;
        }

        public static Options defaultOptions() {
            return new Options(true);
        }

        /**
         * This controls whether schema directives MUST be declared using
         * directive definition syntax before use.
         *
         * @param flag the value to use
         *
         * @return the new options
         */
        public Options enforceSchemaDirectives(boolean flag) {
            return new Options(flag);
        }

    }


    /**
     * We pass this around so we know what we have defined in a stack like manner plus
     * it gives us helper functions
     */
    class BuildContext {
        private final TypeDefinitionRegistry typeRegistry;
        private final RuntimeWiring wiring;
        private final Deque<String> typeStack = new ArrayDeque<>();
        private final Deque<Node> nodeStack = new ArrayDeque<>();

        private final Map<String, GraphQLOutputType> outputGTypes = new LinkedHashMap<>();
        private final Map<String, GraphQLInputType> inputGTypes = new LinkedHashMap<>();
        private final Map<String, Object> directiveBehaviourContext = new LinkedHashMap<>();
        private final Set<GraphQLDirective> directiveDefinitions = new LinkedHashSet<>();
<<<<<<< HEAD
        private final GraphQLCodeRegistry.Builder codeRegistry = GraphQLCodeRegistry.newCodeRegistry();
=======
        private final GraphQLCodeRegistry.Builder codeRegistry;
>>>>>>> 17933ec1

        BuildContext(TypeDefinitionRegistry typeRegistry, RuntimeWiring wiring) {
            this.typeRegistry = typeRegistry;
            this.wiring = wiring;
            this.codeRegistry = GraphQLCodeRegistry.newCodeRegistry(wiring.getCodeRegistry());
        }

        public TypeDefinitionRegistry getTypeRegistry() {
            return typeRegistry;
        }

        @SuppressWarnings({"OptionalGetWithoutIsPresent", "ConstantConditions"})
        TypeDefinition getTypeDefinition(Type type) {
            return typeRegistry.getType(type).get();
        }

        boolean stackContains(TypeInfo typeInfo) {
            return typeStack.contains(typeInfo.getName());
        }

        void push(TypeInfo typeInfo) {
            typeStack.push(typeInfo.getName());
        }

        void pop() {
            typeStack.pop();
        }

        void enterNode(Node node) {
            nodeStack.push(node);
        }

        <T> T exitNode(T t) {
            nodeStack.pop();
            return t;
        }

        SchemaGeneratorDirectiveHelper.Parameters mkBehaviourParams() {
            List<NamedNode> list = nodeStack.stream()
                    .filter(NamedNode.class::isInstance)
                    .map(NamedNode.class::cast)
                    .collect(Collectors.toList());
            Deque<NamedNode> deque = new ArrayDeque<>(list);
            return new SchemaGeneratorDirectiveHelper.Parameters(typeRegistry, wiring, new NodeParentTree<>(deque), directiveBehaviourContext, codeRegistry);
        }

        GraphQLOutputType hasOutputType(TypeDefinition typeDefinition) {
            return outputGTypes.get(typeDefinition.getName());
        }

        GraphQLInputType hasInputType(TypeDefinition typeDefinition) {
            return inputGTypes.get(typeDefinition.getName());
        }

        void putOutputType(GraphQLOutputType outputType) {
            outputGTypes.put(outputType.getName(), outputType);
            // certain types can be both input and output types, for example enums
            if (outputType instanceof GraphQLInputType) {
                inputGTypes.put(outputType.getName(), (GraphQLInputType) outputType);
            }
        }

        void putInputType(GraphQLInputType inputType) {
            inputGTypes.put(inputType.getName(), inputType);
            // certain types can be both input and output types, for example enums
            if (inputType instanceof GraphQLOutputType) {
                outputGTypes.put(inputType.getName(), (GraphQLOutputType) inputType);
            }
        }

        RuntimeWiring getWiring() {
            return wiring;
        }

        public GraphQLCodeRegistry.Builder getCodeRegistry() {
            return codeRegistry;
        }

        public void setDirectiveDefinitions(Set<GraphQLDirective> directiveDefinitions) {
            this.directiveDefinitions.addAll(directiveDefinitions);
        }

        public Set<GraphQLDirective> getDirectiveDefinitions() {
            return directiveDefinitions;
        }
    }

    private final SchemaTypeChecker typeChecker = new SchemaTypeChecker();
    private final SchemaGeneratorHelper schemaGeneratorHelper = new SchemaGeneratorHelper();
    private final SchemaGeneratorDirectiveHelper directiveBehaviour = new SchemaGeneratorDirectiveHelper();

    public SchemaGenerator() {
    }

    /**
     * This will take a {@link TypeDefinitionRegistry} and a {@link RuntimeWiring} and put them together to create a executable schema
     *
     * @param typeRegistry this can be obtained via {@link SchemaParser#parse(String)}
     * @param wiring       this can be built using {@link RuntimeWiring#newRuntimeWiring()}
     *
     * @return an executable schema
     *
     * @throws SchemaProblem if there are problems in assembling a schema such as missing type resolvers or no operations defined
     */
    public GraphQLSchema makeExecutableSchema(TypeDefinitionRegistry typeRegistry, RuntimeWiring wiring) throws SchemaProblem {
        return makeExecutableSchema(Options.defaultOptions(), typeRegistry, wiring);
    }

    /**
     * This will take a {@link TypeDefinitionRegistry} and a {@link RuntimeWiring} and put them together to create a executable schema
     * controlled by the provided options.
     *
     * @param options      the controlling options
     * @param typeRegistry this can be obtained via {@link SchemaParser#parse(String)}
     * @param wiring       this can be built using {@link RuntimeWiring#newRuntimeWiring()}
     *
     * @return an executable schema
     *
     * @throws SchemaProblem if there are problems in assembling a schema such as missing type resolvers or no operations defined
     */
    public GraphQLSchema makeExecutableSchema(Options options, TypeDefinitionRegistry typeRegistry, RuntimeWiring wiring) throws SchemaProblem {

        TypeDefinitionRegistry typeRegistryCopy = new TypeDefinitionRegistry();
        typeRegistryCopy.merge(typeRegistry);

        schemaGeneratorHelper.addDeprecatedDirectiveDefinition(typeRegistryCopy);

        List<GraphQLError> errors = typeChecker.checkTypeRegistry(typeRegistryCopy, wiring, options.enforceSchemaDirectives);
        if (!errors.isEmpty()) {
            throw new SchemaProblem(errors);
        }
        BuildContext buildCtx = new BuildContext(typeRegistryCopy, wiring);

        return makeExecutableSchemaImpl(buildCtx);
    }

    private GraphQLSchema makeExecutableSchemaImpl(BuildContext buildCtx) {
        GraphQLObjectType query;
        GraphQLObjectType mutation;
        GraphQLObjectType subscription;

        GraphQLSchema.Builder schemaBuilder = GraphQLSchema.newSchema();

        Set<GraphQLDirective> additionalDirectives = buildAdditionalDirectives(buildCtx);
        schemaBuilder.additionalDirectives(additionalDirectives);
        buildCtx.setDirectiveDefinitions(additionalDirectives);

        //
        // Schema can be missing if the type is called 'Query'.  Pre flight checks have checked that!
        //
        TypeDefinitionRegistry typeRegistry = buildCtx.getTypeRegistry();
        if (!typeRegistry.schemaDefinition().isPresent()) {
            @SuppressWarnings({"OptionalGetWithoutIsPresent", "ConstantConditions"})
            TypeDefinition queryTypeDef = typeRegistry.getType("Query").get();

            query = buildOutputType(buildCtx, TypeName.newTypeName().name(queryTypeDef.getName()).build());
            schemaBuilder.query(query);

            Optional<TypeDefinition> mutationTypeDef = typeRegistry.getType("Mutation");
            if (mutationTypeDef.isPresent()) {
                mutation = buildOutputType(buildCtx, TypeName.newTypeName().name((mutationTypeDef.get().getName())).build());
                schemaBuilder.mutation(mutation);
            }
            Optional<TypeDefinition> subscriptionTypeDef = typeRegistry.getType("Subscription");
            if (subscriptionTypeDef.isPresent()) {
                subscription = buildOutputType(buildCtx, TypeName.newTypeName().name(subscriptionTypeDef.get().getName()).build());
                schemaBuilder.subscription(subscription);
            }
        } else {
            SchemaDefinition schemaDefinition = typeRegistry.schemaDefinition().get();
            List<OperationTypeDefinition> operationTypes = schemaDefinition.getOperationTypeDefinitions();

            // pre-flight checked via checker
            @SuppressWarnings({"OptionalGetWithoutIsPresent", "ConstantConditions"})
            OperationTypeDefinition queryOp = operationTypes.stream().filter(op -> "query".equals(op.getName())).findFirst().get();
            Optional<OperationTypeDefinition> mutationOp = operationTypes.stream().filter(op -> "mutation".equals(op.getName())).findFirst();
            Optional<OperationTypeDefinition> subscriptionOp = operationTypes.stream().filter(op -> "subscription".equals(op.getName())).findFirst();

            query = buildOperation(buildCtx, queryOp);
            schemaBuilder.query(query);

            if (mutationOp.isPresent()) {
                mutation = buildOperation(buildCtx, mutationOp.get());
                schemaBuilder.mutation(mutation);
            }
            if (subscriptionOp.isPresent()) {
                subscription = buildOperation(buildCtx, subscriptionOp.get());
                schemaBuilder.subscription(subscription);
            }
        }

        Set<GraphQLType> additionalTypes = buildAdditionalTypes(buildCtx);
        schemaBuilder.additionalTypes(additionalTypes);

        buildCtx.getCodeRegistry().fieldVisibility(buildCtx.getWiring().getFieldVisibility());

        GraphQLCodeRegistry codeRegistry = buildCtx.getCodeRegistry().build();
        schemaBuilder.codeRegistry(codeRegistry);

        GraphQLSchema graphQLSchema = schemaBuilder.build();

        Collection<SchemaTransformer> schemaTransformers = buildCtx.getWiring().getSchemaTransformers();
        for (SchemaTransformer schemaTransformer : schemaTransformers) {
            graphQLSchema = schemaTransformer.transform(graphQLSchema);
        }
        return graphQLSchema;
    }

    private GraphQLObjectType buildOperation(BuildContext buildCtx, OperationTypeDefinition operation) {
        Type type = operation.getType();

        return buildOutputType(buildCtx, type);
    }

    /**
     * We build the query / mutation / subscription path as a tree of referenced types
     * but then we build the rest of the types specified and put them in as additional types
     *
     * @param buildCtx the context we need to work out what we are doing
     *
     * @return the additional types not referenced from the top level operations
     */
    private Set<GraphQLType> buildAdditionalTypes(BuildContext buildCtx) {
        Set<GraphQLType> additionalTypes = new LinkedHashSet<>();
        TypeDefinitionRegistry typeRegistry = buildCtx.getTypeRegistry();
        typeRegistry.types().values().forEach(typeDefinition -> {
            TypeName typeName = TypeName.newTypeName().name(typeDefinition.getName()).build();
            if (typeDefinition instanceof InputObjectTypeDefinition) {
                if (buildCtx.hasInputType(typeDefinition) == null) {
                    additionalTypes.add(buildInputType(buildCtx, typeName));
                }
            } else {
                if (buildCtx.hasOutputType(typeDefinition) == null) {
                    additionalTypes.add(buildOutputType(buildCtx, typeName));
                }
            }
        });
        return additionalTypes;
    }

    private Set<GraphQLDirective> buildAdditionalDirectives(BuildContext buildCtx) {
        Set<GraphQLDirective> additionalDirectives = new LinkedHashSet<>();
        TypeDefinitionRegistry typeRegistry = buildCtx.getTypeRegistry();
        typeRegistry.getDirectiveDefinitions().values().forEach(directiveDefinition -> {
            Function<Type, GraphQLInputType> inputTypeFactory = inputType -> buildInputType(buildCtx, inputType);
            GraphQLDirective directive = schemaGeneratorHelper.buildDirectiveFromDefinition(directiveDefinition, inputTypeFactory);
            additionalDirectives.add(directive);
        });
        return additionalDirectives;
    }

    /**
     * This is the main recursive spot that builds out the various forms of Output types
     *
     * @param buildCtx the context we need to work out what we are doing
     * @param rawType  the type to be built
     *
     * @return an output type
     */
    @SuppressWarnings({"unchecked", "TypeParameterUnusedInFormals"})
    private <T extends GraphQLOutputType> T buildOutputType(BuildContext buildCtx, Type rawType) {

        TypeDefinition typeDefinition = buildCtx.getTypeDefinition(rawType);
        TypeInfo typeInfo = TypeInfo.typeInfo(rawType);

        GraphQLOutputType outputType = buildCtx.hasOutputType(typeDefinition);
        if (outputType != null) {
            return typeInfo.decorate(outputType);
        }

        if (buildCtx.stackContains(typeInfo)) {
            // we have circled around so put in a type reference and fix it up later
            // otherwise we will go into an infinite loop
            return typeInfo.decorate(typeRef(typeInfo.getName()));
        }

        buildCtx.push(typeInfo);

        if (typeDefinition instanceof ObjectTypeDefinition) {
            outputType = buildObjectType(buildCtx, (ObjectTypeDefinition) typeDefinition);
        } else if (typeDefinition instanceof InterfaceTypeDefinition) {
            outputType = buildInterfaceType(buildCtx, (InterfaceTypeDefinition) typeDefinition);
        } else if (typeDefinition instanceof UnionTypeDefinition) {
            outputType = buildUnionType(buildCtx, (UnionTypeDefinition) typeDefinition);
        } else if (typeDefinition instanceof EnumTypeDefinition) {
            outputType = buildEnumType(buildCtx, (EnumTypeDefinition) typeDefinition);
        } else if (typeDefinition instanceof ScalarTypeDefinition) {
            outputType = buildScalar(buildCtx, (ScalarTypeDefinition) typeDefinition);
        } else {
            // typeDefinition is not a valid output type
            throw new NotAnOutputTypeError(rawType, typeDefinition);
        }

        buildCtx.putOutputType(outputType);
        buildCtx.pop();
        return (T) typeInfo.decorate(outputType);
    }

    private GraphQLInputType buildInputType(BuildContext buildCtx, Type rawType) {

        TypeDefinition typeDefinition = buildCtx.getTypeDefinition(rawType);
        TypeInfo typeInfo = TypeInfo.typeInfo(rawType);

        GraphQLInputType inputType = buildCtx.hasInputType(typeDefinition);
        if (inputType != null) {
            return typeInfo.decorate(inputType);
        }

        if (buildCtx.stackContains(typeInfo)) {
            // we have circled around so put in a type reference and fix it later
            return typeInfo.decorate(typeRef(typeInfo.getName()));
        }

        buildCtx.push(typeInfo);

        if (typeDefinition instanceof InputObjectTypeDefinition) {
            inputType = buildInputObjectType(buildCtx, (InputObjectTypeDefinition) typeDefinition);
        } else if (typeDefinition instanceof EnumTypeDefinition) {
            inputType = buildEnumType(buildCtx, (EnumTypeDefinition) typeDefinition);
        } else if (typeDefinition instanceof ScalarTypeDefinition) {
            inputType = buildScalar(buildCtx, (ScalarTypeDefinition) typeDefinition);
        } else {
            // typeDefinition is not a valid InputType
            throw new NotAnInputTypeError(rawType, typeDefinition);
        }

        buildCtx.putInputType(inputType);
        buildCtx.pop();
        return typeInfo.decorate(inputType);
    }

    private GraphQLObjectType buildObjectType(BuildContext buildCtx, ObjectTypeDefinition typeDefinition) {
        buildCtx.enterNode(typeDefinition);

        GraphQLObjectType.Builder builder = GraphQLObjectType.newObject();
        builder.definition(typeDefinition);
        builder.name(typeDefinition.getName());
        builder.description(schemaGeneratorHelper.buildDescription(typeDefinition, typeDefinition.getDescription()));

        List<ObjectTypeExtensionDefinition> extensions = objectTypeExtensions(typeDefinition, buildCtx);
        builder.withDirectives(
                buildDirectives(typeDefinition.getDirectives(),
                        directivesOf(extensions), OBJECT, buildCtx.getDirectiveDefinitions())
        );

        List<FieldDefAndDirectiveParams> encounteredFields = new ArrayList<>();

        typeDefinition.getFieldDefinitions().forEach(fieldDef -> {
            FieldDefAndDirectiveParams fieldAndParams = buildField(buildCtx, typeDefinition, fieldDef);
            builder.field(fieldAndParams.fieldDefinition);
            encounteredFields.add(fieldAndParams);
        });

        extensions.forEach(extension -> extension.getFieldDefinitions().forEach(fieldDef -> {
            FieldDefAndDirectiveParams fieldAndParams = buildField(buildCtx, typeDefinition, fieldDef);
            if (!builder.hasField(fieldAndParams.fieldDefinition.getName())) {
                builder.field(fieldAndParams.fieldDefinition);
                encounteredFields.add(fieldAndParams);
            }
        }));

        buildObjectTypeInterfaces(buildCtx, typeDefinition, builder, extensions);

        GraphQLObjectType objectType = builder.build();

        for (FieldDefAndDirectiveParams encounteredField : encounteredFields) {
            GraphQLFieldDefinition fieldDefinition = directiveBehaviour.onField(encounteredField.fieldDefinition, new SchemaGeneratorDirectiveHelper.Parameters(encounteredField.directiveWiringParams, objectType));
            objectType = objectType.transform(objBuilder -> objBuilder.field(fieldDefinition));
        }
        objectType = directiveBehaviour.onObject(objectType, buildCtx.mkBehaviourParams());
        return buildCtx.exitNode(objectType);
    }

    private void buildObjectTypeInterfaces(BuildContext buildCtx, ObjectTypeDefinition typeDefinition, GraphQLObjectType.Builder builder, List<ObjectTypeExtensionDefinition> extensions) {
        Map<String, GraphQLOutputType> interfaces = new LinkedHashMap<>();
        typeDefinition.getImplements().forEach(type -> {
            GraphQLOutputType newInterfaceType = buildOutputType(buildCtx, type);
            interfaces.put(newInterfaceType.getName(), newInterfaceType);
        });

        extensions.forEach(extension -> extension.getImplements().forEach(type -> {
            GraphQLInterfaceType interfaceType = buildOutputType(buildCtx, type);
            if (!interfaces.containsKey(interfaceType.getName())) {
                interfaces.put(interfaceType.getName(), interfaceType);
            }
        }));

        interfaces.values().forEach(interfaze -> {
            if (interfaze instanceof GraphQLInterfaceType) {
                builder.withInterface((GraphQLInterfaceType) interfaze);
                return;
            }
            if (interfaze instanceof GraphQLTypeReference) {
                builder.withInterface((GraphQLTypeReference) interfaze);
                return;
            }
        });
    }


    private GraphQLInterfaceType buildInterfaceType(BuildContext buildCtx, InterfaceTypeDefinition typeDefinition) {
        buildCtx.enterNode(typeDefinition);

        GraphQLInterfaceType.Builder builder = GraphQLInterfaceType.newInterface();
        builder.definition(typeDefinition);
        builder.name(typeDefinition.getName());
        builder.description(schemaGeneratorHelper.buildDescription(typeDefinition, typeDefinition.getDescription()));

<<<<<<< HEAD
        TypeResolver typeResolver = getTypeResolverForInterface(buildCtx, typeDefinition);
=======
>>>>>>> 17933ec1

        List<InterfaceTypeExtensionDefinition> extensions = interfaceTypeExtensions(typeDefinition, buildCtx);
        builder.withDirectives(
                buildDirectives(typeDefinition.getDirectives(),
                        directivesOf(extensions), OBJECT, buildCtx.getDirectiveDefinitions())
        );

        List<FieldDefAndDirectiveParams> encounteredFields = new ArrayList<>();

        typeDefinition.getFieldDefinitions().forEach(fieldDef -> {
            FieldDefAndDirectiveParams fieldAndParams = buildField(buildCtx, typeDefinition, fieldDef);
            builder.field(fieldAndParams.fieldDefinition);
            encounteredFields.add(fieldAndParams);

        });

        extensions.forEach(extension -> extension.getFieldDefinitions().forEach(fieldDef -> {
            FieldDefAndDirectiveParams fieldAndParams = buildField(buildCtx, typeDefinition, fieldDef);
            if (!builder.hasField(fieldAndParams.fieldDefinition.getName())) {
                encounteredFields.add(fieldAndParams);
                builder.field(fieldAndParams.fieldDefinition);
            }
        }));

        GraphQLInterfaceType interfaceType = builder.build();
<<<<<<< HEAD
        buildCtx.getCodeRegistry().typeResolver(interfaceType, typeResolver);
=======
        if (!buildCtx.codeRegistry.hasTypeResolver(interfaceType.getName())) {
            TypeResolver typeResolver = getTypeResolverForInterface(buildCtx, typeDefinition);
            buildCtx.getCodeRegistry().typeResolver(interfaceType, typeResolver);
        }
>>>>>>> 17933ec1

        for (FieldDefAndDirectiveParams encounteredField : encounteredFields) {
            GraphQLFieldDefinition fieldDefinition = directiveBehaviour.onField(encounteredField.fieldDefinition, new SchemaGeneratorDirectiveHelper.Parameters(encounteredField.directiveWiringParams, interfaceType));
            interfaceType = interfaceType.transform(interfaceBuilder -> interfaceBuilder.field(fieldDefinition));
        }

        interfaceType = directiveBehaviour.onInterface(interfaceType, buildCtx.mkBehaviourParams());
        return buildCtx.exitNode(interfaceType);
    }

    private GraphQLUnionType buildUnionType(BuildContext buildCtx, UnionTypeDefinition typeDefinition) {
        buildCtx.enterNode(typeDefinition);

        GraphQLUnionType.Builder builder = GraphQLUnionType.newUnionType();
        builder.definition(typeDefinition);
        builder.name(typeDefinition.getName());
        builder.description(schemaGeneratorHelper.buildDescription(typeDefinition, typeDefinition.getDescription()));
<<<<<<< HEAD
        TypeResolver typeResolver = getTypeResolverForUnion(buildCtx, typeDefinition);
=======
>>>>>>> 17933ec1

        List<UnionTypeExtensionDefinition> extensions = unionTypeExtensions(typeDefinition, buildCtx);

        typeDefinition.getMemberTypes().forEach(mt -> {
            GraphQLOutputType outputType = buildOutputType(buildCtx, mt);
            if (outputType instanceof GraphQLTypeReference) {
                builder.possibleType((GraphQLTypeReference) outputType);
            } else {
                builder.possibleType((GraphQLObjectType) outputType);
            }
        });

        builder.withDirectives(
                buildDirectives(typeDefinition.getDirectives(),
                        directivesOf(extensions), UNION, buildCtx.getDirectiveDefinitions())
        );

        extensions.forEach(extension -> extension.getMemberTypes().forEach(mt -> {
                    GraphQLOutputType outputType = buildOutputType(buildCtx, mt);
                    if (!builder.containType(outputType.getName())) {
                        if (outputType instanceof GraphQLTypeReference) {
                            builder.possibleType((GraphQLTypeReference) outputType);
                        } else {
                            builder.possibleType((GraphQLObjectType) outputType);
                        }
                    }
                }
        ));

        GraphQLUnionType unionType = builder.build();
<<<<<<< HEAD
        buildCtx.getCodeRegistry().typeResolver(unionType, typeResolver);
=======
        if (!buildCtx.codeRegistry.hasTypeResolver(unionType.getName())) {
            TypeResolver typeResolver = getTypeResolverForUnion(buildCtx, typeDefinition);
            buildCtx.getCodeRegistry().typeResolver(unionType, typeResolver);
        }
>>>>>>> 17933ec1
        unionType = directiveBehaviour.onUnion(unionType, buildCtx.mkBehaviourParams());
        return buildCtx.exitNode(unionType);
    }

    private GraphQLEnumType buildEnumType(BuildContext buildCtx, EnumTypeDefinition typeDefinition) {
        buildCtx.enterNode(typeDefinition);

        GraphQLEnumType.Builder builder = GraphQLEnumType.newEnum();
        builder.definition(typeDefinition);
        builder.name(typeDefinition.getName());
        builder.description(schemaGeneratorHelper.buildDescription(typeDefinition, typeDefinition.getDescription()));

        List<EnumTypeExtensionDefinition> extensions = enumTypeExtensions(typeDefinition, buildCtx);

        EnumValuesProvider enumValuesProvider = buildCtx.getWiring().getEnumValuesProviders().get(typeDefinition.getName());
        typeDefinition.getEnumValueDefinitions().forEach(evd -> {
            GraphQLEnumValueDefinition enumValueDefinition = buildEnumValue(buildCtx, typeDefinition, enumValuesProvider, evd);
            builder.value(enumValueDefinition);
        });

        extensions.forEach(extension -> extension.getEnumValueDefinitions().forEach(evd -> {
            GraphQLEnumValueDefinition enumValueDefinition = buildEnumValue(buildCtx, typeDefinition, enumValuesProvider, evd);
            if (!builder.hasValue(enumValueDefinition.getName())) {
                builder.value(enumValueDefinition);
            }
        }));

        builder.withDirectives(
                buildDirectives(typeDefinition.getDirectives(),
                        directivesOf(extensions), ENUM, buildCtx.getDirectiveDefinitions())
        );

        GraphQLEnumType enumType = builder.build();
        enumType = directiveBehaviour.onEnum(enumType, buildCtx.mkBehaviourParams());
        return buildCtx.exitNode(enumType);
    }

    private GraphQLEnumValueDefinition buildEnumValue(BuildContext buildCtx, EnumTypeDefinition typeDefinition, EnumValuesProvider enumValuesProvider, EnumValueDefinition evd) {
        buildCtx.enterNode(evd);

        String description = schemaGeneratorHelper.buildDescription(evd, evd.getDescription());
        String deprecation = schemaGeneratorHelper.buildDeprecationReason(evd.getDirectives());

        Object value;
        if (enumValuesProvider != null) {
            value = enumValuesProvider.getValue(evd.getName());
            assertNotNull(value, "EnumValuesProvider for %s returned null for %s", typeDefinition.getName(), evd.getName());
        } else {
            value = evd.getName();
        }
        GraphQLEnumValueDefinition valueDefinition = newEnumValueDefinition()
                .name(evd.getName())
                .value(value)
                .description(description)
                .deprecationReason(deprecation)
                .withDirectives(
                        buildDirectives(evd.getDirectives(),
                                emptyList(), ENUM_VALUE, buildCtx.getDirectiveDefinitions())
                )
                .build();
        valueDefinition = directiveBehaviour.onEnumValue(valueDefinition, buildCtx.mkBehaviourParams());
        return buildCtx.exitNode(valueDefinition);
    }

    private GraphQLScalarType buildScalar(BuildContext buildCtx, ScalarTypeDefinition typeDefinition) {
        buildCtx.enterNode(typeDefinition);

        TypeDefinitionRegistry typeRegistry = buildCtx.getTypeRegistry();
        RuntimeWiring runtimeWiring = buildCtx.getWiring();
        WiringFactory wiringFactory = runtimeWiring.getWiringFactory();
        List<ScalarTypeExtensionDefinition> extensions = scalarTypeExtensions(typeDefinition, buildCtx);

        ScalarWiringEnvironment environment = new ScalarWiringEnvironment(typeRegistry, typeDefinition, extensions);

        GraphQLScalarType scalar;
        if (wiringFactory.providesScalar(environment)) {
            scalar = wiringFactory.getScalar(environment);
        } else {
            scalar = buildCtx.getWiring().getScalars().get(typeDefinition.getName());
        }

        if (!ScalarInfo.isStandardScalar(scalar) && !ScalarInfo.isGraphqlSpecifiedScalar(scalar)) {
            scalar = scalar.transform(builder -> builder.withDirectives(
                    buildDirectives(typeDefinition.getDirectives(),
                            directivesOf(extensions), SCALAR, buildCtx.getDirectiveDefinitions())
            ));
            //
            // only allow modification of custom scalars
            scalar = directiveBehaviour.onScalar(scalar, buildCtx.mkBehaviourParams());
        }

        return buildCtx.exitNode(scalar);
    }

    private class FieldDefAndDirectiveParams {
        SchemaGeneratorDirectiveHelper.Parameters directiveWiringParams;
        GraphQLFieldDefinition fieldDefinition;

        private FieldDefAndDirectiveParams(GraphQLFieldDefinition fieldDefinition, SchemaGeneratorDirectiveHelper.Parameters directiveWiringParams) {
            this.directiveWiringParams = directiveWiringParams;
            this.fieldDefinition = fieldDefinition;
        }
    }

    private FieldDefAndDirectiveParams buildField(BuildContext buildCtx, TypeDefinition parentType, FieldDefinition fieldDef) {
        buildCtx.enterNode(fieldDef);

        GraphQLFieldDefinition.Builder builder = GraphQLFieldDefinition.newFieldDefinition();
        builder.definition(fieldDef);
        builder.name(fieldDef.getName());
        builder.description(schemaGeneratorHelper.buildDescription(fieldDef, fieldDef.getDescription()));
        builder.deprecate(schemaGeneratorHelper.buildDeprecationReason(fieldDef.getDirectives()));

        GraphQLDirective[] directives = buildDirectives(fieldDef.getDirectives(),
                Collections.emptyList(), DirectiveLocation.FIELD_DEFINITION, buildCtx.getDirectiveDefinitions());
        builder.withDirectives(
                directives
        );

        fieldDef.getInputValueDefinitions().forEach(inputValueDefinition ->
                builder.argument(buildArgument(buildCtx, inputValueDefinition)));

        GraphQLOutputType fieldType = buildOutputType(buildCtx, fieldDef.getType());
        builder.type(fieldType);

<<<<<<< HEAD
        DataFetcherFactory dataFetcherFactory = buildDataFetcherFactory(buildCtx, parentType, fieldDef, fieldType, Arrays.asList(directives));

        GraphQLFieldDefinition fieldDefinition = builder.build();
        buildCtx.getCodeRegistry().dataFetcher(parentType.getName(), fieldDefinition.getName(), dataFetcherFactory);
=======
        GraphQLFieldDefinition fieldDefinition = builder.build();
        // if they have already wired in a fetcher - then leave it alone
        if (!buildCtx.codeRegistry.hasDataFetcher(parentType.getName(), fieldDefinition.getName())) {
            DataFetcherFactory dataFetcherFactory = buildDataFetcherFactory(buildCtx, parentType, fieldDef, fieldType, Arrays.asList(directives));
            buildCtx.getCodeRegistry().dataFetcher(parentType.getName(), fieldDefinition.getName(), dataFetcherFactory);
        }
>>>>>>> 17933ec1

        return buildCtx.exitNode(new FieldDefAndDirectiveParams(fieldDefinition, buildCtx.mkBehaviourParams()));
    }

    private DataFetcherFactory buildDataFetcherFactory(BuildContext buildCtx, TypeDefinition parentType, FieldDefinition fieldDef, GraphQLOutputType fieldType, List<GraphQLDirective> directives) {
        String fieldName = fieldDef.getName();
        String parentTypeName = parentType.getName();
        TypeDefinitionRegistry typeRegistry = buildCtx.getTypeRegistry();
        RuntimeWiring runtimeWiring = buildCtx.getWiring();
        WiringFactory wiringFactory = runtimeWiring.getWiringFactory();

        FieldWiringEnvironment wiringEnvironment = new FieldWiringEnvironment(typeRegistry, parentType, fieldDef, fieldType, directives);

        DataFetcherFactory<?> dataFetcherFactory;
        if (wiringFactory.providesDataFetcherFactory(wiringEnvironment)) {
            dataFetcherFactory = wiringFactory.getDataFetcherFactory(wiringEnvironment);
            assertNotNull(dataFetcherFactory, "The WiringFactory indicated it provides a data fetcher factory but then returned null");
        } else {
            //
            // ok they provide a data fetcher directly
            DataFetcher<?> dataFetcher;
            if (wiringFactory.providesDataFetcher(wiringEnvironment)) {
                dataFetcher = wiringFactory.getDataFetcher(wiringEnvironment);
                assertNotNull(dataFetcher, "The WiringFactory indicated it provides a data fetcher but then returned null");
            } else {
                dataFetcher = runtimeWiring.getDataFetcherForType(parentTypeName).get(fieldName);
                if (dataFetcher == null) {
                    dataFetcher = runtimeWiring.getDefaultDataFetcherForType(parentTypeName);
                    if (dataFetcher == null) {
                        dataFetcher = wiringFactory.getDefaultDataFetcher(wiringEnvironment);
                        if (dataFetcher == null) {
                            dataFetcher = dataFetcherOfLastResort(wiringEnvironment);
                        }
                    }
                }
            }
            dataFetcherFactory = DataFetcherFactories.useDataFetcher(dataFetcher);
        }
        return dataFetcherFactory;
    }

    private DataFetcher<?> dataFetcherOfLastResort(FieldWiringEnvironment environment) {
        String fieldName = environment.getFieldDefinition().getName();
        return new PropertyDataFetcher(fieldName);
    }

    private GraphQLInputObjectType buildInputObjectType(BuildContext buildCtx, InputObjectTypeDefinition typeDefinition) {
        buildCtx.enterNode(typeDefinition);

        GraphQLInputObjectType.Builder builder = GraphQLInputObjectType.newInputObject();
        builder.definition(typeDefinition);
        builder.name(typeDefinition.getName());
        builder.description(schemaGeneratorHelper.buildDescription(typeDefinition, typeDefinition.getDescription()));

        List<InputObjectTypeExtensionDefinition> extensions = inputObjectTypeExtensions(typeDefinition, buildCtx);

        builder.withDirectives(
                buildDirectives(typeDefinition.getDirectives(),
                        directivesOf(extensions), INPUT_OBJECT, buildCtx.getDirectiveDefinitions())
        );

        typeDefinition.getInputValueDefinitions().forEach(inputValue ->
                builder.field(buildInputField(buildCtx, inputValue)));

        extensions.forEach(extension -> extension.getInputValueDefinitions().forEach(inputValueDefinition -> {
            GraphQLInputObjectField inputField = buildInputField(buildCtx, inputValueDefinition);
            if (!builder.hasField(inputField.getName())) {
                builder.field(inputField);
            }
        }));

        GraphQLInputObjectType inputObjectType = builder.build();
        inputObjectType = directiveBehaviour.onInputObjectType(inputObjectType, buildCtx.mkBehaviourParams());
        return buildCtx.exitNode(inputObjectType);
    }

    private GraphQLInputObjectField buildInputField(BuildContext buildCtx, InputValueDefinition fieldDef) {
        buildCtx.enterNode(fieldDef);

        GraphQLInputObjectField.Builder fieldBuilder = GraphQLInputObjectField.newInputObjectField();
        fieldBuilder.definition(fieldDef);
        fieldBuilder.name(fieldDef.getName());
        fieldBuilder.description(schemaGeneratorHelper.buildDescription(fieldDef, fieldDef.getDescription()));

        // currently the spec doesnt allow deprecations on InputValueDefinitions but it should!
        //fieldBuilder.deprecate(buildDeprecationReason(fieldDef.getDirectives()));
        GraphQLInputType inputType = buildInputType(buildCtx, fieldDef.getType());
        fieldBuilder.type(inputType);
        Value defaultValue = fieldDef.getDefaultValue();
        if (defaultValue != null) {
            fieldBuilder.defaultValue(schemaGeneratorHelper.buildValue(defaultValue, inputType));
        }

        fieldBuilder.withDirectives(
                buildDirectives(fieldDef.getDirectives(),
                        emptyList(), INPUT_FIELD_DEFINITION, buildCtx.getDirectiveDefinitions())
        );

        GraphQLInputObjectField inputObjectField = fieldBuilder.build();
        inputObjectField = directiveBehaviour.onInputObjectField(inputObjectField, buildCtx.mkBehaviourParams());
        return buildCtx.exitNode(inputObjectField);
    }

    private GraphQLArgument buildArgument(BuildContext buildCtx, InputValueDefinition valueDefinition) {
        buildCtx.enterNode(valueDefinition);

        GraphQLArgument.Builder builder = GraphQLArgument.newArgument();
        builder.definition(valueDefinition);
        builder.name(valueDefinition.getName());
        builder.description(schemaGeneratorHelper.buildDescription(valueDefinition, valueDefinition.getDescription()));
        GraphQLInputType inputType = buildInputType(buildCtx, valueDefinition.getType());
        builder.type(inputType);
        Value defaultValue = valueDefinition.getDefaultValue();
        if (defaultValue != null) {
            builder.defaultValue(schemaGeneratorHelper.buildValue(defaultValue, inputType));
        }

        builder.withDirectives(
                buildDirectives(valueDefinition.getDirectives(),
                        emptyList(), ARGUMENT_DEFINITION, buildCtx.getDirectiveDefinitions())
        );

        GraphQLArgument argument = builder.build();
        argument = directiveBehaviour.onArgument(argument, buildCtx.mkBehaviourParams());
        return buildCtx.exitNode(argument);
    }

    @SuppressWarnings("Duplicates")
    private TypeResolver getTypeResolverForUnion(BuildContext buildCtx, UnionTypeDefinition unionType) {
        TypeDefinitionRegistry typeRegistry = buildCtx.getTypeRegistry();
        RuntimeWiring wiring = buildCtx.getWiring();
        WiringFactory wiringFactory = wiring.getWiringFactory();

        TypeResolver typeResolver;
        UnionWiringEnvironment environment = new UnionWiringEnvironment(typeRegistry, unionType);

        if (wiringFactory.providesTypeResolver(environment)) {
            typeResolver = wiringFactory.getTypeResolver(environment);
            assertNotNull(typeResolver, "The WiringFactory indicated it union provides a type resolver but then returned null");

        } else {
            typeResolver = wiring.getTypeResolvers().get(unionType.getName());
            if (typeResolver == null) {
                // this really should be checked earlier via a pre-flight check
                typeResolver = new TypeResolverProxy();
            }
        }

        return typeResolver;
    }

    @SuppressWarnings("Duplicates")
    private TypeResolver getTypeResolverForInterface(BuildContext buildCtx, InterfaceTypeDefinition interfaceType) {
        TypeDefinitionRegistry typeRegistry = buildCtx.getTypeRegistry();
        RuntimeWiring wiring = buildCtx.getWiring();
        WiringFactory wiringFactory = wiring.getWiringFactory();

        TypeResolver typeResolver;

        InterfaceWiringEnvironment environment = new InterfaceWiringEnvironment(typeRegistry, interfaceType);

        if (wiringFactory.providesTypeResolver(environment)) {
            typeResolver = wiringFactory.getTypeResolver(environment);
            assertNotNull(typeResolver, "The WiringFactory indicated it provides a interface type resolver but then returned null");

        } else {
            typeResolver = wiring.getTypeResolvers().get(interfaceType.getName());
            if (typeResolver == null) {
                // this really should be checked earlier via a pre-flight check
                typeResolver = new TypeResolverProxy();
            }
        }
        return typeResolver;
    }


    private GraphQLDirective[] buildDirectives(List<Directive> directives, List<Directive> extensionDirectives, DirectiveLocation directiveLocation, Set<GraphQLDirective> directiveDefinitions) {
        directives = directives == null ? emptyList() : directives;
        extensionDirectives = extensionDirectives == null ? emptyList() : extensionDirectives;
        Set<String> names = new LinkedHashSet<>();

        List<GraphQLDirective> output = new ArrayList<>();
        for (Directive directive : directives) {
            if (!names.contains(directive.getName())) {
                names.add(directive.getName());
                output.add(schemaGeneratorHelper.buildDirective(directive, directiveDefinitions, directiveLocation));
            }
        }
        for (Directive directive : extensionDirectives) {
            if (!names.contains(directive.getName())) {
                names.add(directive.getName());
                output.add(schemaGeneratorHelper.buildDirective(directive, directiveDefinitions, directiveLocation));
            }
        }
        return output.toArray(new GraphQLDirective[0]);
    }


    private List<ObjectTypeExtensionDefinition> objectTypeExtensions(ObjectTypeDefinition typeDefinition, BuildContext buildCtx) {
        return nvl(buildCtx.typeRegistry.objectTypeExtensions().get(typeDefinition.getName()));
    }

    private List<InterfaceTypeExtensionDefinition> interfaceTypeExtensions(InterfaceTypeDefinition typeDefinition, BuildContext buildCtx) {
        return nvl(buildCtx.typeRegistry.interfaceTypeExtensions().get(typeDefinition.getName()));
    }

    private List<UnionTypeExtensionDefinition> unionTypeExtensions(UnionTypeDefinition typeDefinition, BuildContext buildCtx) {
        return nvl(buildCtx.typeRegistry.unionTypeExtensions().get(typeDefinition.getName()));
    }

    private List<EnumTypeExtensionDefinition> enumTypeExtensions(EnumTypeDefinition typeDefinition, BuildContext buildCtx) {
        return nvl(buildCtx.typeRegistry.enumTypeExtensions().get(typeDefinition.getName()));
    }

    private List<ScalarTypeExtensionDefinition> scalarTypeExtensions(ScalarTypeDefinition typeDefinition, BuildContext buildCtx) {
        return nvl(buildCtx.typeRegistry.scalarTypeExtensions().get(typeDefinition.getName()));
    }

    private List<InputObjectTypeExtensionDefinition> inputObjectTypeExtensions(InputObjectTypeDefinition typeDefinition, BuildContext buildCtx) {
        return nvl(buildCtx.typeRegistry.inputObjectTypeExtensions().get(typeDefinition.getName()));
    }

    private <T> List<T> nvl(List<T> list) {
        return list == null ? emptyList() : list;
    }

    private List<Directive> directivesOf(List<? extends TypeDefinition> typeDefinition) {
        Stream<Directive> directiveStream = typeDefinition.stream()
                .map(TypeDefinition::getDirectives).filter(Objects::nonNull)
                .flatMap(List::stream);
        return directiveStream.collect(Collectors.toList());
    }

}<|MERGE_RESOLUTION|>--- conflicted
+++ resolved
@@ -145,11 +145,7 @@
         private final Map<String, GraphQLInputType> inputGTypes = new LinkedHashMap<>();
         private final Map<String, Object> directiveBehaviourContext = new LinkedHashMap<>();
         private final Set<GraphQLDirective> directiveDefinitions = new LinkedHashSet<>();
-<<<<<<< HEAD
-        private final GraphQLCodeRegistry.Builder codeRegistry = GraphQLCodeRegistry.newCodeRegistry();
-=======
         private final GraphQLCodeRegistry.Builder codeRegistry;
->>>>>>> 17933ec1
 
         BuildContext(TypeDefinitionRegistry typeRegistry, RuntimeWiring wiring) {
             this.typeRegistry = typeRegistry;
@@ -558,10 +554,6 @@
         builder.name(typeDefinition.getName());
         builder.description(schemaGeneratorHelper.buildDescription(typeDefinition, typeDefinition.getDescription()));
 
-<<<<<<< HEAD
-        TypeResolver typeResolver = getTypeResolverForInterface(buildCtx, typeDefinition);
-=======
->>>>>>> 17933ec1
 
         List<InterfaceTypeExtensionDefinition> extensions = interfaceTypeExtensions(typeDefinition, buildCtx);
         builder.withDirectives(
@@ -587,14 +579,10 @@
         }));
 
         GraphQLInterfaceType interfaceType = builder.build();
-<<<<<<< HEAD
-        buildCtx.getCodeRegistry().typeResolver(interfaceType, typeResolver);
-=======
         if (!buildCtx.codeRegistry.hasTypeResolver(interfaceType.getName())) {
             TypeResolver typeResolver = getTypeResolverForInterface(buildCtx, typeDefinition);
             buildCtx.getCodeRegistry().typeResolver(interfaceType, typeResolver);
         }
->>>>>>> 17933ec1
 
         for (FieldDefAndDirectiveParams encounteredField : encounteredFields) {
             GraphQLFieldDefinition fieldDefinition = directiveBehaviour.onField(encounteredField.fieldDefinition, new SchemaGeneratorDirectiveHelper.Parameters(encounteredField.directiveWiringParams, interfaceType));
@@ -612,10 +600,6 @@
         builder.definition(typeDefinition);
         builder.name(typeDefinition.getName());
         builder.description(schemaGeneratorHelper.buildDescription(typeDefinition, typeDefinition.getDescription()));
-<<<<<<< HEAD
-        TypeResolver typeResolver = getTypeResolverForUnion(buildCtx, typeDefinition);
-=======
->>>>>>> 17933ec1
 
         List<UnionTypeExtensionDefinition> extensions = unionTypeExtensions(typeDefinition, buildCtx);
 
@@ -646,14 +630,10 @@
         ));
 
         GraphQLUnionType unionType = builder.build();
-<<<<<<< HEAD
-        buildCtx.getCodeRegistry().typeResolver(unionType, typeResolver);
-=======
         if (!buildCtx.codeRegistry.hasTypeResolver(unionType.getName())) {
             TypeResolver typeResolver = getTypeResolverForUnion(buildCtx, typeDefinition);
             buildCtx.getCodeRegistry().typeResolver(unionType, typeResolver);
         }
->>>>>>> 17933ec1
         unionType = directiveBehaviour.onUnion(unionType, buildCtx.mkBehaviourParams());
         return buildCtx.exitNode(unionType);
     }
@@ -779,19 +759,12 @@
         GraphQLOutputType fieldType = buildOutputType(buildCtx, fieldDef.getType());
         builder.type(fieldType);
 
-<<<<<<< HEAD
-        DataFetcherFactory dataFetcherFactory = buildDataFetcherFactory(buildCtx, parentType, fieldDef, fieldType, Arrays.asList(directives));
-
-        GraphQLFieldDefinition fieldDefinition = builder.build();
-        buildCtx.getCodeRegistry().dataFetcher(parentType.getName(), fieldDefinition.getName(), dataFetcherFactory);
-=======
         GraphQLFieldDefinition fieldDefinition = builder.build();
         // if they have already wired in a fetcher - then leave it alone
         if (!buildCtx.codeRegistry.hasDataFetcher(parentType.getName(), fieldDefinition.getName())) {
             DataFetcherFactory dataFetcherFactory = buildDataFetcherFactory(buildCtx, parentType, fieldDef, fieldType, Arrays.asList(directives));
             buildCtx.getCodeRegistry().dataFetcher(parentType.getName(), fieldDefinition.getName(), dataFetcherFactory);
         }
->>>>>>> 17933ec1
 
         return buildCtx.exitNode(new FieldDefAndDirectiveParams(fieldDefinition, buildCtx.mkBehaviourParams()));
     }
