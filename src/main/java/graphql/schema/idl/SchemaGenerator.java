package graphql.schema.idl;

import graphql.GraphQLError;
import graphql.PublicApi;
import graphql.introspection.Introspection;
import graphql.introspection.Introspection.DirectiveLocation;
import graphql.language.Directive;
import graphql.language.EnumTypeDefinition;
import graphql.language.EnumTypeExtensionDefinition;
import graphql.language.EnumValueDefinition;
import graphql.language.FieldDefinition;
import graphql.language.InputObjectTypeDefinition;
import graphql.language.InputObjectTypeExtensionDefinition;
import graphql.language.InputValueDefinition;
import graphql.language.InterfaceTypeDefinition;
import graphql.language.InterfaceTypeExtensionDefinition;
import graphql.language.NamedNode;
import graphql.language.Node;
import graphql.language.NodeParentTree;
import graphql.language.ObjectTypeDefinition;
import graphql.language.ObjectTypeExtensionDefinition;
import graphql.language.OperationTypeDefinition;
import graphql.language.ScalarTypeDefinition;
import graphql.language.ScalarTypeExtensionDefinition;
import graphql.language.SchemaDefinition;
import graphql.language.Type;
import graphql.language.TypeDefinition;
import graphql.language.TypeName;
import graphql.language.UnionTypeDefinition;
import graphql.language.UnionTypeExtensionDefinition;
import graphql.language.Value;
import graphql.schema.DataFetcher;
import graphql.schema.DataFetcherFactories;
import graphql.schema.DataFetcherFactory;
import graphql.schema.GraphQLArgument;
import graphql.schema.GraphQLDirective;
import graphql.schema.GraphQLEnumType;
import graphql.schema.GraphQLEnumValueDefinition;
import graphql.schema.GraphQLFieldDefinition;
import graphql.schema.GraphQLInputObjectField;
import graphql.schema.GraphQLInputObjectType;
import graphql.schema.GraphQLInputType;
import graphql.schema.GraphQLInterfaceType;
import graphql.schema.GraphQLObjectType;
import graphql.schema.GraphQLOutputType;
import graphql.schema.GraphQLScalarType;
import graphql.schema.GraphQLSchema;
import graphql.schema.GraphQLType;
import graphql.schema.GraphQLTypeReference;
import graphql.schema.GraphQLUnionType;
import graphql.schema.PropertyDataFetcher;
import graphql.schema.TypeResolver;
import graphql.schema.TypeResolverProxy;
import graphql.schema.idl.errors.NotAnInputTypeError;
import graphql.schema.idl.errors.NotAnOutputTypeError;
import graphql.schema.idl.errors.SchemaProblem;

import java.util.ArrayDeque;
import java.util.ArrayList;
import java.util.Arrays;
import java.util.Collections;
import java.util.Deque;
import java.util.HashMap;
import java.util.HashSet;
import java.util.LinkedHashMap;
import java.util.List;
import java.util.Map;
import java.util.Objects;
import java.util.Optional;
import java.util.Set;
<<<<<<< HEAD
=======
import java.util.Stack;
>>>>>>> ce06266d
import java.util.function.Function;
import java.util.stream.Collectors;
import java.util.stream.Stream;

import static graphql.Assert.assertNotNull;
import static graphql.DirectivesUtil.atFetchFromSupport;
import static graphql.introspection.Introspection.DirectiveLocation.ARGUMENT_DEFINITION;
import static graphql.introspection.Introspection.DirectiveLocation.ENUM;
import static graphql.introspection.Introspection.DirectiveLocation.ENUM_VALUE;
import static graphql.introspection.Introspection.DirectiveLocation.INPUT_FIELD_DEFINITION;
import static graphql.introspection.Introspection.DirectiveLocation.INPUT_OBJECT;
import static graphql.introspection.Introspection.DirectiveLocation.OBJECT;
import static graphql.introspection.Introspection.DirectiveLocation.SCALAR;
import static graphql.introspection.Introspection.DirectiveLocation.UNION;
import static graphql.schema.GraphQLEnumValueDefinition.newEnumValueDefinition;
import static graphql.schema.GraphQLTypeReference.typeRef;
import static java.util.Collections.emptyList;

/**
 * This can generate a working runtime schema from a type registry and runtime wiring
 */
@PublicApi
public class SchemaGenerator {

    /**
     * These options control how the schema generation works
     */
    public static class Options {
        private final boolean enforceSchemaDirectives;

        Options(boolean enforceSchemaDirectives) {
            this.enforceSchemaDirectives = enforceSchemaDirectives;
        }

        /**
         * This controls whether schema directives MUST be declared using
         * directive definition syntax before use.
         *
         * @return true if directives must be fully declared; the default is true
         */
        public boolean isEnforceSchemaDirectives() {
            return enforceSchemaDirectives;
        }

        public static Options defaultOptions() {
            return new Options(true);
        }

        /**
         * This controls whether schema directives MUST be declared using
         * directive definition syntax before use.
         *
         * @param flag the value to use
         *
         * @return the new options
         */
        public Options enforceSchemaDirectives(boolean flag) {
            return new Options(flag);
        }

    }


    /**
     * We pass this around so we know what we have defined in a stack like manner plus
     * it gives us helper functions
     */
    class BuildContext {
        private final TypeDefinitionRegistry typeRegistry;
        private final RuntimeWiring wiring;
        private final Deque<String> typeStack = new ArrayDeque<>();
        private final Deque<Node> nodeStack = new ArrayDeque<>();

        private final Map<String, GraphQLOutputType> outputGTypes = new HashMap<>();
        private final Map<String, GraphQLInputType> inputGTypes = new HashMap<>();
<<<<<<< HEAD
        private final Map<String, Object> directiveBehaviourContext = new HashMap<>();
=======
>>>>>>> ce06266d
        private final Set<GraphQLDirective> directiveDefinitions = new HashSet<>();

        BuildContext(TypeDefinitionRegistry typeRegistry, RuntimeWiring wiring) {
            this.typeRegistry = typeRegistry;
            this.wiring = wiring;
        }

        public TypeDefinitionRegistry getTypeRegistry() {
            return typeRegistry;
        }

        @SuppressWarnings({"OptionalGetWithoutIsPresent", "ConstantConditions"})
        TypeDefinition getTypeDefinition(Type type) {
            return typeRegistry.getType(type).get();
        }

        boolean stackContains(TypeInfo typeInfo) {
            return typeStack.contains(typeInfo.getName());
        }

        void push(TypeInfo typeInfo) {
            typeStack.push(typeInfo.getName());
        }

        void pop() {
            typeStack.pop();
        }

        void enterNode(Node node) {
            nodeStack.push(node);
        }

        <T> T exitNode(T t) {
            nodeStack.pop();
            return t;
        }

        SchemaGeneratorDirectiveHelper.Parameters mkBehaviourParams() {
            List<NamedNode> list = nodeStack.stream()
                    .filter(NamedNode.class::isInstance)
                    .map(NamedNode.class::cast)
                    .collect(Collectors.toList());
            Deque<NamedNode> deque = new ArrayDeque<>(list);
            return new SchemaGeneratorDirectiveHelper.Parameters(typeRegistry, wiring, new NodeParentTree<>(deque), directiveBehaviourContext);
        }

        GraphQLOutputType hasOutputType(TypeDefinition typeDefinition) {
            return outputGTypes.get(typeDefinition.getName());
        }

        GraphQLInputType hasInputType(TypeDefinition typeDefinition) {
            return inputGTypes.get(typeDefinition.getName());
        }

        void put(GraphQLOutputType outputType) {
            outputGTypes.put(outputType.getName(), outputType);
            // certain types can be both input and output types, for example enums
            if (outputType instanceof GraphQLInputType) {
                inputGTypes.put(outputType.getName(), (GraphQLInputType) outputType);
            }
        }

        void put(GraphQLInputType inputType) {
            inputGTypes.put(inputType.getName(), inputType);
            // certain types can be both input and output types, for example enums
            if (inputType instanceof GraphQLOutputType) {
                outputGTypes.put(inputType.getName(), (GraphQLOutputType) inputType);
            }
        }

        RuntimeWiring getWiring() {
            return wiring;
        }

        public void setDirectiveDefinitions(Set<GraphQLDirective> directiveDefinitions) {
            this.directiveDefinitions.addAll(directiveDefinitions);
        }

        public Set<GraphQLDirective> getDirectiveDefinitions() {
            return directiveDefinitions;
        }
    }

    private final SchemaTypeChecker typeChecker = new SchemaTypeChecker();
    private final SchemaGeneratorHelper schemaGeneratorHelper = new SchemaGeneratorHelper();
    private final SchemaGeneratorDirectiveHelper directiveBehaviour = new SchemaGeneratorDirectiveHelper();

    public SchemaGenerator() {
    }

    /**
     * This will take a {@link TypeDefinitionRegistry} and a {@link RuntimeWiring} and put them together to create a executable schema
     *
     * @param typeRegistry this can be obtained via {@link SchemaParser#parse(String)}
     * @param wiring       this can be built using {@link RuntimeWiring#newRuntimeWiring()}
     *
     * @return an executable schema
     *
     * @throws SchemaProblem if there are problems in assembling a schema such as missing type resolvers or no operations defined
     */
    public GraphQLSchema makeExecutableSchema(TypeDefinitionRegistry typeRegistry, RuntimeWiring wiring) throws SchemaProblem {
        return makeExecutableSchema(Options.defaultOptions(), typeRegistry, wiring);
    }

    /**
     * This will take a {@link TypeDefinitionRegistry} and a {@link RuntimeWiring} and put them together to create a executable schema
     * controlled by the provided options.
     *
     * @param options      the controlling options
     * @param typeRegistry this can be obtained via {@link SchemaParser#parse(String)}
     * @param wiring       this can be built using {@link RuntimeWiring#newRuntimeWiring()}
     *
     * @return an executable schema
     *
     * @throws SchemaProblem if there are problems in assembling a schema such as missing type resolvers or no operations defined
     */
    public GraphQLSchema makeExecutableSchema(Options options, TypeDefinitionRegistry typeRegistry, RuntimeWiring wiring) throws SchemaProblem {

        TypeDefinitionRegistry typeRegistryCopy = new TypeDefinitionRegistry();
        typeRegistryCopy.merge(typeRegistry);

        schemaGeneratorHelper.addDeprecatedDirectiveDefinition(typeRegistryCopy);

        List<GraphQLError> errors = typeChecker.checkTypeRegistry(typeRegistryCopy, wiring, options.enforceSchemaDirectives);
        if (!errors.isEmpty()) {
            throw new SchemaProblem(errors);
        }
        BuildContext buildCtx = new BuildContext(typeRegistryCopy, wiring);

        return makeExecutableSchemaImpl(buildCtx);
    }

    private GraphQLSchema makeExecutableSchemaImpl(BuildContext buildCtx) {
        GraphQLObjectType query;
        GraphQLObjectType mutation;
        GraphQLObjectType subscription;

        GraphQLSchema.Builder schemaBuilder = GraphQLSchema.newSchema();

        Set<GraphQLDirective> additionalDirectives = buildAdditionalDirectives(buildCtx);
        schemaBuilder.additionalDirectives(additionalDirectives);
        buildCtx.setDirectiveDefinitions(additionalDirectives);

        //
        // Schema can be missing if the type is called 'Query'.  Pre flight checks have checked that!
        //
        TypeDefinitionRegistry typeRegistry = buildCtx.getTypeRegistry();
        if (!typeRegistry.schemaDefinition().isPresent()) {
            @SuppressWarnings({"OptionalGetWithoutIsPresent", "ConstantConditions"})
            TypeDefinition queryTypeDef = typeRegistry.getType("Query").get();

            query = buildOutputType(buildCtx, new TypeName(queryTypeDef.getName()));
            schemaBuilder.query(query);

            Optional<TypeDefinition> mutationTypeDef = typeRegistry.getType("Mutation");
            if (mutationTypeDef.isPresent()) {
                mutation = buildOutputType(buildCtx, new TypeName(mutationTypeDef.get().getName()));
                schemaBuilder.mutation(mutation);
            }
            Optional<TypeDefinition> subscriptionTypeDef = typeRegistry.getType("Subscription");
            if (subscriptionTypeDef.isPresent()) {
                subscription = buildOutputType(buildCtx, new TypeName(subscriptionTypeDef.get().getName()));
                schemaBuilder.subscription(subscription);
            }
        } else {
            SchemaDefinition schemaDefinition = typeRegistry.schemaDefinition().get();
            List<OperationTypeDefinition> operationTypes = schemaDefinition.getOperationTypeDefinitions();

            // pre-flight checked via checker
            @SuppressWarnings({"OptionalGetWithoutIsPresent", "ConstantConditions"})
            OperationTypeDefinition queryOp = operationTypes.stream().filter(op -> "query".equals(op.getName())).findFirst().get();
            Optional<OperationTypeDefinition> mutationOp = operationTypes.stream().filter(op -> "mutation".equals(op.getName())).findFirst();
            Optional<OperationTypeDefinition> subscriptionOp = operationTypes.stream().filter(op -> "subscription".equals(op.getName())).findFirst();

            query = buildOperation(buildCtx, queryOp);
            schemaBuilder.query(query);

            if (mutationOp.isPresent()) {
                mutation = buildOperation(buildCtx, mutationOp.get());
                schemaBuilder.mutation(mutation);
            }
            if (subscriptionOp.isPresent()) {
                subscription = buildOperation(buildCtx, subscriptionOp.get());
                schemaBuilder.subscription(subscription);
            }
        }

        Set<GraphQLType> additionalTypes = buildAdditionalTypes(buildCtx);
        schemaBuilder.additionalTypes(additionalTypes);

        schemaBuilder.fieldVisibility(buildCtx.getWiring().getFieldVisibility());

        return schemaBuilder.build();
    }

    private GraphQLObjectType buildOperation(BuildContext buildCtx, OperationTypeDefinition operation) {
        Type type = operation.getType();

        return buildOutputType(buildCtx, type);
    }

    /**
     * We build the query / mutation / subscription path as a tree of referenced types
     * but then we build the rest of the types specified and put them in as additional types
     *
     * @param buildCtx the context we need to work out what we are doing
     *
     * @return the additional types not referenced from the top level operations
     */
    private Set<GraphQLType> buildAdditionalTypes(BuildContext buildCtx) {
        Set<GraphQLType> additionalTypes = new HashSet<>();
        TypeDefinitionRegistry typeRegistry = buildCtx.getTypeRegistry();
        typeRegistry.types().values().forEach(typeDefinition -> {
            TypeName typeName = new TypeName(typeDefinition.getName());
            if (typeDefinition instanceof InputObjectTypeDefinition) {
                if (buildCtx.hasInputType(typeDefinition) == null) {
                    additionalTypes.add(buildInputType(buildCtx, typeName));
                }
            } else {
                if (buildCtx.hasOutputType(typeDefinition) == null) {
                    additionalTypes.add(buildOutputType(buildCtx, typeName));
                }
            }
        });
        return additionalTypes;
    }

    private Set<GraphQLDirective> buildAdditionalDirectives(BuildContext buildCtx) {
        Set<GraphQLDirective> additionalDirectives = new HashSet<>();
        TypeDefinitionRegistry typeRegistry = buildCtx.getTypeRegistry();
        typeRegistry.getDirectiveDefinitions().values().forEach(directiveDefinition -> {
            Function<Type, GraphQLInputType> inputTypeFactory = inputType -> buildInputType(buildCtx, inputType);
            GraphQLDirective directive = schemaGeneratorHelper.buildDirectiveFromDefinition(directiveDefinition, inputTypeFactory);
            additionalDirectives.add(directive);
        });
        return additionalDirectives;
    }

    /**
     * This is the main recursive spot that builds out the various forms of Output types
     *
     * @param buildCtx the context we need to work out what we are doing
     * @param rawType  the type to be built
     *
     * @return an output type
     */
    @SuppressWarnings("unchecked")
    private <T extends GraphQLOutputType> T buildOutputType(BuildContext buildCtx, Type rawType) {

        TypeDefinition typeDefinition = buildCtx.getTypeDefinition(rawType);
        TypeInfo typeInfo = TypeInfo.typeInfo(rawType);

        GraphQLOutputType outputType = buildCtx.hasOutputType(typeDefinition);
        if (outputType != null) {
            return typeInfo.decorate(outputType);
        }

        if (buildCtx.stackContains(typeInfo)) {
            // we have circled around so put in a type reference and fix it up later
            // otherwise we will go into an infinite loop
            return typeInfo.decorate(typeRef(typeInfo.getName()));
        }

        buildCtx.push(typeInfo);

        if (typeDefinition instanceof ObjectTypeDefinition) {
            outputType = buildObjectType(buildCtx, (ObjectTypeDefinition) typeDefinition);
        } else if (typeDefinition instanceof InterfaceTypeDefinition) {
            outputType = buildInterfaceType(buildCtx, (InterfaceTypeDefinition) typeDefinition);
        } else if (typeDefinition instanceof UnionTypeDefinition) {
            outputType = buildUnionType(buildCtx, (UnionTypeDefinition) typeDefinition);
        } else if (typeDefinition instanceof EnumTypeDefinition) {
            outputType = buildEnumType(buildCtx, (EnumTypeDefinition) typeDefinition);
        } else if (typeDefinition instanceof ScalarTypeDefinition) {
            outputType = buildScalar(buildCtx, (ScalarTypeDefinition) typeDefinition);
        } else {
            // typeDefinition is not a valid output type
            throw new NotAnOutputTypeError(rawType, typeDefinition);
        }

        buildCtx.put(outputType);
        buildCtx.pop();
        return (T) typeInfo.decorate(outputType);
    }

    private GraphQLInputType buildInputType(BuildContext buildCtx, Type rawType) {

        TypeDefinition typeDefinition = buildCtx.getTypeDefinition(rawType);
        TypeInfo typeInfo = TypeInfo.typeInfo(rawType);

        GraphQLInputType inputType = buildCtx.hasInputType(typeDefinition);
        if (inputType != null) {
            return typeInfo.decorate(inputType);
        }

        if (buildCtx.stackContains(typeInfo)) {
            // we have circled around so put in a type reference and fix it later
            return typeInfo.decorate(typeRef(typeInfo.getName()));
        }

        buildCtx.push(typeInfo);

        if (typeDefinition instanceof InputObjectTypeDefinition) {
            inputType = buildInputObjectType(buildCtx, (InputObjectTypeDefinition) typeDefinition);
        } else if (typeDefinition instanceof EnumTypeDefinition) {
            inputType = buildEnumType(buildCtx, (EnumTypeDefinition) typeDefinition);
        } else if (typeDefinition instanceof ScalarTypeDefinition) {
            inputType = buildScalar(buildCtx, (ScalarTypeDefinition) typeDefinition);
        } else {
            // typeDefinition is not a valid InputType
            throw new NotAnInputTypeError(rawType, typeDefinition);
        }

        buildCtx.put(inputType);
        buildCtx.pop();
        return typeInfo.decorate(inputType);
    }

    private GraphQLObjectType buildObjectType(BuildContext buildCtx, ObjectTypeDefinition typeDefinition) {
        buildCtx.enterNode(typeDefinition);

        GraphQLObjectType.Builder builder = GraphQLObjectType.newObject();
        builder.definition(typeDefinition);
        builder.name(typeDefinition.getName());
        builder.description(schemaGeneratorHelper.buildDescription(typeDefinition, typeDefinition.getDescription()));

        List<ObjectTypeExtensionDefinition> extensions = objectTypeExtensions(typeDefinition, buildCtx);
        builder.withDirectives(
                buildDirectives(typeDefinition.getDirectives(),
                        directivesOf(extensions), OBJECT, buildCtx.getDirectiveDefinitions())
        );

        typeDefinition.getFieldDefinitions().forEach(fieldDef -> {
            GraphQLFieldDefinition newFieldDefinition = buildField(buildCtx, typeDefinition, fieldDef);
            builder.field(newFieldDefinition);
        });

        extensions.forEach(extension -> extension.getFieldDefinitions().forEach(fieldDef -> {
            GraphQLFieldDefinition newFieldDefinition = buildField(buildCtx, typeDefinition, fieldDef);
            if (!builder.hasField(newFieldDefinition.getName())) {
                builder.field(newFieldDefinition);
            }
        }));

        buildObjectTypeInterfaces(buildCtx, typeDefinition, builder, extensions);

        GraphQLObjectType objectType = builder.build();
        objectType = directiveBehaviour.onObject(objectType, buildCtx.mkBehaviourParams());
        return buildCtx.exitNode(objectType);
    }

    private void buildObjectTypeInterfaces(BuildContext buildCtx, ObjectTypeDefinition typeDefinition, GraphQLObjectType.Builder builder, List<ObjectTypeExtensionDefinition> extensions) {
        Map<String, GraphQLInterfaceType> interfaces = new LinkedHashMap<>();
        typeDefinition.getImplements().forEach(type -> {
            GraphQLInterfaceType newInterfaceType = buildOutputType(buildCtx, type);
            interfaces.put(newInterfaceType.getName(), newInterfaceType);
        });

        extensions.forEach(extension -> extension.getImplements().forEach(type -> {
            GraphQLInterfaceType interfaceType = buildOutputType(buildCtx, type);
            if (!interfaces.containsKey(interfaceType.getName())) {
                interfaces.put(interfaceType.getName(), interfaceType);
            }
        }));

        interfaces.values().forEach(builder::withInterface);
    }


    private GraphQLInterfaceType buildInterfaceType(BuildContext buildCtx, InterfaceTypeDefinition typeDefinition) {
        buildCtx.enterNode(typeDefinition);

        GraphQLInterfaceType.Builder builder = GraphQLInterfaceType.newInterface();
        builder.definition(typeDefinition);
        builder.name(typeDefinition.getName());
        builder.description(schemaGeneratorHelper.buildDescription(typeDefinition, typeDefinition.getDescription()));

        builder.typeResolver(getTypeResolverForInterface(buildCtx, typeDefinition));

        List<InterfaceTypeExtensionDefinition> extensions = interfaceTypeExtensions(typeDefinition, buildCtx);
        builder.withDirectives(
                buildDirectives(typeDefinition.getDirectives(),
                        directivesOf(extensions), OBJECT, buildCtx.getDirectiveDefinitions())
        );

        typeDefinition.getFieldDefinitions().forEach(fieldDef ->
                builder.field(buildField(buildCtx, typeDefinition, fieldDef)));

        extensions.forEach(extension -> extension.getFieldDefinitions().forEach(fieldDef -> {
            GraphQLFieldDefinition field = buildField(buildCtx, typeDefinition, fieldDef);
            if (!builder.hasField(field.getName())) {
                builder.field(field);
            }
        }));

        GraphQLInterfaceType interfaceType = builder.build();
        interfaceType = directiveBehaviour.onInterface(interfaceType, buildCtx.mkBehaviourParams());
        return buildCtx.exitNode(interfaceType);
    }

    private GraphQLUnionType buildUnionType(BuildContext buildCtx, UnionTypeDefinition typeDefinition) {
        buildCtx.enterNode(typeDefinition);

        GraphQLUnionType.Builder builder = GraphQLUnionType.newUnionType();
        builder.definition(typeDefinition);
        builder.name(typeDefinition.getName());
        builder.description(schemaGeneratorHelper.buildDescription(typeDefinition, typeDefinition.getDescription()));
        builder.typeResolver(getTypeResolverForUnion(buildCtx, typeDefinition));

        List<UnionTypeExtensionDefinition> extensions = unionTypeExtensions(typeDefinition, buildCtx);

        typeDefinition.getMemberTypes().forEach(mt -> {
            GraphQLOutputType outputType = buildOutputType(buildCtx, mt);
            if (outputType instanceof GraphQLTypeReference) {
                builder.possibleType((GraphQLTypeReference) outputType);
            } else {
                builder.possibleType((GraphQLObjectType) outputType);
            }
        });

        builder.withDirectives(
                buildDirectives(typeDefinition.getDirectives(),
                        directivesOf(extensions), UNION, buildCtx.getDirectiveDefinitions())
        );

        extensions.forEach(extension -> extension.getMemberTypes().forEach(mt -> {
                    GraphQLOutputType outputType = buildOutputType(buildCtx, mt);
                    if (!builder.containType(outputType.getName())) {
                        if (outputType instanceof GraphQLTypeReference) {
                            builder.possibleType((GraphQLTypeReference) outputType);
                        } else {
                            builder.possibleType((GraphQLObjectType) outputType);
                        }
                    }
                }
        ));

        GraphQLUnionType unionType = builder.build();
        unionType = directiveBehaviour.onUnion(unionType, buildCtx.mkBehaviourParams());
        return buildCtx.exitNode(unionType);
    }

    private GraphQLEnumType buildEnumType(BuildContext buildCtx, EnumTypeDefinition typeDefinition) {
        buildCtx.enterNode(typeDefinition);

        GraphQLEnumType.Builder builder = GraphQLEnumType.newEnum();
        builder.definition(typeDefinition);
        builder.name(typeDefinition.getName());
        builder.description(schemaGeneratorHelper.buildDescription(typeDefinition, typeDefinition.getDescription()));

        List<EnumTypeExtensionDefinition> extensions = enumTypeExtensions(typeDefinition, buildCtx);

        EnumValuesProvider enumValuesProvider = buildCtx.getWiring().getEnumValuesProviders().get(typeDefinition.getName());
        typeDefinition.getEnumValueDefinitions().forEach(evd -> {
            GraphQLEnumValueDefinition enumValueDefinition = buildEnumValue(buildCtx, typeDefinition, enumValuesProvider, evd);
            builder.value(enumValueDefinition);
        });

        extensions.forEach(extension -> extension.getEnumValueDefinitions().forEach(evd -> {
            GraphQLEnumValueDefinition enumValueDefinition = buildEnumValue(buildCtx, typeDefinition, enumValuesProvider, evd);
            if (!builder.hasValue(enumValueDefinition.getName())) {
                builder.value(enumValueDefinition);
            }
        }));

        builder.withDirectives(
                buildDirectives(typeDefinition.getDirectives(),
                        directivesOf(extensions), ENUM, buildCtx.getDirectiveDefinitions())
        );

        GraphQLEnumType enumType = builder.build();
        enumType = directiveBehaviour.onEnum(enumType, buildCtx.mkBehaviourParams());
        return buildCtx.exitNode(enumType);
    }

    private GraphQLEnumValueDefinition buildEnumValue(BuildContext buildCtx, EnumTypeDefinition typeDefinition, EnumValuesProvider enumValuesProvider, EnumValueDefinition evd) {
        buildCtx.enterNode(evd);

        String description = schemaGeneratorHelper.buildDescription(evd, evd.getDescription());
        String deprecation = schemaGeneratorHelper.buildDeprecationReason(evd.getDirectives());

        Object value;
        if (enumValuesProvider != null) {
            value = enumValuesProvider.getValue(evd.getName());
            assertNotNull(value, "EnumValuesProvider for %s returned null for %s", typeDefinition.getName(), evd.getName());
        } else {
            value = evd.getName();
        }
        GraphQLEnumValueDefinition valueDefinition = newEnumValueDefinition()
                .name(evd.getName())
                .value(value)
                .description(description)
                .deprecationReason(deprecation)
                .withDirectives(
                        buildDirectives(evd.getDirectives(),
                                emptyList(), ENUM_VALUE, buildCtx.getDirectiveDefinitions())
                )
                .build();
        valueDefinition = directiveBehaviour.onEnumValue(valueDefinition, buildCtx.mkBehaviourParams());
        return buildCtx.exitNode(valueDefinition);
    }

    private GraphQLScalarType buildScalar(BuildContext buildCtx, ScalarTypeDefinition typeDefinition) {
        buildCtx.enterNode(typeDefinition);

        TypeDefinitionRegistry typeRegistry = buildCtx.getTypeRegistry();
        RuntimeWiring runtimeWiring = buildCtx.getWiring();
        WiringFactory wiringFactory = runtimeWiring.getWiringFactory();
        List<ScalarTypeExtensionDefinition> extensions = scalarTypeExtensions(typeDefinition, buildCtx);

        ScalarWiringEnvironment environment = new ScalarWiringEnvironment(typeRegistry, typeDefinition, extensions);

        GraphQLScalarType scalar;
        if (wiringFactory.providesScalar(environment)) {
            scalar = wiringFactory.getScalar(environment);
        } else {
            scalar = buildCtx.getWiring().getScalars().get(typeDefinition.getName());
        }

        if (!ScalarInfo.isStandardScalar(scalar) && !ScalarInfo.isGraphqlSpecifiedScalar(scalar)) {
            scalar = scalar.transform(builder -> builder.withDirectives(
                    buildDirectives(typeDefinition.getDirectives(),
                            directivesOf(extensions), SCALAR, buildCtx.getDirectiveDefinitions())
            ));
            //
            // only allow modification of custom scalars
            scalar = directiveBehaviour.onScalar(scalar, buildCtx.mkBehaviourParams());
        }

        return buildCtx.exitNode(scalar);
    }

    private GraphQLFieldDefinition buildField(BuildContext buildCtx, TypeDefinition parentType, FieldDefinition fieldDef) {
        buildCtx.enterNode(fieldDef);

        GraphQLFieldDefinition.Builder builder = GraphQLFieldDefinition.newFieldDefinition();
        builder.definition(fieldDef);
        builder.name(fieldDef.getName());
        builder.description(schemaGeneratorHelper.buildDescription(fieldDef, fieldDef.getDescription()));
        builder.deprecate(schemaGeneratorHelper.buildDeprecationReason(fieldDef.getDirectives()));

        GraphQLDirective[] directives = buildDirectives(fieldDef.getDirectives(),
                Collections.emptyList(), DirectiveLocation.FIELD_DEFINITION, buildCtx.getDirectiveDefinitions());
        builder.withDirectives(
                directives
        );

        fieldDef.getInputValueDefinitions().forEach(inputValueDefinition ->
                builder.argument(buildArgument(buildCtx, inputValueDefinition)));

        GraphQLOutputType fieldType = buildOutputType(buildCtx, fieldDef.getType());
        builder.type(fieldType);

        builder.dataFetcherFactory(buildDataFetcherFactory(buildCtx, parentType, fieldDef, fieldType, Arrays.asList(directives)));

        GraphQLFieldDefinition fieldDefinition = builder.build();
        fieldDefinition = directiveBehaviour.onField(fieldDefinition, buildCtx.mkBehaviourParams());
        return buildCtx.exitNode(fieldDefinition);
    }

    private DataFetcherFactory buildDataFetcherFactory(BuildContext buildCtx, TypeDefinition parentType, FieldDefinition fieldDef, GraphQLOutputType fieldType, List<GraphQLDirective> directives) {
        String fieldName = fieldDef.getName();
        String parentTypeName = parentType.getName();
        TypeDefinitionRegistry typeRegistry = buildCtx.getTypeRegistry();
        RuntimeWiring runtimeWiring = buildCtx.getWiring();
        WiringFactory wiringFactory = runtimeWiring.getWiringFactory();

        FieldWiringEnvironment wiringEnvironment = new FieldWiringEnvironment(typeRegistry, parentType, fieldDef, fieldType, directives);

        DataFetcherFactory<?> dataFetcherFactory;
        if (wiringFactory.providesDataFetcherFactory(wiringEnvironment)) {
            dataFetcherFactory = wiringFactory.getDataFetcherFactory(wiringEnvironment);
            assertNotNull(dataFetcherFactory, "The WiringFactory indicated it provides a data fetcher factory but then returned null");
        } else {
            //
            // ok they provide a data fetcher directly
            DataFetcher<?> dataFetcher;
            if (wiringFactory.providesDataFetcher(wiringEnvironment)) {
                dataFetcher = wiringFactory.getDataFetcher(wiringEnvironment);
                assertNotNull(dataFetcher, "The WiringFactory indicated it provides a data fetcher but then returned null");
            } else {
                dataFetcher = runtimeWiring.getDataFetcherForType(parentTypeName).get(fieldName);
                if (dataFetcher == null) {
                    dataFetcher = runtimeWiring.getDefaultDataFetcherForType(parentTypeName);
                    if (dataFetcher == null) {
                        dataFetcher = wiringFactory.getDefaultDataFetcher(wiringEnvironment);
                        if (dataFetcher == null) {
                            dataFetcher = dataFetcherOfLastResort(wiringEnvironment);
                        }
                    }
                }
            }
            dataFetcherFactory = DataFetcherFactories.useDataFetcher(dataFetcher);
        }
        return dataFetcherFactory;
    }

    private DataFetcher<?> dataFetcherOfLastResort(FieldWiringEnvironment environment) {
        String fieldName = environment.getFieldDefinition().getName();
        String fetchName = atFetchFromSupport(fieldName, environment.getDirectives());
        return new PropertyDataFetcher(fetchName);
    }

    private GraphQLInputObjectType buildInputObjectType(BuildContext buildCtx, InputObjectTypeDefinition typeDefinition) {
        buildCtx.enterNode(typeDefinition);

        GraphQLInputObjectType.Builder builder = GraphQLInputObjectType.newInputObject();
        builder.definition(typeDefinition);
        builder.name(typeDefinition.getName());
        builder.description(schemaGeneratorHelper.buildDescription(typeDefinition, typeDefinition.getDescription()));

        List<InputObjectTypeExtensionDefinition> extensions = inputObjectTypeExtensions(typeDefinition, buildCtx);

        builder.withDirectives(
                buildDirectives(typeDefinition.getDirectives(),
                        directivesOf(extensions), INPUT_OBJECT, buildCtx.getDirectiveDefinitions())
        );

        typeDefinition.getInputValueDefinitions().forEach(inputValue ->
                builder.field(buildInputField(buildCtx, inputValue)));

        extensions.forEach(extension -> extension.getInputValueDefinitions().forEach(inputValueDefinition -> {
            GraphQLInputObjectField inputField = buildInputField(buildCtx, inputValueDefinition);
            if (!builder.hasField(inputField.getName())) {
                builder.field(inputField);
            }
        }));

        GraphQLInputObjectType inputObjectType = builder.build();
        inputObjectType = directiveBehaviour.onInputObjectType(inputObjectType, buildCtx.mkBehaviourParams());
        return buildCtx.exitNode(inputObjectType);
    }

    private GraphQLInputObjectField buildInputField(BuildContext buildCtx, InputValueDefinition fieldDef) {
        buildCtx.enterNode(fieldDef);

        GraphQLInputObjectField.Builder fieldBuilder = GraphQLInputObjectField.newInputObjectField();
        fieldBuilder.definition(fieldDef);
        fieldBuilder.name(fieldDef.getName());
        fieldBuilder.description(schemaGeneratorHelper.buildDescription(fieldDef, fieldDef.getDescription()));

        // currently the spec doesnt allow deprecations on InputValueDefinitions but it should!
        //fieldBuilder.deprecate(buildDeprecationReason(fieldDef.getDirectives()));
        GraphQLInputType inputType = buildInputType(buildCtx, fieldDef.getType());
        fieldBuilder.type(inputType);
        Value defaultValue = fieldDef.getDefaultValue();
        if (defaultValue != null) {
            fieldBuilder.defaultValue(schemaGeneratorHelper.buildValue(defaultValue, inputType));
        }

        fieldBuilder.withDirectives(
                buildDirectives(fieldDef.getDirectives(),
                        emptyList(), INPUT_FIELD_DEFINITION, buildCtx.getDirectiveDefinitions())
        );

        GraphQLInputObjectField inputObjectField = fieldBuilder.build();
        inputObjectField = directiveBehaviour.onInputObjectField(inputObjectField, buildCtx.mkBehaviourParams());
        return buildCtx.exitNode(inputObjectField);
    }

    private GraphQLArgument buildArgument(BuildContext buildCtx, InputValueDefinition valueDefinition) {
        buildCtx.enterNode(valueDefinition);

        GraphQLArgument.Builder builder = GraphQLArgument.newArgument();
        builder.definition(valueDefinition);
        builder.name(valueDefinition.getName());
        builder.description(schemaGeneratorHelper.buildDescription(valueDefinition, valueDefinition.getDescription()));
        GraphQLInputType inputType = buildInputType(buildCtx, valueDefinition.getType());
        builder.type(inputType);
        Value defaultValue = valueDefinition.getDefaultValue();
        if (defaultValue != null) {
            builder.defaultValue(schemaGeneratorHelper.buildValue(defaultValue, inputType));
        }

        builder.withDirectives(
                buildDirectives(valueDefinition.getDirectives(),
                        emptyList(), ARGUMENT_DEFINITION, buildCtx.getDirectiveDefinitions())
        );

        GraphQLArgument argument = builder.build();
        argument = directiveBehaviour.onArgument(argument, buildCtx.mkBehaviourParams());
        return buildCtx.exitNode(argument);
    }

    @SuppressWarnings("Duplicates")
    private TypeResolver getTypeResolverForUnion(BuildContext buildCtx, UnionTypeDefinition unionType) {
        TypeDefinitionRegistry typeRegistry = buildCtx.getTypeRegistry();
        RuntimeWiring wiring = buildCtx.getWiring();
        WiringFactory wiringFactory = wiring.getWiringFactory();

        TypeResolver typeResolver;
        UnionWiringEnvironment environment = new UnionWiringEnvironment(typeRegistry, unionType);

        if (wiringFactory.providesTypeResolver(environment)) {
            typeResolver = wiringFactory.getTypeResolver(environment);
            assertNotNull(typeResolver, "The WiringFactory indicated it union provides a type resolver but then returned null");

        } else {
            typeResolver = wiring.getTypeResolvers().get(unionType.getName());
            if (typeResolver == null) {
                // this really should be checked earlier via a pre-flight check
                typeResolver = new TypeResolverProxy();
            }
        }

        return typeResolver;
    }

    @SuppressWarnings("Duplicates")
    private TypeResolver getTypeResolverForInterface(BuildContext buildCtx, InterfaceTypeDefinition interfaceType) {
        TypeDefinitionRegistry typeRegistry = buildCtx.getTypeRegistry();
        RuntimeWiring wiring = buildCtx.getWiring();
        WiringFactory wiringFactory = wiring.getWiringFactory();

        TypeResolver typeResolver;

        InterfaceWiringEnvironment environment = new InterfaceWiringEnvironment(typeRegistry, interfaceType);

        if (wiringFactory.providesTypeResolver(environment)) {
            typeResolver = wiringFactory.getTypeResolver(environment);
            assertNotNull(typeResolver, "The WiringFactory indicated it provides a interface type resolver but then returned null");

        } else {
            typeResolver = wiring.getTypeResolvers().get(interfaceType.getName());
            if (typeResolver == null) {
                // this really should be checked earlier via a pre-flight check
                typeResolver = new TypeResolverProxy();
            }
        }
        return typeResolver;
    }


    private GraphQLDirective[] buildDirectives(List<Directive> directives, List<Directive> extensionDirectives, DirectiveLocation directiveLocation, Set<GraphQLDirective> directiveDefinitions) {
        directives = directives == null ? emptyList() : directives;
        extensionDirectives = extensionDirectives == null ? emptyList() : extensionDirectives;
        Set<String> names = new HashSet<>();

        List<GraphQLDirective> output = new ArrayList<>();
        for (Directive directive : directives) {
            if (!names.contains(directive.getName())) {
                names.add(directive.getName());
                output.add(schemaGeneratorHelper.buildDirective(directive, directiveDefinitions, directiveLocation));
            }
        }
        for (Directive directive : extensionDirectives) {
            if (!names.contains(directive.getName())) {
                names.add(directive.getName());
                output.add(schemaGeneratorHelper.buildDirective(directive, directiveDefinitions, directiveLocation));
            }
        }
        return output.toArray(new GraphQLDirective[0]);
    }


    private List<ObjectTypeExtensionDefinition> objectTypeExtensions(ObjectTypeDefinition typeDefinition, BuildContext buildCtx) {
        return nvl(buildCtx.typeRegistry.objectTypeExtensions().get(typeDefinition.getName()));
    }

    private List<InterfaceTypeExtensionDefinition> interfaceTypeExtensions(InterfaceTypeDefinition typeDefinition, BuildContext buildCtx) {
        return nvl(buildCtx.typeRegistry.interfaceTypeExtensions().get(typeDefinition.getName()));
    }

    private List<UnionTypeExtensionDefinition> unionTypeExtensions(UnionTypeDefinition typeDefinition, BuildContext buildCtx) {
        return nvl(buildCtx.typeRegistry.unionTypeExtensions().get(typeDefinition.getName()));
    }

    private List<EnumTypeExtensionDefinition> enumTypeExtensions(EnumTypeDefinition typeDefinition, BuildContext buildCtx) {
        return nvl(buildCtx.typeRegistry.enumTypeExtensions().get(typeDefinition.getName()));
    }

    private List<ScalarTypeExtensionDefinition> scalarTypeExtensions(ScalarTypeDefinition typeDefinition, BuildContext buildCtx) {
        return nvl(buildCtx.typeRegistry.scalarTypeExtensions().get(typeDefinition.getName()));
    }

    private List<InputObjectTypeExtensionDefinition> inputObjectTypeExtensions(InputObjectTypeDefinition typeDefinition, BuildContext buildCtx) {
        return nvl(buildCtx.typeRegistry.inputObjectTypeExtensions().get(typeDefinition.getName()));
    }

    private <T> List<T> nvl(List<T> list) {
        return list == null ? emptyList() : list;
    }

    private List<Directive> directivesOf(List<? extends TypeDefinition> typeDefinition) {
        Stream<Directive> directiveStream = typeDefinition.stream()
                .map(TypeDefinition::getDirectives).filter(Objects::nonNull)
                .flatMap(List::stream);
        return directiveStream.collect(Collectors.toList());
    }

}<|MERGE_RESOLUTION|>--- conflicted
+++ resolved
@@ -68,10 +68,7 @@
 import java.util.Objects;
 import java.util.Optional;
 import java.util.Set;
-<<<<<<< HEAD
-=======
-import java.util.Stack;
->>>>>>> ce06266d
+import java.util.function.Function;
 import java.util.function.Function;
 import java.util.stream.Collectors;
 import java.util.stream.Stream;
@@ -147,10 +144,7 @@
 
         private final Map<String, GraphQLOutputType> outputGTypes = new HashMap<>();
         private final Map<String, GraphQLInputType> inputGTypes = new HashMap<>();
-<<<<<<< HEAD
         private final Map<String, Object> directiveBehaviourContext = new HashMap<>();
-=======
->>>>>>> ce06266d
         private final Set<GraphQLDirective> directiveDefinitions = new HashSet<>();
 
         BuildContext(TypeDefinitionRegistry typeRegistry, RuntimeWiring wiring) {
