--- conflicted
+++ resolved
@@ -139,18 +139,11 @@
         private final Deque<String> typeStack = new ArrayDeque<>();
         private final Deque<Node> nodeStack = new ArrayDeque<>();
 
-<<<<<<< HEAD
-        private final Map<String, GraphQLOutputType> outputGTypes = new HashMap<>();
-        private final Map<String, GraphQLInputType> inputGTypes = new HashMap<>();
-        private final Map<String, Object> directiveBehaviourContext = new HashMap<>();
-        private final Set<GraphQLDirective> directiveDefinitions = new HashSet<>();
-        private final GraphQLCodeRegistry.Builder codeRegistry = GraphQLCodeRegistry.newCodeRegistry();
-=======
         private final Map<String, GraphQLOutputType> outputGTypes = new LinkedHashMap<>();
         private final Map<String, GraphQLInputType> inputGTypes = new LinkedHashMap<>();
         private final Map<String, Object> directiveBehaviourContext = new LinkedHashMap<>();
         private final Set<GraphQLDirective> directiveDefinitions = new LinkedHashSet<>();
->>>>>>> 516a0c0d
+        private final GraphQLCodeRegistry.Builder codeRegistry = GraphQLCodeRegistry.newCodeRegistry();
 
         BuildContext(TypeDefinitionRegistry typeRegistry, RuntimeWiring wiring) {
             this.typeRegistry = typeRegistry;
