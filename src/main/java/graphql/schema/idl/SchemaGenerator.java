package graphql.schema.idl;

import graphql.GraphQLError;
import graphql.PublicApi;
import graphql.introspection.Introspection;
import graphql.introspection.Introspection.DirectiveLocation;
import graphql.language.Directive;
import graphql.language.EnumTypeDefinition;
import graphql.language.EnumTypeExtensionDefinition;
import graphql.language.EnumValueDefinition;
import graphql.language.FieldDefinition;
import graphql.language.InputObjectTypeDefinition;
import graphql.language.InputObjectTypeExtensionDefinition;
import graphql.language.InputValueDefinition;
import graphql.language.InterfaceTypeDefinition;
import graphql.language.InterfaceTypeExtensionDefinition;
import graphql.language.ObjectTypeDefinition;
import graphql.language.ObjectTypeExtensionDefinition;
<<<<<<< HEAD
import graphql.language.ObjectValue;
=======
>>>>>>> 24691c26
import graphql.language.OperationTypeDefinition;
import graphql.language.ScalarTypeDefinition;
import graphql.language.ScalarTypeExtensionDefinition;
import graphql.language.SchemaDefinition;
import graphql.language.Type;
import graphql.language.TypeDefinition;
import graphql.language.TypeName;
import graphql.language.UnionTypeDefinition;
import graphql.language.UnionTypeExtensionDefinition;
import graphql.language.Value;
import graphql.schema.DataFetcher;
import graphql.schema.DataFetcherFactories;
import graphql.schema.DataFetcherFactory;
import graphql.schema.GraphQLArgument;
import graphql.schema.GraphQLDirective;
import graphql.schema.GraphQLEnumType;
import graphql.schema.GraphQLEnumValueDefinition;
import graphql.schema.GraphQLFieldDefinition;
import graphql.schema.GraphQLInputObjectField;
import graphql.schema.GraphQLInputObjectType;
import graphql.schema.GraphQLInputType;
import graphql.schema.GraphQLInterfaceType;
import graphql.schema.GraphQLObjectType;
import graphql.schema.GraphQLOutputType;
import graphql.schema.GraphQLScalarType;
import graphql.schema.GraphQLSchema;
import graphql.schema.GraphQLType;
import graphql.schema.GraphQLTypeReference;
import graphql.schema.GraphQLUnionType;
import graphql.schema.TypeResolver;
import graphql.schema.TypeResolverProxy;
import graphql.schema.idl.errors.NotAnInputTypeError;
import graphql.schema.idl.errors.NotAnOutputTypeError;
import graphql.schema.idl.errors.SchemaProblem;

import java.util.ArrayList;
import java.util.Arrays;
import java.util.Collections;
import java.util.HashMap;
import java.util.HashSet;
import java.util.LinkedHashMap;
import java.util.List;
import java.util.Map;
import java.util.Objects;
import java.util.Optional;
import java.util.Set;
import java.util.Stack;
import java.util.stream.Collectors;
import java.util.stream.Stream;

import static graphql.Assert.assertNotNull;
import static graphql.introspection.Introspection.DirectiveLocation.ENUM;
import static graphql.introspection.Introspection.DirectiveLocation.ENUM_VALUE;
import static graphql.introspection.Introspection.DirectiveLocation.INPUT_FIELD_DEFINITION;
import static graphql.introspection.Introspection.DirectiveLocation.INPUT_OBJECT;
import static graphql.introspection.Introspection.DirectiveLocation.OBJECT;
import static graphql.introspection.Introspection.DirectiveLocation.UNION;
import static graphql.schema.GraphQLEnumValueDefinition.newEnumValueDefinition;
import static graphql.schema.GraphQLTypeReference.typeRef;
import static java.util.Collections.emptyList;

/**
 * This can generate a working runtime schema from a type registry and runtime wiring
 */
@PublicApi
public class SchemaGenerator {

    /**
     * We pass this around so we know what we have defined in a stack like manner plus
     * it gives us helper functions
     */
    class BuildContext {
        private final TypeDefinitionRegistry typeRegistry;
        private final RuntimeWiring wiring;
        private final Stack<String> definitionStack = new Stack<>();

        private final Map<String, GraphQLOutputType> outputGTypes = new HashMap<>();
        private final Map<String, GraphQLInputType> inputGTypes = new HashMap<>();

        BuildContext(TypeDefinitionRegistry typeRegistry, RuntimeWiring wiring) {
            this.typeRegistry = typeRegistry;
            this.wiring = wiring;
        }

        public TypeDefinitionRegistry getTypeRegistry() {
            return typeRegistry;
        }

        @SuppressWarnings({"OptionalGetWithoutIsPresent", "ConstantConditions"})
        TypeDefinition getTypeDefinition(Type type) {
            return typeRegistry.getType(type).get();
        }

        boolean stackContains(TypeInfo typeInfo) {
            return definitionStack.contains(typeInfo.getName());
        }

        void push(TypeInfo typeInfo) {
            definitionStack.push(typeInfo.getName());
        }

        void pop() {
            definitionStack.pop();
        }

        GraphQLOutputType hasOutputType(TypeDefinition typeDefinition) {
            return outputGTypes.get(typeDefinition.getName());
        }

        GraphQLInputType hasInputType(TypeDefinition typeDefinition) {
            return inputGTypes.get(typeDefinition.getName());
        }

        void put(GraphQLOutputType outputType) {
            outputGTypes.put(outputType.getName(), outputType);
            // certain types can be both input and output types, for example enums
            if (outputType instanceof GraphQLInputType) {
                inputGTypes.put(outputType.getName(), (GraphQLInputType) outputType);
            }
        }

        void put(GraphQLInputType inputType) {
            inputGTypes.put(inputType.getName(), inputType);
            // certain types can be both input and output types, for example enums
            if (inputType instanceof GraphQLOutputType) {
                outputGTypes.put(inputType.getName(), (GraphQLOutputType) inputType);
            }
        }

        RuntimeWiring getWiring() {
            return wiring;
        }
    }

    private final SchemaTypeChecker typeChecker = new SchemaTypeChecker();
    private final SchemaGeneratorHelper schemaGeneratorHelper = new SchemaGeneratorHelper();

    public SchemaGenerator() {
    }

    /**
     * This will take a {@link TypeDefinitionRegistry} and a {@link RuntimeWiring} and put them together to create a executable schema
     *
     * @param typeRegistry this can be obtained via {@link SchemaParser#parse(String)}
     * @param wiring       this can be built using {@link RuntimeWiring#newRuntimeWiring()}
     *
     * @return an executable schema
     *
     * @throws SchemaProblem if there are problems in assembling a schema such as missing type resolvers or no operations defined
     */
    public GraphQLSchema makeExecutableSchema(TypeDefinitionRegistry typeRegistry, RuntimeWiring wiring) throws SchemaProblem {
        List<GraphQLError> errors = typeChecker.checkTypeRegistry(typeRegistry, wiring);
        if (!errors.isEmpty()) {
            throw new SchemaProblem(errors);
        }
        BuildContext buildCtx = new BuildContext(typeRegistry, wiring);

        return makeExecutableSchemaImpl(buildCtx);
    }

    private GraphQLSchema makeExecutableSchemaImpl(BuildContext buildCtx) {
        GraphQLObjectType query;
        GraphQLObjectType mutation;
        GraphQLObjectType subscription;

        GraphQLSchema.Builder schemaBuilder = GraphQLSchema.newSchema();

        //
        // Schema can be missing if the type is called 'Query'.  Pre flight checks have checked that!
        //
        TypeDefinitionRegistry typeRegistry = buildCtx.getTypeRegistry();
        if (!typeRegistry.schemaDefinition().isPresent()) {
            @SuppressWarnings({"OptionalGetWithoutIsPresent", "ConstantConditions"})
            TypeDefinition queryTypeDef = typeRegistry.getType("Query").get();

            query = buildOutputType(buildCtx, new TypeName(queryTypeDef.getName()));
            schemaBuilder.query(query);

            Optional<TypeDefinition> mutationTypeDef = typeRegistry.getType("Mutation");
            if (mutationTypeDef.isPresent()) {
                mutation = buildOutputType(buildCtx, new TypeName(mutationTypeDef.get().getName()));
                schemaBuilder.mutation(mutation);
            }
            Optional<TypeDefinition> subscriptionTypeDef = typeRegistry.getType("Subscription");
            if (subscriptionTypeDef.isPresent()) {
                subscription = buildOutputType(buildCtx, new TypeName(subscriptionTypeDef.get().getName()));
                schemaBuilder.subscription(subscription);
            }
        } else {
            SchemaDefinition schemaDefinition = typeRegistry.schemaDefinition().get();
            List<OperationTypeDefinition> operationTypes = schemaDefinition.getOperationTypeDefinitions();

            // pre-flight checked via checker
            @SuppressWarnings({"OptionalGetWithoutIsPresent", "ConstantConditions"})
            OperationTypeDefinition queryOp = operationTypes.stream().filter(op -> "query".equals(op.getName())).findFirst().get();
            Optional<OperationTypeDefinition> mutationOp = operationTypes.stream().filter(op -> "mutation".equals(op.getName())).findFirst();
            Optional<OperationTypeDefinition> subscriptionOp = operationTypes.stream().filter(op -> "subscription".equals(op.getName())).findFirst();

            query = buildOperation(buildCtx, queryOp);
            schemaBuilder.query(query);

            if (mutationOp.isPresent()) {
                mutation = buildOperation(buildCtx, mutationOp.get());
                schemaBuilder.mutation(mutation);
            }
            if (subscriptionOp.isPresent()) {
                subscription = buildOperation(buildCtx, subscriptionOp.get());
                schemaBuilder.subscription(subscription);
            }
        }

        Set<GraphQLType> additionalTypes = buildAdditionalTypes(buildCtx);

        schemaBuilder.fieldVisibility(buildCtx.getWiring().getFieldVisibility());
        return schemaBuilder.build(additionalTypes);
    }

    private GraphQLObjectType buildOperation(BuildContext buildCtx, OperationTypeDefinition operation) {
        Type type = operation.getType();

        return buildOutputType(buildCtx, type);
    }

    /**
     * We build the query / mutation / subscription path as a tree of referenced types
     * but then we build the rest of the types specified and put them in as additional types
     *
     * @param buildCtx the context we need to work out what we are doing
     *
     * @return the additional types not referenced from the top level operations
     */
    private Set<GraphQLType> buildAdditionalTypes(BuildContext buildCtx) {
        Set<GraphQLType> additionalTypes = new HashSet<>();
        TypeDefinitionRegistry typeRegistry = buildCtx.getTypeRegistry();
        typeRegistry.types().values().forEach(typeDefinition -> {
            TypeName typeName = new TypeName(typeDefinition.getName());
            if (typeDefinition instanceof InputObjectTypeDefinition) {
                if (buildCtx.hasInputType(typeDefinition) == null) {
                    additionalTypes.add(buildInputType(buildCtx, typeName));
                }
            } else {
                if (buildCtx.hasOutputType(typeDefinition) == null) {
                    additionalTypes.add(buildOutputType(buildCtx, typeName));
                }
            }
        });
        return additionalTypes;
    }

    /**
     * This is the main recursive spot that builds out the various forms of Output types
     *
     * @param buildCtx the context we need to work out what we are doing
     * @param rawType  the type to be built
     *
     * @return an output type
     */
    @SuppressWarnings("unchecked")
    private <T extends GraphQLOutputType> T buildOutputType(BuildContext buildCtx, Type rawType) {

        TypeDefinition typeDefinition = buildCtx.getTypeDefinition(rawType);
        TypeInfo typeInfo = TypeInfo.typeInfo(rawType);

        GraphQLOutputType outputType = buildCtx.hasOutputType(typeDefinition);
        if (outputType != null) {
            return typeInfo.decorate(outputType);
        }

        if (buildCtx.stackContains(typeInfo)) {
            // we have circled around so put in a type reference and fix it up later
            // otherwise we will go into an infinite loop
            return typeInfo.decorate(typeRef(typeInfo.getName()));
        }

        buildCtx.push(typeInfo);

        if (typeDefinition instanceof ObjectTypeDefinition) {
            outputType = buildObjectType(buildCtx, (ObjectTypeDefinition) typeDefinition);
        } else if (typeDefinition instanceof InterfaceTypeDefinition) {
            outputType = buildInterfaceType(buildCtx, (InterfaceTypeDefinition) typeDefinition);
        } else if (typeDefinition instanceof UnionTypeDefinition) {
            outputType = buildUnionType(buildCtx, (UnionTypeDefinition) typeDefinition);
        } else if (typeDefinition instanceof EnumTypeDefinition) {
            outputType = buildEnumType(buildCtx, (EnumTypeDefinition) typeDefinition);
        } else if (typeDefinition instanceof ScalarTypeDefinition) {
            outputType = buildScalar(buildCtx, (ScalarTypeDefinition) typeDefinition);
        } else {
            // typeDefinition is not a valid output type
            throw new NotAnOutputTypeError(typeDefinition);
        }

        buildCtx.put(outputType);
        buildCtx.pop();
        return (T) typeInfo.decorate(outputType);
    }

    private GraphQLInputType buildInputType(BuildContext buildCtx, Type rawType) {

        TypeDefinition typeDefinition = buildCtx.getTypeDefinition(rawType);
        TypeInfo typeInfo = TypeInfo.typeInfo(rawType);

        GraphQLInputType inputType = buildCtx.hasInputType(typeDefinition);
        if (inputType != null) {
            return typeInfo.decorate(inputType);
        }

        if (buildCtx.stackContains(typeInfo)) {
            // we have circled around so put in a type reference and fix it later
            return typeInfo.decorate(typeRef(typeInfo.getName()));
        }

        buildCtx.push(typeInfo);

        if (typeDefinition instanceof InputObjectTypeDefinition) {
            inputType = buildInputObjectType(buildCtx, (InputObjectTypeDefinition) typeDefinition);
        } else if (typeDefinition instanceof EnumTypeDefinition) {
            inputType = buildEnumType(buildCtx, (EnumTypeDefinition) typeDefinition);
        } else if (typeDefinition instanceof ScalarTypeDefinition) {
            inputType = buildScalar(buildCtx, (ScalarTypeDefinition) typeDefinition);
        } else {
            // typeDefinition is not a valid InputType
            throw new NotAnInputTypeError(typeDefinition);
        }

        buildCtx.put(inputType);
        buildCtx.pop();
        return typeInfo.decorate(inputType);
    }

    private GraphQLObjectType buildObjectType(BuildContext buildCtx, ObjectTypeDefinition typeDefinition) {

        GraphQLObjectType.Builder builder = GraphQLObjectType.newObject();
        builder.definition(typeDefinition);
        builder.name(typeDefinition.getName());
        builder.description(schemaGeneratorHelper.buildDescription(typeDefinition, typeDefinition.getDescription()));

        List<ObjectTypeExtensionDefinition> extensions = objectTypeExtensions(typeDefinition, buildCtx);
        builder.withDirectives(
                buildDirectives(typeDefinition.getDirectives(),
                        directivesOf(extensions), OBJECT)
        );

        typeDefinition.getFieldDefinitions().forEach(fieldDef -> {
            GraphQLFieldDefinition newFieldDefinition = buildField(buildCtx, typeDefinition, fieldDef);
            builder.field(newFieldDefinition);
        });

        extensions.forEach(extension -> extension.getFieldDefinitions().forEach(fieldDef -> {
            GraphQLFieldDefinition newFieldDefinition = buildField(buildCtx, typeDefinition, fieldDef);
            if (!builder.hasField(newFieldDefinition.getName())) {
                builder.field(newFieldDefinition);
            }
        }));

        buildObjectTypeInterfaces(buildCtx, typeDefinition, builder, extensions);

        return builder.build();
    }

    private void buildObjectTypeInterfaces(BuildContext buildCtx, ObjectTypeDefinition typeDefinition, GraphQLObjectType.Builder builder, List<ObjectTypeExtensionDefinition> extensions) {
        Map<String, GraphQLInterfaceType> interfaces = new LinkedHashMap<>();
        typeDefinition.getImplements().forEach(type -> {
            GraphQLInterfaceType newInterfaceType = buildOutputType(buildCtx, type);
            interfaces.put(newInterfaceType.getName(), newInterfaceType);
        });

        extensions.forEach(extension -> extension.getImplements().forEach(type -> {
            GraphQLInterfaceType interfaceType = buildOutputType(buildCtx, type);
            if (!interfaces.containsKey(interfaceType.getName())) {
                interfaces.put(interfaceType.getName(), interfaceType);
            }
        }));

        interfaces.values().forEach(builder::withInterface);
    }


    private GraphQLInterfaceType buildInterfaceType(BuildContext buildCtx, InterfaceTypeDefinition typeDefinition) {
        GraphQLInterfaceType.Builder builder = GraphQLInterfaceType.newInterface();
        builder.definition(typeDefinition);
        builder.name(typeDefinition.getName());
        builder.description(schemaGeneratorHelper.buildDescription(typeDefinition, typeDefinition.getDescription()));

        builder.typeResolver(getTypeResolverForInterface(buildCtx, typeDefinition));

        List<InterfaceTypeExtensionDefinition> extensions = interfaceTypeExtensions(typeDefinition, buildCtx);
        builder.withDirectives(
                buildDirectives(typeDefinition.getDirectives(),
                        directivesOf(extensions), OBJECT)
        );

        typeDefinition.getFieldDefinitions().forEach(fieldDef ->
                builder.field(buildField(buildCtx, typeDefinition, fieldDef)));

        extensions.forEach(extension -> extension.getFieldDefinitions().forEach(fieldDef -> {
            GraphQLFieldDefinition field = buildField(buildCtx, typeDefinition, fieldDef);
            if (!builder.hasField(field.getName())) {
                builder.field(field);
            }
        }));

        return builder.build();
    }

    private GraphQLUnionType buildUnionType(BuildContext buildCtx, UnionTypeDefinition typeDefinition) {
        GraphQLUnionType.Builder builder = GraphQLUnionType.newUnionType();
        builder.definition(typeDefinition);
        builder.name(typeDefinition.getName());
        builder.description(schemaGeneratorHelper.buildDescription(typeDefinition, typeDefinition.getDescription()));
        builder.typeResolver(getTypeResolverForUnion(buildCtx, typeDefinition));

        List<UnionTypeExtensionDefinition> extensions = unionTypeExtensions(typeDefinition, buildCtx);

        typeDefinition.getMemberTypes().forEach(mt -> {
            GraphQLOutputType outputType = buildOutputType(buildCtx, mt);
            if (outputType instanceof GraphQLTypeReference) {
                builder.possibleType((GraphQLTypeReference) outputType);
            } else {
                builder.possibleType((GraphQLObjectType) outputType);
            }
        });

        builder.withDirectives(
                buildDirectives(typeDefinition.getDirectives(),
                        directivesOf(extensions), UNION)
        );

        extensions.forEach(extension -> extension.getMemberTypes().forEach(mt -> {
                    GraphQLOutputType outputType = buildOutputType(buildCtx, mt);
                    if (!builder.containType(outputType.getName())) {
                        if (outputType instanceof GraphQLTypeReference) {
                            builder.possibleType((GraphQLTypeReference) outputType);
                        } else {
                            builder.possibleType((GraphQLObjectType) outputType);
                        }
                    }
                }
        ));

        return builder.build();
    }

    private GraphQLEnumType buildEnumType(BuildContext buildCtx, EnumTypeDefinition typeDefinition) {
        GraphQLEnumType.Builder builder = GraphQLEnumType.newEnum();
        builder.definition(typeDefinition);
        builder.name(typeDefinition.getName());
        builder.description(schemaGeneratorHelper.buildDescription(typeDefinition, typeDefinition.getDescription()));

        List<EnumTypeExtensionDefinition> extensions = enumTypeExtensions(typeDefinition, buildCtx);

        EnumValuesProvider enumValuesProvider = buildCtx.getWiring().getEnumValuesProviders().get(typeDefinition.getName());
        typeDefinition.getEnumValueDefinitions().forEach(evd -> {
            GraphQLEnumValueDefinition enumValueDefinition = buildEnumValue(buildCtx, typeDefinition, enumValuesProvider, evd);
            builder.value(enumValueDefinition);
        });

        extensions.forEach(extension -> extension.getEnumValueDefinitions().forEach(evd -> {
            GraphQLEnumValueDefinition enumValueDefinition = buildEnumValue(buildCtx, typeDefinition, enumValuesProvider, evd);
            if (!builder.hasValue(enumValueDefinition.getName())) {
                builder.value(enumValueDefinition);
            }
        }));

        builder.withDirectives(
                buildDirectives(typeDefinition.getDirectives(),
                        directivesOf(extensions), ENUM)
        );

        return builder.build();
    }

    private GraphQLEnumValueDefinition buildEnumValue(BuildContext buildCtx, EnumTypeDefinition typeDefinition, EnumValuesProvider enumValuesProvider, EnumValueDefinition evd) {
        String description = schemaGeneratorHelper.buildDescription(evd, evd.getDescription());
        String deprecation = schemaGeneratorHelper.buildDeprecationReason(evd.getDirectives());

        Object value;
        if (enumValuesProvider != null) {
            value = enumValuesProvider.getValue(evd.getName());
            assertNotNull(value, "EnumValuesProvider for %s returned null for %s", typeDefinition.getName(), evd.getName());
        } else {
            value = evd.getName();
        }
        return newEnumValueDefinition()
                .name(evd.getName())
                .value(value)
                .description(description)
                .deprecationReason(deprecation)
                .withDirectives(
                        buildDirectives(evd.getDirectives(),
                                emptyList(), ENUM_VALUE)
                )
                .build();
    }

    private GraphQLScalarType buildScalar(BuildContext buildCtx, ScalarTypeDefinition typeDefinition) {
        TypeDefinitionRegistry typeRegistry = buildCtx.getTypeRegistry();
        RuntimeWiring runtimeWiring = buildCtx.getWiring();
        WiringFactory wiringFactory = runtimeWiring.getWiringFactory();
        List<ScalarTypeExtensionDefinition> extensions = scalarTypeExtensions(typeDefinition, buildCtx);

        ScalarWiringEnvironment environment = new ScalarWiringEnvironment(typeRegistry, typeDefinition, extensions);

        if (wiringFactory.providesScalar(environment)) {
            return wiringFactory.getScalar(environment);
        } else {
            return buildCtx.getWiring().getScalars().get(typeDefinition.getName());
        }
    }

    private GraphQLFieldDefinition buildField(BuildContext buildCtx, TypeDefinition parentType, FieldDefinition fieldDef) {
        GraphQLFieldDefinition.Builder builder = GraphQLFieldDefinition.newFieldDefinition();
        builder.definition(fieldDef);
        builder.name(fieldDef.getName());
        builder.description(schemaGeneratorHelper.buildDescription(fieldDef, fieldDef.getDescription()));
        builder.deprecate(schemaGeneratorHelper.buildDeprecationReason(fieldDef.getDirectives()));

        GraphQLDirective[] directives = buildDirectives(fieldDef.getDirectives(),
                Collections.emptyList(), Introspection.DirectiveLocation.FIELD);
        builder.withDirectives(
                directives
        );

        fieldDef.getInputValueDefinitions().forEach(inputValueDefinition ->
                builder.argument(buildArgument(buildCtx, inputValueDefinition)));

        GraphQLOutputType fieldType = buildOutputType(buildCtx, fieldDef.getType());
        builder.type(fieldType);

        builder.dataFetcherFactory(buildDataFetcherFactory(buildCtx, parentType, fieldDef, fieldType, Arrays.asList(directives)));


        return builder.build();
    }

    private DataFetcherFactory buildDataFetcherFactory(BuildContext buildCtx, TypeDefinition parentType, FieldDefinition fieldDef, GraphQLOutputType fieldType, List<GraphQLDirective> directives) {
        String fieldName = fieldDef.getName();
        String parentTypeName = parentType.getName();
        TypeDefinitionRegistry typeRegistry = buildCtx.getTypeRegistry();
        RuntimeWiring runtimeWiring = buildCtx.getWiring();
        WiringFactory wiringFactory = runtimeWiring.getWiringFactory();

        FieldWiringEnvironment wiringEnvironment = new FieldWiringEnvironment(typeRegistry, parentType, fieldDef, fieldType, directives);

        DataFetcherFactory<?> dataFetcherFactory;
        if (wiringFactory.providesDataFetcherFactory(wiringEnvironment)) {
            dataFetcherFactory = wiringFactory.getDataFetcherFactory(wiringEnvironment);
            assertNotNull(dataFetcherFactory, "The WiringFactory indicated it provides a data fetcher factory but then returned null");
        } else {
            //
            // ok they provide a data fetcher directly
            DataFetcher<?> dataFetcher;
            if (wiringFactory.providesDataFetcher(wiringEnvironment)) {
                dataFetcher = wiringFactory.getDataFetcher(wiringEnvironment);
                assertNotNull(dataFetcher, "The WiringFactory indicated it provides a data fetcher but then returned null");
            } else {
                dataFetcher = runtimeWiring.getDataFetcherForType(parentTypeName).get(fieldName);
                if (dataFetcher == null) {
                    dataFetcher = runtimeWiring.getDefaultDataFetcherForType(parentTypeName);
                    if (dataFetcher == null) {
                        dataFetcher = wiringFactory.getDefaultDataFetcher(wiringEnvironment);
                        assertNotNull(dataFetcher, "The WiringFactory indicated MUST provide a default data fetcher as part of its contract");
                    }
                }
            }
            dataFetcherFactory = DataFetcherFactories.useDataFetcher(dataFetcher);
        }

        return dataFetcherFactory;
    }

    private GraphQLInputObjectType buildInputObjectType(BuildContext buildCtx, InputObjectTypeDefinition typeDefinition) {
        GraphQLInputObjectType.Builder builder = GraphQLInputObjectType.newInputObject();
        builder.definition(typeDefinition);
        builder.name(typeDefinition.getName());
        builder.description(schemaGeneratorHelper.buildDescription(typeDefinition, typeDefinition.getDescription()));

        List<InputObjectTypeExtensionDefinition> extensions = inputObjectTypeExtensions(typeDefinition, buildCtx);

        builder.withDirectives(
                buildDirectives(typeDefinition.getDirectives(),
                        directivesOf(extensions), INPUT_OBJECT)
        );

        typeDefinition.getInputValueDefinitions().forEach(inputValue ->
                builder.field(buildInputField(buildCtx, inputValue)));

        extensions.forEach(extension -> extension.getInputValueDefinitions().forEach(inputValueDefinition -> {
            GraphQLInputObjectField inputField = buildInputField(buildCtx, inputValueDefinition);
            if (!builder.hasField(inputField.getName())) {
                builder.field(inputField);
            }
        }));

        return builder.build();
    }

    private GraphQLInputObjectField buildInputField(BuildContext buildCtx, InputValueDefinition fieldDef) {
        GraphQLInputObjectField.Builder fieldBuilder = GraphQLInputObjectField.newInputObjectField();
        fieldBuilder.definition(fieldDef);
        fieldBuilder.name(fieldDef.getName());
        fieldBuilder.description(schemaGeneratorHelper.buildDescription(fieldDef, fieldDef.getDescription()));

        // currently the spec doesnt allow deprecations on InputValueDefinitions but it should!
        //fieldBuilder.deprecate(buildDeprecationReason(fieldDef.getDirectives()));
        GraphQLInputType inputType = buildInputType(buildCtx, fieldDef.getType());
        fieldBuilder.type(inputType);
        Value defaultValue = fieldDef.getDefaultValue();
        if (defaultValue != null) {
            fieldBuilder.defaultValue(schemaGeneratorHelper.buildValue(defaultValue, inputType));
        }

        fieldBuilder.withDirectives(
                buildDirectives(fieldDef.getDirectives(),
                        emptyList(), INPUT_FIELD_DEFINITION)
        );

        return fieldBuilder.build();
    }

    private GraphQLArgument buildArgument(BuildContext buildCtx, InputValueDefinition valueDefinition) {
        GraphQLArgument.Builder builder = GraphQLArgument.newArgument();
        builder.definition(valueDefinition);
        builder.name(valueDefinition.getName());
        builder.description(schemaGeneratorHelper.buildDescription(valueDefinition, valueDefinition.getDescription()));
        GraphQLInputType inputType = buildInputType(buildCtx, valueDefinition.getType());
        builder.type(inputType);
        Value defaultValue = valueDefinition.getDefaultValue();
        if (defaultValue != null) {
            builder.defaultValue(schemaGeneratorHelper.buildValue(defaultValue, inputType));
        }

        return builder.build();
    }


<<<<<<< HEAD
    private Object buildValue(Value value, GraphQLType requiredType) {
        Object result = null;
        if (requiredType instanceof GraphQLNonNull) {
            requiredType = ((GraphQLNonNull) requiredType).getWrappedType();
        }
        if (requiredType instanceof GraphQLScalarType) {
            result = parseLiteral(value, (GraphQLScalarType) requiredType);
        } else if (value instanceof EnumValue && requiredType instanceof GraphQLEnumType) {
            result = ((EnumValue) value).getName();
        } else if (value instanceof ArrayValue && requiredType instanceof GraphQLList) {
            ArrayValue arrayValue = (ArrayValue) value;
            GraphQLType wrappedType = ((GraphQLList) requiredType).getWrappedType();
            result = arrayValue.getValues().stream()
                    .map(item -> this.buildValue(item, wrappedType)).collect(Collectors.toList());
        } else if (value instanceof ObjectValue && requiredType instanceof GraphQLInputObjectType) {
            result = buildObjectValue((ObjectValue) value, (GraphQLInputObjectType) requiredType);
        } else if (value != null && !(value instanceof NullValue)) {
            Assert.assertShouldNeverHappen(
                    "cannot build value of %s from %s", requiredType.getName(), String.valueOf(value));
        }
        return result;
    }

    private Object parseLiteral(Value value, GraphQLScalarType requiredType) {
        if (value instanceof NullValue) {
            return null;
        }
        return requiredType.getCoercing().parseLiteral(value);
    }

    private Object buildObjectValue(ObjectValue defaultValue, GraphQLInputObjectType objectType) {
        HashMap<String, Object> map = new LinkedHashMap<>();
        defaultValue.getObjectFields().forEach(of -> map.put(of.getName(),
                buildValue(of.getValue(), objectType.getField(of.getName()).getType())));
        return map;
    }
=======
>>>>>>> 24691c26

    @SuppressWarnings("Duplicates")
    private TypeResolver getTypeResolverForUnion(BuildContext buildCtx, UnionTypeDefinition unionType) {
        TypeDefinitionRegistry typeRegistry = buildCtx.getTypeRegistry();
        RuntimeWiring wiring = buildCtx.getWiring();
        WiringFactory wiringFactory = wiring.getWiringFactory();

        TypeResolver typeResolver;
        UnionWiringEnvironment environment = new UnionWiringEnvironment(typeRegistry, unionType);

        if (wiringFactory.providesTypeResolver(environment)) {
            typeResolver = wiringFactory.getTypeResolver(environment);
            assertNotNull(typeResolver, "The WiringFactory indicated it union provides a type resolver but then returned null");

        } else {
            typeResolver = wiring.getTypeResolvers().get(unionType.getName());
            if (typeResolver == null) {
                // this really should be checked earlier via a pre-flight check
                typeResolver = new TypeResolverProxy();
            }
        }

        return typeResolver;
    }

    @SuppressWarnings("Duplicates")
    private TypeResolver getTypeResolverForInterface(BuildContext buildCtx, InterfaceTypeDefinition interfaceType) {
        TypeDefinitionRegistry typeRegistry = buildCtx.getTypeRegistry();
        RuntimeWiring wiring = buildCtx.getWiring();
        WiringFactory wiringFactory = wiring.getWiringFactory();

        TypeResolver typeResolver;

        InterfaceWiringEnvironment environment = new InterfaceWiringEnvironment(typeRegistry, interfaceType);

        if (wiringFactory.providesTypeResolver(environment)) {
            typeResolver = wiringFactory.getTypeResolver(environment);
            assertNotNull(typeResolver, "The WiringFactory indicated it provides a interface type resolver but then returned null");

        } else {
            typeResolver = wiring.getTypeResolvers().get(interfaceType.getName());
            if (typeResolver == null) {
                // this really should be checked earlier via a pre-flight check
                typeResolver = new TypeResolverProxy();
            }
        }
        return typeResolver;
    }


    private GraphQLDirective[] buildDirectives(List<Directive> directives, List<Directive> extensionDirectives, DirectiveLocation directiveLocation) {
        directives = directives == null ? emptyList() : directives;
        extensionDirectives = extensionDirectives == null ? emptyList() : extensionDirectives;
        Set<String> names = new HashSet<>();

        List<GraphQLDirective> output = new ArrayList<>();
        for (Directive directive : directives) {
            if (!names.contains(directive.getName())) {
                names.add(directive.getName());
                output.add(schemaGeneratorHelper.buildDirective(directive, directiveLocation));
            }
        }
        for (Directive directive : extensionDirectives) {
            if (!names.contains(directive.getName())) {
                names.add(directive.getName());
                output.add(schemaGeneratorHelper.buildDirective(directive, directiveLocation));
            }
        }
        return output.toArray(new GraphQLDirective[0]);
    }



    private List<ObjectTypeExtensionDefinition> objectTypeExtensions(ObjectTypeDefinition typeDefinition, BuildContext buildCtx) {
        return nvl(buildCtx.typeRegistry.objectTypeExtensions().get(typeDefinition.getName()));
    }

    private List<InterfaceTypeExtensionDefinition> interfaceTypeExtensions(InterfaceTypeDefinition typeDefinition, BuildContext buildCtx) {
        return nvl(buildCtx.typeRegistry.interfaceTypeExtensions().get(typeDefinition.getName()));
    }

    private List<UnionTypeExtensionDefinition> unionTypeExtensions(UnionTypeDefinition typeDefinition, BuildContext buildCtx) {
        return nvl(buildCtx.typeRegistry.unionTypeExtensions().get(typeDefinition.getName()));
    }

    private List<EnumTypeExtensionDefinition> enumTypeExtensions(EnumTypeDefinition typeDefinition, BuildContext buildCtx) {
        return nvl(buildCtx.typeRegistry.enumTypeExtensions().get(typeDefinition.getName()));
    }

    private List<ScalarTypeExtensionDefinition> scalarTypeExtensions(ScalarTypeDefinition typeDefinition, BuildContext buildCtx) {
        return nvl(buildCtx.typeRegistry.scalarTypeExtensions().get(typeDefinition.getName()));
    }

    private List<InputObjectTypeExtensionDefinition> inputObjectTypeExtensions(InputObjectTypeDefinition typeDefinition, BuildContext buildCtx) {
        return nvl(buildCtx.typeRegistry.inputObjectTypeExtensions().get(typeDefinition.getName()));
    }

    private <T> List<T> nvl(List<T> list) {
        return list == null ? emptyList() : list;
    }

    private List<Directive> directivesOf(List<? extends TypeDefinition> typeDefinition) {
        Stream<Directive> directiveStream = typeDefinition.stream()
                .map(TypeDefinition::getDirectives).filter(Objects::nonNull)
                .flatMap(List::stream);
        return directiveStream.collect(Collectors.toList());
    }

}<|MERGE_RESOLUTION|>--- conflicted
+++ resolved
@@ -16,10 +16,7 @@
 import graphql.language.InterfaceTypeExtensionDefinition;
 import graphql.language.ObjectTypeDefinition;
 import graphql.language.ObjectTypeExtensionDefinition;
-<<<<<<< HEAD
-import graphql.language.ObjectValue;
-=======
->>>>>>> 24691c26
+import graphql.language.ObjectTypeExtensionDefinition;
 import graphql.language.OperationTypeDefinition;
 import graphql.language.ScalarTypeDefinition;
 import graphql.language.ScalarTypeExtensionDefinition;
@@ -655,7 +652,6 @@
     }
 
 
-<<<<<<< HEAD
     private Object buildValue(Value value, GraphQLType requiredType) {
         Object result = null;
         if (requiredType instanceof GraphQLNonNull) {
@@ -692,8 +688,6 @@
                 buildValue(of.getValue(), objectType.getField(of.getName()).getType())));
         return map;
     }
-=======
->>>>>>> 24691c26
 
     @SuppressWarnings("Duplicates")
     private TypeResolver getTypeResolverForUnion(BuildContext buildCtx, UnionTypeDefinition unionType) {
