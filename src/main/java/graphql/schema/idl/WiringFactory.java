package graphql.schema.idl;

import graphql.PublicSpi;
import graphql.schema.DataFetcher;
import graphql.schema.DataFetcherFactory;
import graphql.schema.GraphQLScalarType;
import graphql.schema.PropertyDataFetcher;
import graphql.schema.TypeResolver;

import static graphql.Assert.assertShouldNeverHappen;

/**
 * A WiringFactory allows you to more dynamically wire in {@link TypeResolver}s and {@link DataFetcher}s
 * based on the IDL definitions.  For example you could look at the directives say to build a more dynamic
 * set of type resolvers and data fetchers.
 */
@PublicSpi
public interface WiringFactory {

    /**
     * This is called to ask if this factory can provide a custom scalar
     *
     * @param environment the wiring environment
     *
     * @return true if the factory can give out a type resolver
     */
    default boolean providesScalar(ScalarWiringEnvironment environment) {
        return false;
    }

    /**
     * Returns a {@link GraphQLScalarType} given scalar defined in IDL
     *
     * @param environment the wiring environment
     *
     * @return a {@link GraphQLScalarType}
     */
    default GraphQLScalarType getScalar(ScalarWiringEnvironment environment) {
        return assertShouldNeverHappen();
    }

    /**
     * This is called to ask if this factory can provide a type resolver for the interface
     *
     * @param environment the wiring environment
     *
     * @return true if the factory can give out a type resolver
     */
    default boolean providesTypeResolver(InterfaceWiringEnvironment environment) {
        return false;
    }

    /**
     * Returns a {@link TypeResolver} given the type interface
     *
     * @param environment the wiring environment
     *
     * @return a {@link TypeResolver}
     */
    default TypeResolver getTypeResolver(InterfaceWiringEnvironment environment) {
        return assertShouldNeverHappen();
    }

    /**
     * This is called to ask if this factory can provide a type resolver for the union
     *
     * @param environment the wiring environment
     *
     * @return true if the factory can give out a type resolver
     */
    default boolean providesTypeResolver(UnionWiringEnvironment environment) {
        return false;
    }

    /**
     * Returns a {@link TypeResolver} given the type union
     *
     * @param environment the union wiring environment
     *
     * @return a {@link TypeResolver}
     */
    default TypeResolver getTypeResolver(UnionWiringEnvironment environment) {
        return assertShouldNeverHappen();
    }

    /**
     * This is called to ask if this factory can provide a {@link graphql.schema.DataFetcherFactory} for the definition
     *
     * @param environment the wiring environment
     *
     * @return true if the factory can give out a data fetcher factory
     */
    default boolean providesDataFetcherFactory(FieldWiringEnvironment environment) {
        return false;
    }

    /**
     * Returns a {@link graphql.schema.DataFetcherFactory} given the type definition
     *
     * @param environment the wiring environment
     * @param <T>         the type of the data fetcher
     *
     * @return a {@link graphql.schema.DataFetcherFactory}
     */
    default <T> DataFetcherFactory<T> getDataFetcherFactory(FieldWiringEnvironment environment) {
        return assertShouldNeverHappen();
    }

    default boolean providesSchemaDirectiveWiring(SchemaDirectiveWiringEnvironment environment) {
        return false;
    }

    default SchemaDirectiveWiring getSchemaDirectiveWiring(SchemaDirectiveWiringEnvironment environment) {
        return assertShouldNeverHappen();
    }


    /**
     * This is called to ask if this factory can provide a data fetcher for the definition
     *
     * @param environment the wiring environment
     *
     * @return true if the factory can give out a data fetcher
     */
    default boolean providesDataFetcher(FieldWiringEnvironment environment) {
        return false;
    }

    /**
     * Returns a {@link DataFetcher} given the type definition
     *
     * @param environment the wiring environment
     *
     * @return a {@link DataFetcher}
     */
    default DataFetcher getDataFetcher(FieldWiringEnvironment environment) {
        return assertShouldNeverHappen();
    }

    /**
     * All fields need a data fetcher of some sort and this method is called to provide the data fetcher
     * that will be used if no specific one has been provided
     *
     * @param environment the wiring environment
     *
     * @return a {@link DataFetcher}
     */
    default DataFetcher getDefaultDataFetcher(FieldWiringEnvironment environment) {
<<<<<<< HEAD
        String fieldName = environment.getFieldDefinition().getName();
        return new PropertyDataFetcher(fieldName);
=======
        return null;
>>>>>>> ce06266d
    }
}<|MERGE_RESOLUTION|>--- conflicted
+++ resolved
@@ -146,11 +146,6 @@
      * @return a {@link DataFetcher}
      */
     default DataFetcher getDefaultDataFetcher(FieldWiringEnvironment environment) {
-<<<<<<< HEAD
-        String fieldName = environment.getFieldDefinition().getName();
-        return new PropertyDataFetcher(fieldName);
-=======
         return null;
->>>>>>> ce06266d
     }
 }