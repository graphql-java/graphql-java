--- conflicted
+++ resolved
@@ -147,7 +147,6 @@
          * This will allow you to include introspection types that are contained in a schema
          *
          * @param flag whether to include them
-         *
          * @return options
          */
         public Options includeIntrospectionTypes(boolean flag) {
@@ -158,7 +157,6 @@
          * This will allow you to include scalar types that are contained in a schema
          *
          * @param flag whether to include them
-         *
          * @return options
          */
         public Options includeScalarTypes(boolean flag) {
@@ -170,7 +168,6 @@
          * GraphQLBigDecimal or GraphQLBigInteger
          *
          * @param flag whether to include them
-         *
          * @return options
          */
         public Options includeExtendedScalarTypes(boolean flag) {
@@ -184,7 +181,6 @@
          * types do not use the default names.
          *
          * @param flag whether to force include the schema definition
-         *
          * @return options
          */
         public Options includeSchemaDefinition(boolean flag) {
@@ -196,7 +192,6 @@
          * make the printout noisy and having this flag would allow cleaner printout. On by default.
          *
          * @param flag whether to print directives
-         *
          * @return new instance of options
          */
         public Options includeDirectives(boolean flag) {
@@ -212,7 +207,6 @@
          * This option is provided to ease adoption and will be may be removed in future versions.
          *
          * @param flag whether to print description as # comments
-         *
          * @return new instance of options
          */
         public Options descriptionsAsHashComments(boolean flag) {
@@ -227,7 +221,6 @@
          * The default is to sort elements by name but you can put in your own code to decide on the field order
          *
          * @param comparatorRegistry The registry containing the {@code Comparator} and environment scoping rules.
-         *
          * @return options
          */
         public Options setComparators(GraphqlTypeComparatorRegistry comparatorRegistry) {
@@ -263,7 +256,6 @@
      * first to get the {@link graphql.language.Document} and then print that.
      *
      * @param schemaIDL the parsed schema IDL
-     *
      * @return the logical schema definition
      */
     public String print(Document schemaIDL) {
@@ -275,7 +267,6 @@
      * This can print an in memory GraphQL schema back to a logical schema definition
      *
      * @param schema the schema in play
-     *
      * @return the logical schema definition
      */
     public String print(GraphQLSchema schema) {
@@ -367,7 +358,7 @@
         };
     }
 
-    private void printFieldDefinitions(PrintWriter out, Comparator<? super GraphQLType> comparator, List<GraphQLFieldDefinition> fieldDefinitions) {
+    private void printFieldDefinitions(PrintWriter out, Comparator<? super GraphQLSchemaElement> comparator, List<GraphQLFieldDefinition> fieldDefinitions) {
         fieldDefinitions
                 .stream()
                 .sorted(comparator)
@@ -564,13 +555,8 @@
         return argsString(null, arguments);
     }
 
-<<<<<<< HEAD
-    String argsString(Class<? extends GraphQLType> parent, List<GraphQLArgument> arguments) {
+    String argsString(Class<? extends GraphQLSchemaElement> parent, List<GraphQLArgument> arguments) {
         boolean hasDescriptions = arguments.stream().anyMatch(this::hasDescription);
-=======
-    String argsString(Class<? extends GraphQLSchemaElement> parent, List<GraphQLArgument> arguments) {
-        boolean hasDescriptions = arguments.stream().anyMatch(arg -> !isNullOrEmpty(arg.getDescription()));
->>>>>>> e5a610f7
         String halfPrefix = hasDescriptions ? "  " : "";
         String prefix = hasDescriptions ? "    " : "";
         int count = 0;
@@ -620,8 +606,7 @@
         return sb.toString();
     }
 
-<<<<<<< HEAD
-    String directivesString(Class<? extends GraphQLType> parent, List<GraphQLDirective> directives) {
+    String directivesString(Class<? extends GraphQLSchemaElement> parent, List<GraphQLDirective> directives) {
         if (!options.isIncludeDirectives()) {
             if (hasDeprecatedDirective(directives)) {
                 // @deprecated is special - we always print it if something is deprecated
@@ -629,11 +614,6 @@
             } else {
                 return "";
             }
-=======
-    String directivesString(Class<? extends GraphQLSchemaElement> parent, List<GraphQLDirective> directives) {
-        if (!options.includeDirectives) {
-            return "";
->>>>>>> e5a610f7
         }
         StringBuilder sb = new StringBuilder();
         if (!directives.isEmpty()) {
