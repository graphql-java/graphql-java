package graphql.schema.idl;

import graphql.Assert;
import graphql.language.Document;
import graphql.schema.GraphQLArgument;
import graphql.schema.GraphQLEnumType;
import graphql.schema.GraphQLEnumValueDefinition;
import graphql.schema.GraphQLFieldDefinition;
import graphql.schema.GraphQLInputObjectField;
import graphql.schema.GraphQLInputObjectType;
import graphql.schema.GraphQLInterfaceType;
import graphql.schema.GraphQLList;
import graphql.schema.GraphQLNonNull;
import graphql.schema.GraphQLObjectType;
import graphql.schema.GraphQLOutputType;
import graphql.schema.GraphQLScalarType;
import graphql.schema.GraphQLSchema;
import graphql.schema.GraphQLType;
import graphql.schema.GraphQLUnionType;
import graphql.schema.visibility.GraphqlFieldVisibility;

import java.io.PrintWriter;
import java.io.StringWriter;
import java.util.Arrays;
import java.util.Comparator;
import java.util.LinkedHashMap;
import java.util.List;
import java.util.Map;
import java.util.Stack;
import java.util.stream.Stream;

import static graphql.schema.visibility.DefaultGraphqlFieldVisibility.DEFAULT_FIELD_VISIBILITY;
import static java.util.stream.Collectors.joining;
import static java.util.stream.Collectors.toList;


/**
 * This can print an in memory GraphQL schema back to a logical schema definition
 */
public class SchemaPrinter {

    /**
     * Options to use when printing a schema
     */
    public static class Options {
        private final boolean includeIntrospectionTypes;

        private final boolean includeScalars;
        private final boolean includeExtendedScalars;

        private Options(boolean includeIntrospectionTypes, boolean includeScalars, boolean includeExtendedScalars) {
            this.includeIntrospectionTypes = includeIntrospectionTypes;
            this.includeScalars = includeScalars;
            this.includeExtendedScalars = includeExtendedScalars;
        }

        public boolean isIncludeIntrospectionTypes() {
            return includeIntrospectionTypes;
        }

        public boolean isIncludeScalars() {
            return includeScalars;
        }

        public boolean isIncludeExtendedScalars() {
            return includeExtendedScalars;
        }

        public static Options defaultOptions() {
            return new Options(false, false, false);
        }

        /**
         * This will allow you to include introspection types that are contained in a schema
         *
         * @param flag whether to include them
         *
         * @return options
         */
        public Options includeIntrospectionTypes(boolean flag) {
            return new Options(flag, this.includeScalars, includeExtendedScalars);
        }

        /**
         * This will allow you to include scalar types that are contained in a schema
         *
         * @param flag whether to include them
         *
         * @return options
         */
        public Options includeScalarTypes(boolean flag) {
            return new Options(this.includeIntrospectionTypes, flag, includeExtendedScalars);
        }

        /**
         * This will allow you to include the graphql 'extended' scalar types that come with graphql-java such as
<<<<<<< HEAD
         * GraphQLBigDecimal or GraphQLBigInteger
=======
         * GraphQLBigDecimal or GraphQLBigInteger
>>>>>>> 9ce58dd3
         *
         * @param flag whether to include them
         *
         * @return options
         */
        public Options includeExtendedScalarTypes(boolean flag) {
            return new Options(this.includeIntrospectionTypes, this.includeScalars, flag);
        }
    }

    private final Map<Class, TypePrinter<?>> printers = new LinkedHashMap<>();
    private final Options options;

    public SchemaPrinter() {
        this(Options.defaultOptions());
    }

    public SchemaPrinter(Options options) {
        this.options = options;
        printers.put(GraphQLSchema.class, schemaPrinter());
        printers.put(GraphQLObjectType.class, objectPrinter());
        printers.put(GraphQLEnumType.class, enumPrinter());
        printers.put(GraphQLScalarType.class, scalarPrinter());
        printers.put(GraphQLInterfaceType.class, interfacePrinter());
        printers.put(GraphQLUnionType.class, unionPrinter());
        printers.put(GraphQLInputObjectType.class, inputObjectPrinter());
    }

    /**
     * This can print an in memory GraphQL IDL document back to a logical schema definition.
     *
     * If you want to turn a Introspection query result into a Document (and then into a printed
     * schema) then use {@link graphql.introspection.IntrospectionResultToSchema#createSchemaDefinition(java.util.Map)}
     * first to get the {@link graphql.language.Document} and then print that.
     *
     * @param schemaIDL the parsed schema IDL
     *
     * @return the logical schema definition
     */
    public String print(Document schemaIDL) {
        TypeDefinitionRegistry registry = new SchemaParser().buildRegistry(schemaIDL);
        return print(UnExecutableSchemaGenerator.makeUnExecutableSchema(registry));
    }

    /**
     * This can print an in memory GraphQL schema back to a logical schema definition
     *
     * @param schema the schema in play
     *
     * @return the logical schema definition
     */
    public String print(GraphQLSchema schema) {
        StringWriter sw = new StringWriter();
        PrintWriter out = new PrintWriter(sw);

        GraphqlFieldVisibility visibility = schema.getFieldVisibility();

        printer(schema.getClass()).print(out, schema, visibility);

        List<GraphQLType> typesAsList = schema.getAllTypesAsList()
                .stream()
                .sorted(Comparator.comparing(GraphQLType::getName))
                .collect(toList());

        printType(out, typesAsList, GraphQLInterfaceType.class, visibility);
        printType(out, typesAsList, GraphQLUnionType.class, visibility);
        printType(out, typesAsList, GraphQLObjectType.class, visibility);
        printType(out, typesAsList, GraphQLEnumType.class, visibility);
        printType(out, typesAsList, GraphQLScalarType.class, visibility);
        printType(out, typesAsList, GraphQLInputObjectType.class, visibility);

        String result = sw.toString();
        if (result.endsWith("\n\n")) {
            result = result.substring(0, result.length() - 1);
        }
        return result;
    }

    private interface TypePrinter<T> {

        void print(PrintWriter out, T type, GraphqlFieldVisibility visibility);

    }

    private boolean isIntrospectionType(GraphQLType type) {
        return !options.isIncludeIntrospectionTypes() && type.getName().startsWith("__");
    }

    private TypePrinter<GraphQLScalarType> scalarPrinter() {
        return (out, type, visibility) -> {
            if (!options.isIncludeScalars()) {
                return;
            }
            boolean printScalar;
            if (ScalarInfo.isStandardScalar(type)) {
                printScalar = false;
                //noinspection RedundantIfStatement
                if (options.isIncludeExtendedScalars() && !ScalarInfo.isGraphqlSpecifiedScalar(type)) {
                    printScalar = true;
                }
            } else {
                printScalar = true;
            }
            if (printScalar) {
                printComments(out, type, "");
                out.format("scalar %s\n\n", type.getName());
            }
        };
    }

    private TypePrinter<GraphQLEnumType> enumPrinter() {
        return (out, type, visibility) -> {
            if (isIntrospectionType(type)) {
                return;
            }
            printComments(out, type, "");
            out.format("enum %s {\n", type.getName());
            List<GraphQLEnumValueDefinition> values = type.getValues()
                    .stream()
                    .sorted(Comparator.comparing(GraphQLEnumValueDefinition::getName))
                    .collect(toList());
            for (GraphQLEnumValueDefinition enumValueDefinition : values) {
                printComments(out, enumValueDefinition, "  ");
                out.format("  %s\n", enumValueDefinition.getName());
            }
            out.format("}\n\n");
        };
    }

    private TypePrinter<GraphQLInterfaceType> interfacePrinter() {
        return (out, type, visibility) -> {
            if (isIntrospectionType(type)) {
                return;
            }
            printComments(out, type, "");
            out.format("interface %s {\n", type.getName());
            visibility.getFieldDefinitions(type)
                    .stream()
                    .sorted(Comparator.comparing(GraphQLFieldDefinition::getName))
                    .forEach(fd -> {
                        printComments(out, fd, "  ");
                        out.format("  %s%s: %s\n",
                                fd.getName(), argsString(fd.getArguments()), typeString(fd.getType()));
                    });
            out.format("}\n\n");
        };
    }

    private TypePrinter<GraphQLUnionType> unionPrinter() {
        return (out, type, visibility) -> {
            if (isIntrospectionType(type)) {
                return;
            }
            printComments(out, type, "");
            out.format("union %s = ", type.getName());
            List<GraphQLOutputType> types = type.getTypes()
                    .stream()
                    .sorted(Comparator.comparing(GraphQLOutputType::getName))
                    .collect(toList());
            for (int i = 0; i < types.size(); i++) {
                GraphQLOutputType objectType = types.get(i);
                if (i > 0) {
                    out.format(" | ");
                }
                out.format("%s", objectType.getName());
            }
            out.format("\n\n");
        };
    }


    private TypePrinter<GraphQLObjectType> objectPrinter() {
        return (out, type, visibility) -> {
            if (isIntrospectionType(type)) {
                return;
            }
            printComments(out, type, "");
            if (type.getInterfaces().isEmpty()) {
                out.format("type %s {\n", type.getName());
            } else {
                Stream<String> interfaceNames = type.getInterfaces()
                        .stream()
                        .map(GraphQLType::getName)
                        .sorted(Comparator.naturalOrder());
                out.format("type %s implements %s {\n",
                        type.getName(),
                        interfaceNames.collect(joining(", ")));
            }

            visibility.getFieldDefinitions(type)
                    .stream()
                    .sorted(Comparator.comparing(GraphQLFieldDefinition::getName))
                    .forEach(fd -> {
                        printComments(out, fd, "  ");
                        out.format("  %s%s: %s\n",
                                fd.getName(), argsString(fd.getArguments()), typeString(fd.getType()));
                    });
            out.format("}\n\n");
        };
    }


    private TypePrinter<GraphQLInputObjectType> inputObjectPrinter() {
        return (out, type, visibility) -> {
            if (isIntrospectionType(type)) {
                return;
            }
            printComments(out, type, "");
            out.format("input %s {\n", type.getName());
            type.getFieldDefinitions()
                    .stream()
                    .sorted(Comparator.comparing(GraphQLInputObjectField::getName))
                    .forEach(fd -> {
                        printComments(out, fd, "  ");
                        out.format("  %s: %s\n",
                                fd.getName(), typeString(fd.getType()));
                    });
            out.format("}\n\n");
        };
    }

    private TypePrinter<GraphQLSchema> schemaPrinter() {
        return (out, type, visibility) -> {
            GraphQLObjectType queryType = type.getQueryType();
            GraphQLObjectType mutationType = type.getMutationType();
            GraphQLObjectType subscriptionType = type.getSubscriptionType();


            // when serializing a GraphQL schema using the type system language, a
            // schema definition should be omitted if only uses the default root type names.
            boolean needsSchemaPrinted = false;

            if (queryType != null && !queryType.getName().equals("Query")) {
                needsSchemaPrinted = true;
            }
            if (mutationType != null && !mutationType.getName().equals("Mutation")) {
                needsSchemaPrinted = true;
            }
            if (subscriptionType != null && !subscriptionType.getName().equals("Subscription")) {
                needsSchemaPrinted = true;
            }

            if (needsSchemaPrinted) {
                out.format("schema {\n");
                if (queryType != null) {
                    out.format("  query: %s\n", queryType.getName());
                }
                if (mutationType != null) {
                    out.format("  mutation: %s\n", mutationType.getName());
                }
                if (subscriptionType != null) {
                    out.format("  subscription: %s\n", subscriptionType.getName());
                }
                out.format("}\n\n");
            }
        };
    }

    String typeString(GraphQLType rawType) {
        StringBuilder sb = new StringBuilder();
        Stack<String> stack = new Stack<>();

        GraphQLType type = rawType;
        while (true) {
            if (type instanceof GraphQLNonNull) {
                type = ((GraphQLNonNull) type).getWrappedType();
                stack.push("!");
            } else if (type instanceof GraphQLList) {
                type = ((GraphQLList) type).getWrappedType();
                sb.append("[");
                stack.push("]");
            } else {
                sb.append(type.getName());
                break;
            }
        }
        while (!stack.isEmpty()) {
            sb.append(stack.pop());
        }
        return sb.toString();

    }

    String argsString(List<GraphQLArgument> arguments) {
        boolean hasDescriptions = arguments.stream().filter(arg -> !isNullOrEmpty(arg.getDescription())).count() > 0;
        String prefix = hasDescriptions ? "  " : "";
        int count = 0;
        StringBuilder sb = new StringBuilder();
        arguments = arguments
                .stream()
                .sorted(Comparator.comparing(GraphQLArgument::getName))
                .collect(toList());
        for (GraphQLArgument argument : arguments) {
            if (count == 0) {
                sb.append("(");
            } else {
                sb.append(", ");
            }
            if (hasDescriptions) {
                sb.append("\n");
            }
            String description = argument.getDescription();
            if (!isNullOrEmpty(description)) {
                Stream<String> stream = Arrays.stream(description.split("\n"));
                stream.map(s -> "  #" + s + "\n").forEach(sb::append);
            }
            sb.append(prefix).append(argument.getName()).append(": ").append(typeString(argument.getType()));
            Object defaultValue = argument.getDefaultValue();
            if (defaultValue != null) {
                sb.append(" = ");
                if (defaultValue instanceof Number) {
                    sb.append(defaultValue);
                } else {
                    sb.append('"').append(defaultValue).append('"');
                }
            }
            count++;
        }
        if (count > 0) {
            if (hasDescriptions) {
                sb.append("\n");
            }
            sb.append(prefix).append(")");
        }
        return sb.toString();
    }

    @SuppressWarnings("unchecked")
    private <T> TypePrinter<T> printer(Class<?> clazz) {
        TypePrinter typePrinter = printers.computeIfAbsent(clazz, k -> {
            Class<?> superClazz = clazz.getSuperclass();
            TypePrinter result;
            if (superClazz != Object.class)
                result = printer(superClazz);
            else
                result = (out, type, visibility) -> out.println("Type not implemented : " + type);
            return result;
        });
        return (TypePrinter<T>) typePrinter;
    }

    public String print(GraphQLType type) {
        StringWriter sw = new StringWriter();
        PrintWriter out = new PrintWriter(sw);

        printType(out, type, DEFAULT_FIELD_VISIBILITY);

        return sw.toString();
    }

    @SuppressWarnings("unchecked")
    private void printType(PrintWriter out, List<GraphQLType> typesAsList, Class typeClazz, GraphqlFieldVisibility visibility) {
        typesAsList.stream()
                .filter(type -> typeClazz.isAssignableFrom(type.getClass()))
                .forEach(type -> printType(out, type, visibility));
    }

    private void printType(PrintWriter out, GraphQLType type, GraphqlFieldVisibility visibility) {
        TypePrinter<Object> printer = printer(type.getClass());
        printer.print(out, type, visibility);
    }


    private void printComments(PrintWriter out, Object graphQLType, String prefix) {
        String description = getDescription(graphQLType);
        if (isNullOrEmpty(description)) {
            return;
        }
        Stream<String> stream = Arrays.stream(description.split("\n"));
        stream.map(s -> prefix + "#" + s + "\n").forEach(out::write);
    }

    private String getDescription(Object descriptionHolder) {
        if (descriptionHolder instanceof GraphQLObjectType) {
            return ((GraphQLObjectType) descriptionHolder).getDescription();
        } else if (descriptionHolder instanceof GraphQLEnumType) {
            return ((GraphQLEnumType) descriptionHolder).getDescription();
        } else if (descriptionHolder instanceof GraphQLFieldDefinition) {
            return ((GraphQLFieldDefinition) descriptionHolder).getDescription();
        } else if (descriptionHolder instanceof GraphQLEnumValueDefinition) {
            return ((GraphQLEnumValueDefinition) descriptionHolder).getDescription();
        } else if (descriptionHolder instanceof GraphQLUnionType) {
            return ((GraphQLUnionType) descriptionHolder).getDescription();
        } else if (descriptionHolder instanceof GraphQLInputObjectType) {
            return ((GraphQLInputObjectType) descriptionHolder).getDescription();
        } else if (descriptionHolder instanceof GraphQLInputObjectField) {
            return ((GraphQLInputObjectField) descriptionHolder).getDescription();
        } else if (descriptionHolder instanceof GraphQLInterfaceType) {
            return ((GraphQLInterfaceType) descriptionHolder).getDescription();
        } else if (descriptionHolder instanceof GraphQLScalarType) {
            return ((GraphQLScalarType) descriptionHolder).getDescription();
        } else if (descriptionHolder instanceof GraphQLArgument) {
            return ((GraphQLArgument) descriptionHolder).getDescription();
        } else {
            return Assert.assertShouldNeverHappen();
        }
    }

    private static boolean isNullOrEmpty(String s) {
        return s == null || s.isEmpty();
    }
}<|MERGE_RESOLUTION|>--- conflicted
+++ resolved
@@ -94,11 +94,7 @@
 
         /**
          * This will allow you to include the graphql 'extended' scalar types that come with graphql-java such as
-<<<<<<< HEAD
-         * GraphQLBigDecimal or GraphQLBigInteger
-=======
          * GraphQLBigDecimal or GraphQLBigInteger
->>>>>>> 9ce58dd3
          *
          * @param flag whether to include them
          *
