package graphql.schema.idl;

import graphql.Assert;
import graphql.PublicApi;
import graphql.language.AstPrinter;
import graphql.language.AstValueHelper;
import graphql.language.Comment;
import graphql.language.Description;
import graphql.language.Document;
import graphql.language.Node;
import graphql.schema.GraphQLArgument;
import graphql.schema.GraphQLDirective;
import graphql.schema.GraphQLEnumType;
import graphql.schema.GraphQLEnumValueDefinition;
import graphql.schema.GraphQLFieldDefinition;
import graphql.schema.GraphQLInputObjectField;
import graphql.schema.GraphQLInputObjectType;
import graphql.schema.GraphQLInputType;
import graphql.schema.GraphQLInterfaceType;
import graphql.schema.GraphQLObjectType;
import graphql.schema.GraphQLOutputType;
import graphql.schema.GraphQLScalarType;
import graphql.schema.GraphQLSchema;
import graphql.schema.GraphQLType;
import graphql.schema.GraphQLTypeUtil;
import graphql.schema.GraphQLUnionType;
import graphql.schema.visibility.GraphqlFieldVisibility;

import java.io.PrintWriter;
import java.io.StringWriter;
import java.util.Arrays;
import java.util.Comparator;
import java.util.LinkedHashMap;
import java.util.List;
import java.util.Map;
import java.util.function.Supplier;
import java.util.stream.Stream;

import static graphql.schema.visibility.DefaultGraphqlFieldVisibility.DEFAULT_FIELD_VISIBILITY;
import static java.util.stream.Collectors.joining;
import static java.util.stream.Collectors.toList;


/**
 * This can print an in memory GraphQL schema back to a logical schema definition
 */
@PublicApi
public class SchemaPrinter {

    /**
     * Options to use when printing a schema
     */
    public static class Options {

        private final boolean includeIntrospectionTypes;

        private final boolean includeScalars;

        private final boolean includeExtendedScalars;

        private final boolean includeSchemaDefinition;
        private final boolean includeDirectives;

        private final SchemaPrinterComparatorRegistry comparatorRegistry;

        private Options(boolean includeIntrospectionTypes,
<<<<<<< HEAD
                boolean includeScalars,
                boolean includeExtendedScalars,
                boolean includeSchemaDefinition,
                SchemaPrinterComparatorRegistry comparatorRegistry) {
=======
                        boolean includeScalars,
                        boolean includeExtendedScalars,
                        boolean includeSchemaDefinition,
                        boolean includeDirectives) {
>>>>>>> c4bcd3a1
            this.includeIntrospectionTypes = includeIntrospectionTypes;
            this.includeScalars = includeScalars;
            this.includeExtendedScalars = includeExtendedScalars;
            this.includeSchemaDefinition = includeSchemaDefinition;
<<<<<<< HEAD
            this.comparatorRegistry = comparatorRegistry;
=======
            this.includeDirectives = includeDirectives;
>>>>>>> c4bcd3a1
        }

        public boolean isIncludeIntrospectionTypes() {
            return includeIntrospectionTypes;
        }

        public boolean isIncludeScalars() {
            return includeScalars;
        }

        public boolean isIncludeExtendedScalars() {
            return includeExtendedScalars;
        }

        public boolean isIncludeSchemaDefinition() {
            return includeSchemaDefinition;
        }

        public boolean isIncludeDirectives() {
            return includeDirectives;
        }

        public static Options defaultOptions() {
<<<<<<< HEAD
            return new Options(false, false, false, false,
                    DefaultSchemaPrinterComparatorRegistry.defaultComparators());
=======
            return new Options(false, false, false, false, true);
>>>>>>> c4bcd3a1
        }

        /**
         * This will allow you to include introspection types that are contained in a schema
         *
         * @param flag whether to include them
         * @return options
         */
        public Options includeIntrospectionTypes(boolean flag) {
<<<<<<< HEAD
            return new Options(flag, this.includeScalars, includeExtendedScalars, this.includeSchemaDefinition, this.comparatorRegistry);
=======
            return new Options(flag, this.includeScalars, includeExtendedScalars, this.includeSchemaDefinition, this.includeDirectives);
>>>>>>> c4bcd3a1
        }

        /**
         * This will allow you to include scalar types that are contained in a schema
         *
         * @param flag whether to include them
         * @return options
         */
        public Options includeScalarTypes(boolean flag) {
<<<<<<< HEAD
            return new Options(this.includeIntrospectionTypes, flag, includeExtendedScalars, this.includeSchemaDefinition, this.comparatorRegistry);
=======
            return new Options(this.includeIntrospectionTypes, flag, includeExtendedScalars, this.includeSchemaDefinition, this.includeDirectives);
>>>>>>> c4bcd3a1
        }

        /**
         * This will allow you to include the graphql 'extended' scalar types that come with graphql-java such as
         * GraphQLBigDecimal or GraphQLBigInteger
         *
         * @param flag whether to include them
         * @return options
         */
        public Options includeExtendedScalarTypes(boolean flag) {
<<<<<<< HEAD
            return new Options(this.includeIntrospectionTypes, this.includeScalars, flag, this.includeSchemaDefinition, this.comparatorRegistry);
=======
            return new Options(this.includeIntrospectionTypes, this.includeScalars, flag, this.includeSchemaDefinition, this.includeDirectives);
>>>>>>> c4bcd3a1
        }

        /**
         * This will force the printing of the graphql schema definition even if the query, mutation, and/or subscription
         * types use the default names.  Some graphql parsers require this information even if the schema uses the
         * default type names.  The schema definition will always be printed if any of the query, mutation, or subscription
         * types do not use the default names.
         *
         * @param flag whether to force include the schema definition
         * @return options
         */
        public Options includeSchemaDefintion(boolean flag) {
<<<<<<< HEAD
            return new Options(this.includeIntrospectionTypes, this.includeScalars, this.includeExtendedScalars, flag, this.comparatorRegistry);
        }

        /**
         * The comparator registry controls the printing order for registered {@code GraphQLType}s.
         *
         * @param comparatorRegistry The registry containing the {@code Comparator} and environment scoping rules.
         * @return options
         */
        public Options setComparators(SchemaPrinterComparatorRegistry comparatorRegistry) {
            return new Options(this.includeIntrospectionTypes, this.includeScalars, this.includeExtendedScalars, this.includeSchemaDefinition, comparatorRegistry);
        }

        public SchemaPrinterComparatorRegistry getComparatorRegistry() {
            return comparatorRegistry;
=======
            return new Options(this.includeIntrospectionTypes, this.includeScalars, this.includeExtendedScalars, flag, this.includeDirectives);
        }

        /**
         * Allow to print directives. In some situations, auto-generated schemas contain a lot of directives that
         * make the printout noisy and having this flag would allow cleaner printout. On by default.
         *
         * @param flag whether to print directives
         * @return new instance of options
         */
        public Options includeDirectives(boolean flag) {
            return new Options(this.includeIntrospectionTypes, this.includeScalars, this.includeExtendedScalars, this.includeSchemaDefinition, flag);
>>>>>>> c4bcd3a1
        }
    }

    private final Map<Class, TypePrinter<?>> printers = new LinkedHashMap<>();

    private final Options options;

    public SchemaPrinter() {
        this(Options.defaultOptions());
    }

    public SchemaPrinter(Options options) {
        this.options = options;
        printers.put(GraphQLSchema.class, schemaPrinter());
        printers.put(GraphQLObjectType.class, objectPrinter());
        printers.put(GraphQLEnumType.class, enumPrinter());
        printers.put(GraphQLScalarType.class, scalarPrinter());
        printers.put(GraphQLInterfaceType.class, interfacePrinter());
        printers.put(GraphQLUnionType.class, unionPrinter());
        printers.put(GraphQLInputObjectType.class, inputObjectPrinter());
    }

    /**
     * This can print an in memory GraphQL IDL document back to a logical schema definition.
     * If you want to turn a Introspection query result into a Document (and then into a printed
     * schema) then use {@link graphql.introspection.IntrospectionResultToSchema#createSchemaDefinition(java.util.Map)}
     * first to get the {@link graphql.language.Document} and then print that.
     *
     * @param schemaIDL the parsed schema IDL
     * @return the logical schema definition
     */
    public String print(Document schemaIDL) {
        TypeDefinitionRegistry registry = new SchemaParser().buildRegistry(schemaIDL);
        return print(UnExecutableSchemaGenerator.makeUnExecutableSchema(registry));
    }

    /**
     * This can print an in memory GraphQL schema back to a logical schema definition
     *
     * @param schema the schema in play
     * @return the logical schema definition
     */
    public String print(GraphQLSchema schema) {
        StringWriter sw = new StringWriter();
        PrintWriter out = new PrintWriter(sw);

        GraphqlFieldVisibility visibility = schema.getCodeRegistry().getFieldVisibility();

        printer(schema.getClass()).print(out, schema, visibility);

        List<GraphQLType> typesAsList = schema.getAllTypesAsList()
                .stream()
                .sorted(Comparator.comparing(GraphQLType::getName))
                .collect(toList());

        printType(out, typesAsList, GraphQLInterfaceType.class, visibility);
        printType(out, typesAsList, GraphQLUnionType.class, visibility);
        printType(out, typesAsList, GraphQLObjectType.class, visibility);
        printType(out, typesAsList, GraphQLEnumType.class, visibility);
        printType(out, typesAsList, GraphQLScalarType.class, visibility);
        printType(out, typesAsList, GraphQLInputObjectType.class, visibility);

        String result = sw.toString();
        if (result.endsWith("\n\n")) {
            result = result.substring(0, result.length() - 1);
        }
        return result;
    }

    private interface TypePrinter<T> {

        void print(PrintWriter out, T type, GraphqlFieldVisibility visibility);

    }

    private boolean isIntrospectionType(GraphQLType type) {
        return !options.isIncludeIntrospectionTypes() && type.getName().startsWith("__");
    }

    private TypePrinter<GraphQLScalarType> scalarPrinter() {
        return (out, type, visibility) -> {
            if (!options.isIncludeScalars()) {
                return;
            }
            boolean printScalar;
            if (ScalarInfo.isStandardScalar(type)) {
                printScalar = false;
                //noinspection RedundantIfStatement
                if (options.isIncludeExtendedScalars() && !ScalarInfo.isGraphqlSpecifiedScalar(type)) {
                    printScalar = true;
                }
            } else {
                printScalar = true;
            }
            if (printScalar) {
                printComments(out, type, "");
                out.format("scalar %s%s\n\n", type.getName(), directivesString(GraphQLScalarType.class, type.getDirectives()));
            }
        };
    }

    private TypePrinter<GraphQLEnumType> enumPrinter() {
        return (out, type, visibility) -> {
            if (isIntrospectionType(type)) {
                return;
            }

            SchemaPrinterComparatorEnvironment environment = SchemaPrinterComparatorEnvironment.newEnvironment()
                    .withParentType(GraphQLEnumType.class)
                    .withElementType(GraphQLEnumValueDefinition.class)
                    .build();
            Comparator<? super GraphQLType> comparator = options.comparatorRegistry.getComparator(environment);

            printComments(out, type, "");
            out.format("enum %s%s {\n", type.getName(), directivesString(GraphQLEnumType.class, type.getDirectives()));
            List<GraphQLEnumValueDefinition> values = type.getValues()
                    .stream()
                    .sorted(comparator)
                    .collect(toList());
            for (GraphQLEnumValueDefinition enumValueDefinition : values) {
                printComments(out, enumValueDefinition, "  ");
                out.format("  %s%s\n", enumValueDefinition.getName(), directivesString(GraphQLEnumValueDefinition.class, enumValueDefinition.getDirectives()));
            }
            out.format("}\n\n");
        };
    }

    private TypePrinter<GraphQLInterfaceType> interfacePrinter() {
        return (out, type, visibility) -> {
            if (isIntrospectionType(type)) {
                return;
            }

            SchemaPrinterComparatorEnvironment environment = SchemaPrinterComparatorEnvironment.newEnvironment()
                    .withParentType(GraphQLInterfaceType.class)
                    .withElementType(GraphQLFieldDefinition.class)
                    .build();
            Comparator<? super GraphQLType> comparator = options.comparatorRegistry.getComparator(environment);

            printComments(out, type, "");
            out.format("interface %s%s {\n", type.getName(), directivesString(GraphQLInterfaceType.class, type.getDirectives()));
            visibility.getFieldDefinitions(type)
                    .stream()
                    .sorted(comparator)
                    .forEach(fd -> {
                        printComments(out, fd, "  ");
                        out.format("  %s%s: %s%s\n",
                                fd.getName(), argsString(GraphQLFieldDefinition.class, fd.getArguments()), typeString(fd.getType()),
                                directivesString(GraphQLFieldDefinition.class, fd.getDirectives()));
                    });
            out.format("}\n\n");
        };
    }

    private TypePrinter<GraphQLUnionType> unionPrinter() {
        return (out, type, visibility) -> {
            if (isIntrospectionType(type)) {
                return;
            }

            SchemaPrinterComparatorEnvironment environment = SchemaPrinterComparatorEnvironment.newEnvironment()
                    .withParentType(GraphQLUnionType.class)
                    .withElementType(GraphQLOutputType.class)
                    .build();
            Comparator<? super GraphQLType> comparator = options.comparatorRegistry.getComparator(environment);

            printComments(out, type, "");
            out.format("union %s%s = ", type.getName(), directivesString(GraphQLUnionType.class, type.getDirectives()));
            List<GraphQLOutputType> types = type.getTypes()
                    .stream()
                    .sorted(comparator)
                    .collect(toList());
            for (int i = 0; i < types.size(); i++) {
                GraphQLOutputType objectType = types.get(i);
                if (i > 0) {
                    out.format(" | ");
                }
                out.format("%s", objectType.getName());
            }
            out.format("\n\n");
        };
    }

    private TypePrinter<GraphQLObjectType> objectPrinter() {
        return (out, type, visibility) -> {
            if (isIntrospectionType(type)) {
                return;
            }
            printComments(out, type, "");
            if (type.getInterfaces().isEmpty()) {
                out.format("type %s%s {\n", type.getName(), directivesString(GraphQLObjectType.class, type.getDirectives()));
            } else {

                SchemaPrinterComparatorEnvironment environment = SchemaPrinterComparatorEnvironment.newEnvironment()
                        .withParentType(GraphQLObjectType.class)
                        .withElementType(GraphQLOutputType.class)
                        .build();
                Comparator<? super GraphQLType> implementsComparator = options.comparatorRegistry.getComparator(environment);

                Stream<String> interfaceNames = type.getInterfaces()
                        .stream()
                        .sorted(implementsComparator)
                        .map(GraphQLType::getName);
                out.format("type %s implements %s%s {\n",
                        type.getName(),
                        interfaceNames.collect(joining(" & ")),
                        directivesString(GraphQLObjectType.class, type.getDirectives()));
            }

            SchemaPrinterComparatorEnvironment environment = SchemaPrinterComparatorEnvironment.newEnvironment()
                    .withParentType(GraphQLObjectType.class)
                    .withElementType(GraphQLFieldDefinition.class)
                    .build();
            Comparator<? super GraphQLType> comparator = options.comparatorRegistry.getComparator(environment);

            visibility.getFieldDefinitions(type)
                    .stream()
                    .sorted(comparator)
                    .forEach(fd -> {
                        printComments(out, fd, "  ");
                        out.format("  %s%s: %s%s\n",
                                fd.getName(), argsString(GraphQLFieldDefinition.class, fd.getArguments()), typeString(fd.getType()),
                                directivesString(GraphQLFieldDefinition.class, fd.getDirectives()));
                    });
            out.format("}\n\n");
        };
    }

    private TypePrinter<GraphQLInputObjectType> inputObjectPrinter() {
        return (out, type, visibility) -> {
            if (isIntrospectionType(type)) {
                return;
            }
            printComments(out, type, "");

            SchemaPrinterComparatorEnvironment environment = SchemaPrinterComparatorEnvironment.newEnvironment()
                    .withParentType(GraphQLInputObjectType.class)
                    .withElementType(GraphQLInputObjectField.class)
                    .build();
            Comparator<? super GraphQLType> comparator = options.comparatorRegistry.getComparator(environment);

            out.format("input %s%s {\n", type.getName(), directivesString(GraphQLInputObjectType.class, type.getDirectives()));
            visibility.getFieldDefinitions(type)
                    .stream()
                    .sorted(comparator)
                    .forEach(fd -> {
                        printComments(out, fd, "  ");
                        out.format("  %s: %s",
                                fd.getName(), typeString(fd.getType()));
                        Object defaultValue = fd.getDefaultValue();
                        if (defaultValue != null) {
                            String astValue = printAst(defaultValue, fd.getType());
                            out.format(" = %s", astValue);
                        }
                        out.format(directivesString(GraphQLInputObjectField.class, fd.getDirectives()));
                        out.format("\n");
                    });
            out.format("}\n\n");
        };
    }

    private static String printAst(Object value, GraphQLInputType type) {
        return AstPrinter.printAst(AstValueHelper.astFromValue(value, type));
    }

    private TypePrinter<GraphQLSchema> schemaPrinter() {
        return (out, type, visibility) -> {
            GraphQLObjectType queryType = type.getQueryType();
            GraphQLObjectType mutationType = type.getMutationType();
            GraphQLObjectType subscriptionType = type.getSubscriptionType();

            // when serializing a GraphQL schema using the type system language, a
            // schema definition should be omitted if only uses the default root type names.
            boolean needsSchemaPrinted = options.includeSchemaDefinition;

            if (!needsSchemaPrinted) {
                if (queryType != null && !queryType.getName().equals("Query")) {
                    needsSchemaPrinted = true;
                }
                if (mutationType != null && !mutationType.getName().equals("Mutation")) {
                    needsSchemaPrinted = true;
                }
                if (subscriptionType != null && !subscriptionType.getName().equals("Subscription")) {
                    needsSchemaPrinted = true;
                }
            }

            if (needsSchemaPrinted) {
                out.format("schema {\n");
                if (queryType != null) {
                    out.format("  query: %s\n", queryType.getName());
                }
                if (mutationType != null) {
                    out.format("  mutation: %s\n", mutationType.getName());
                }
                if (subscriptionType != null) {
                    out.format("  subscription: %s\n", subscriptionType.getName());
                }
                out.format("}\n\n");
            }
        };
    }

    String typeString(GraphQLType rawType) {
        return GraphQLTypeUtil.simplePrint(rawType);
    }

    String argsString(List<GraphQLArgument> arguments) {
        return argsString(null, arguments);
    }

    String argsString(Class<? extends GraphQLType> parent, List<GraphQLArgument> arguments) {
        boolean hasDescriptions = arguments.stream().anyMatch(arg -> !isNullOrEmpty(arg.getDescription()));
        String halfPrefix = hasDescriptions ? "  " : "";
        String prefix = hasDescriptions ? "    " : "";
        int count = 0;
        StringBuilder sb = new StringBuilder();

        SchemaPrinterComparatorEnvironment environment = SchemaPrinterComparatorEnvironment.newEnvironment()
                .withParentType(parent)
                .withElementType(GraphQLArgument.class)
                .build();
        Comparator<? super GraphQLType> comparator = options.comparatorRegistry.getComparator(environment);

        arguments = arguments
                .stream()
                .sorted(comparator)
                .collect(toList());
        for (GraphQLArgument argument : arguments) {
            if (count == 0) {
                sb.append("(");
            } else {
                sb.append(", ");
            }
            if (hasDescriptions) {
                sb.append("\n");
            }
            String description = argument.getDescription();
            if (!isNullOrEmpty(description)) {
                String[] descriptionSplitByNewlines = description.split("\n");
                Stream<String> stream = Arrays.stream(descriptionSplitByNewlines);
                if (descriptionSplitByNewlines.length > 1) {
                    String multiLineComment = "\"\"\"";
                    stream = Stream.concat(Stream.of(multiLineComment), stream);
                    stream = Stream.concat(stream, Stream.of(multiLineComment));
                    stream.map(s -> prefix + s + "\n").forEach(sb::append);
                } else {
                    stream.map(s -> prefix + "#" + s + "\n").forEach(sb::append);
                }
            }
            sb.append(prefix).append(argument.getName()).append(": ").append(typeString(argument.getType()));
            Object defaultValue = argument.getDefaultValue();
            if (defaultValue != null) {
                sb.append(" = ");
                sb.append(printAst(defaultValue, argument.getType()));
            }
            count++;
        }
        if (count > 0) {
            if (hasDescriptions) {
                sb.append("\n");
            }
            sb.append(halfPrefix).append(")");
        }
        return sb.toString();
    }

<<<<<<< HEAD
    String directivesString(Class<? extends GraphQLType> parent, List<GraphQLDirective> directives) {
=======
    private String directivesString(List<GraphQLDirective> directives) {
        if (!options.includeDirectives)
            return "";

>>>>>>> c4bcd3a1
        StringBuilder sb = new StringBuilder();
        if (!directives.isEmpty()) {
            sb.append(" ");
        }

        SchemaPrinterComparatorEnvironment environment = SchemaPrinterComparatorEnvironment.newEnvironment()
                .withParentType(parent)
                .withElementType(GraphQLDirective.class)
                .build();
        Comparator<? super GraphQLType> comparator = options.comparatorRegistry.getComparator(environment);

        directives = directives
                .stream()
                .sorted(comparator)
                .collect(toList());
        for (int i = 0; i < directives.size(); i++) {
            GraphQLDirective directive = directives.get(i);
            sb.append(directiveString(directive));
            if (i < directives.size() - 1) {
                sb.append(" ");
            }
        }
        return sb.toString();
    }

    private String directiveString(GraphQLDirective directive) {
        StringBuilder sb = new StringBuilder();
        sb.append("@").append(directive.getName());

        SchemaPrinterComparatorEnvironment environment = SchemaPrinterComparatorEnvironment.newEnvironment()
                .withParentType(GraphQLDirective.class)
                .withElementType(GraphQLArgument.class)
                .build();
        Comparator<? super GraphQLType> comparator = options.comparatorRegistry.getComparator(environment);

        List<GraphQLArgument> args = directive.getArguments();
        args = args
                .stream()
                .sorted(comparator)
                .collect(toList());
        if (!args.isEmpty()) {
            sb.append("(");
            for (int i = 0; i < args.size(); i++) {
                GraphQLArgument arg = args.get(i);
                sb.append(arg.getName());
                if (arg.getValue() != null) {
                    sb.append(" : ");
                    sb.append(printAst(arg.getValue(), arg.getType()));
                } else if (arg.getDefaultValue() != null) {
                    sb.append(" : ");
                    sb.append(printAst(arg.getDefaultValue(), arg.getType()));
                }
                if (i < args.size() - 1) {
                    sb.append(", ");
                }
            }
            sb.append(")");
        }
        return sb.toString();
    }

    @SuppressWarnings("unchecked")
    private <T> TypePrinter<T> printer(Class<?> clazz) {
        TypePrinter typePrinter = printers.computeIfAbsent(clazz, k -> {
            Class<?> superClazz = clazz.getSuperclass();
            TypePrinter result;
            if (superClazz != Object.class) {
                result = printer(superClazz);
            } else {
                result = (out, type, visibility) -> out.println("Type not implemented : " + type);
            }
            return result;
        });
        return (TypePrinter<T>) typePrinter;
    }

    public String print(GraphQLType type) {
        StringWriter sw = new StringWriter();
        PrintWriter out = new PrintWriter(sw);

        printType(out, type, DEFAULT_FIELD_VISIBILITY);

        return sw.toString();
    }

    @SuppressWarnings("unchecked")
    private void printType(PrintWriter out, List<GraphQLType> typesAsList, Class typeClazz, GraphqlFieldVisibility visibility) {
        typesAsList.stream()
                .filter(type -> typeClazz.isAssignableFrom(type.getClass()))
                .forEach(type -> printType(out, type, visibility));
    }

    private void printType(PrintWriter out, GraphQLType type, GraphqlFieldVisibility visibility) {
        TypePrinter<Object> printer = printer(type.getClass());
        printer.print(out, type, visibility);
    }

    private void printComments(PrintWriter out, Object graphQLType, String prefix) {

        AstDescriptionAndComments descriptionAndComments = getDescriptionAndComments(graphQLType);
        if (descriptionAndComments == null) {
            return;
        }

        Description astDescription = descriptionAndComments.descriptionAst;
        if (astDescription != null) {
            String quoteStr = "\"";
            if (astDescription.isMultiLine()) {
                quoteStr = "\"\"\"";
            }
            out.write(prefix);
            out.write(quoteStr);
            out.write(astDescription.getContent());
            out.write(quoteStr);
            out.write("\n");

            return;
        }

        if (descriptionAndComments.comments != null) {
            descriptionAndComments.comments.forEach(cmt -> {
                out.write(prefix);
                out.write("#");
                out.write(cmt.getContent());
                out.write("\n");
            });
        } else {
            String runtimeDescription = descriptionAndComments.runtimeDescription;
            if (!isNullOrEmpty(runtimeDescription)) {
                Stream<String> stream = Arrays.stream(runtimeDescription.split("\n"));
                stream.map(s -> prefix + "#" + s + "\n").forEach(out::write);
            }
        }
    }

    static class AstDescriptionAndComments {

        String runtimeDescription;

        Description descriptionAst;

        List<Comment> comments;

        public AstDescriptionAndComments(String runtimeDescription, Description descriptionAst, List<Comment> comments) {
            this.runtimeDescription = runtimeDescription;
            this.descriptionAst = descriptionAst;
            this.comments = comments;
        }
    }

    private AstDescriptionAndComments getDescriptionAndComments(Object descriptionHolder) {
        if (descriptionHolder instanceof GraphQLObjectType) {
            GraphQLObjectType type = (GraphQLObjectType) descriptionHolder;
            return descriptionAndComments(type::getDescription, type::getDefinition, () -> type.getDefinition().getDescription());
        } else if (descriptionHolder instanceof GraphQLEnumType) {
            GraphQLEnumType type = (GraphQLEnumType) descriptionHolder;
            return descriptionAndComments(type::getDescription, type::getDefinition, () -> type.getDefinition().getDescription());
        } else if (descriptionHolder instanceof GraphQLFieldDefinition) {
            GraphQLFieldDefinition type = (GraphQLFieldDefinition) descriptionHolder;
            return descriptionAndComments(type::getDescription, type::getDefinition, () -> type.getDefinition().getDescription());
        } else if (descriptionHolder instanceof GraphQLEnumValueDefinition) {
            GraphQLEnumValueDefinition type = (GraphQLEnumValueDefinition) descriptionHolder;
            return descriptionAndComments(type::getDescription, () -> null, () -> null);
        } else if (descriptionHolder instanceof GraphQLUnionType) {
            GraphQLUnionType type = (GraphQLUnionType) descriptionHolder;
            return descriptionAndComments(type::getDescription, type::getDefinition, () -> type.getDefinition().getDescription());
        } else if (descriptionHolder instanceof GraphQLInputObjectType) {
            GraphQLInputObjectType type = (GraphQLInputObjectType) descriptionHolder;
            return descriptionAndComments(type::getDescription, type::getDefinition, () -> type.getDefinition().getDescription());
        } else if (descriptionHolder instanceof GraphQLInputObjectField) {
            GraphQLInputObjectField type = (GraphQLInputObjectField) descriptionHolder;
            return descriptionAndComments(type::getDescription, type::getDefinition, () -> type.getDefinition().getDescription());
        } else if (descriptionHolder instanceof GraphQLInterfaceType) {
            GraphQLInterfaceType type = (GraphQLInterfaceType) descriptionHolder;
            return descriptionAndComments(type::getDescription, type::getDefinition, () -> type.getDefinition().getDescription());
        } else if (descriptionHolder instanceof GraphQLScalarType) {
            GraphQLScalarType type = (GraphQLScalarType) descriptionHolder;
            return descriptionAndComments(type::getDescription, type::getDefinition, () -> type.getDefinition().getDescription());
        } else if (descriptionHolder instanceof GraphQLArgument) {
            GraphQLArgument type = (GraphQLArgument) descriptionHolder;
            return descriptionAndComments(type::getDescription, type::getDefinition, () -> type.getDefinition().getDescription());
        } else {
            return Assert.assertShouldNeverHappen();
        }
    }

    AstDescriptionAndComments descriptionAndComments(Supplier<String> stringSupplier, Supplier<Node> nodeSupplier, Supplier<Description> descriptionSupplier) {
        String runtimeDesc = stringSupplier.get();
        Node node = nodeSupplier.get();
        Description description = null;
        List<Comment> comments = null;
        if (node != null) {
            comments = node.getComments();
            description = descriptionSupplier.get();
        }
        return new AstDescriptionAndComments(runtimeDesc, description, comments);

    }

    private static boolean isNullOrEmpty(String s) {
        return s == null || s.isEmpty();
    }
}<|MERGE_RESOLUTION|>--- conflicted
+++ resolved
@@ -40,7 +40,6 @@
 import static java.util.stream.Collectors.joining;
 import static java.util.stream.Collectors.toList;
 
-
 /**
  * This can print an in memory GraphQL schema back to a logical schema definition
  */
@@ -59,31 +58,23 @@
         private final boolean includeExtendedScalars;
 
         private final boolean includeSchemaDefinition;
+
         private final boolean includeDirectives;
 
         private final SchemaPrinterComparatorRegistry comparatorRegistry;
 
         private Options(boolean includeIntrospectionTypes,
-<<<<<<< HEAD
                 boolean includeScalars,
                 boolean includeExtendedScalars,
                 boolean includeSchemaDefinition,
+                boolean includeDirectives,
                 SchemaPrinterComparatorRegistry comparatorRegistry) {
-=======
-                        boolean includeScalars,
-                        boolean includeExtendedScalars,
-                        boolean includeSchemaDefinition,
-                        boolean includeDirectives) {
->>>>>>> c4bcd3a1
             this.includeIntrospectionTypes = includeIntrospectionTypes;
             this.includeScalars = includeScalars;
             this.includeExtendedScalars = includeExtendedScalars;
             this.includeSchemaDefinition = includeSchemaDefinition;
-<<<<<<< HEAD
+            this.includeDirectives = includeDirectives;
             this.comparatorRegistry = comparatorRegistry;
-=======
-            this.includeDirectives = includeDirectives;
->>>>>>> c4bcd3a1
         }
 
         public boolean isIncludeIntrospectionTypes() {
@@ -107,12 +98,8 @@
         }
 
         public static Options defaultOptions() {
-<<<<<<< HEAD
-            return new Options(false, false, false, false,
+            return new Options(false, false, false, false, true,
                     DefaultSchemaPrinterComparatorRegistry.defaultComparators());
-=======
-            return new Options(false, false, false, false, true);
->>>>>>> c4bcd3a1
         }
 
         /**
@@ -122,11 +109,7 @@
          * @return options
          */
         public Options includeIntrospectionTypes(boolean flag) {
-<<<<<<< HEAD
-            return new Options(flag, this.includeScalars, includeExtendedScalars, this.includeSchemaDefinition, this.comparatorRegistry);
-=======
-            return new Options(flag, this.includeScalars, includeExtendedScalars, this.includeSchemaDefinition, this.includeDirectives);
->>>>>>> c4bcd3a1
+            return new Options(flag, this.includeScalars, this.includeExtendedScalars, this.includeSchemaDefinition, this.includeDirectives, this.comparatorRegistry);
         }
 
         /**
@@ -136,11 +119,7 @@
          * @return options
          */
         public Options includeScalarTypes(boolean flag) {
-<<<<<<< HEAD
-            return new Options(this.includeIntrospectionTypes, flag, includeExtendedScalars, this.includeSchemaDefinition, this.comparatorRegistry);
-=======
-            return new Options(this.includeIntrospectionTypes, flag, includeExtendedScalars, this.includeSchemaDefinition, this.includeDirectives);
->>>>>>> c4bcd3a1
+            return new Options(this.includeIntrospectionTypes, flag, this.includeExtendedScalars, this.includeSchemaDefinition, this.includeDirectives, this.comparatorRegistry);
         }
 
         /**
@@ -151,11 +130,7 @@
          * @return options
          */
         public Options includeExtendedScalarTypes(boolean flag) {
-<<<<<<< HEAD
-            return new Options(this.includeIntrospectionTypes, this.includeScalars, flag, this.includeSchemaDefinition, this.comparatorRegistry);
-=======
-            return new Options(this.includeIntrospectionTypes, this.includeScalars, flag, this.includeSchemaDefinition, this.includeDirectives);
->>>>>>> c4bcd3a1
+            return new Options(this.includeIntrospectionTypes, this.includeScalars, flag, this.includeSchemaDefinition, this.includeDirectives, this.comparatorRegistry);
         }
 
         /**
@@ -168,24 +143,7 @@
          * @return options
          */
         public Options includeSchemaDefintion(boolean flag) {
-<<<<<<< HEAD
-            return new Options(this.includeIntrospectionTypes, this.includeScalars, this.includeExtendedScalars, flag, this.comparatorRegistry);
-        }
-
-        /**
-         * The comparator registry controls the printing order for registered {@code GraphQLType}s.
-         *
-         * @param comparatorRegistry The registry containing the {@code Comparator} and environment scoping rules.
-         * @return options
-         */
-        public Options setComparators(SchemaPrinterComparatorRegistry comparatorRegistry) {
-            return new Options(this.includeIntrospectionTypes, this.includeScalars, this.includeExtendedScalars, this.includeSchemaDefinition, comparatorRegistry);
-        }
-
-        public SchemaPrinterComparatorRegistry getComparatorRegistry() {
-            return comparatorRegistry;
-=======
-            return new Options(this.includeIntrospectionTypes, this.includeScalars, this.includeExtendedScalars, flag, this.includeDirectives);
+            return new Options(this.includeIntrospectionTypes, this.includeScalars, this.includeExtendedScalars, flag, this.includeDirectives, this.comparatorRegistry);
         }
 
         /**
@@ -196,8 +154,22 @@
          * @return new instance of options
          */
         public Options includeDirectives(boolean flag) {
-            return new Options(this.includeIntrospectionTypes, this.includeScalars, this.includeExtendedScalars, this.includeSchemaDefinition, flag);
->>>>>>> c4bcd3a1
+            return new Options(this.includeIntrospectionTypes, this.includeScalars, this.includeExtendedScalars, this.includeSchemaDefinition, flag, this.comparatorRegistry);
+        }
+
+        /**
+         * The comparator registry controls the printing order for registered {@code GraphQLType}s.
+         *
+         * @param comparatorRegistry The registry containing the {@code Comparator} and environment scoping rules.
+         * @return options
+         */
+        public Options setComparators(SchemaPrinterComparatorRegistry comparatorRegistry) {
+            return new Options(this.includeIntrospectionTypes, this.includeScalars, this.includeExtendedScalars, this.includeSchemaDefinition, this.includeDirectives,
+                    comparatorRegistry);
+        }
+
+        public SchemaPrinterComparatorRegistry getComparatorRegistry() {
+            return comparatorRegistry;
         }
     }
 
@@ -565,14 +537,10 @@
         return sb.toString();
     }
 
-<<<<<<< HEAD
     String directivesString(Class<? extends GraphQLType> parent, List<GraphQLDirective> directives) {
-=======
-    private String directivesString(List<GraphQLDirective> directives) {
-        if (!options.includeDirectives)
+        if (!options.includeDirectives) {
             return "";
-
->>>>>>> c4bcd3a1
+        }
         StringBuilder sb = new StringBuilder();
         if (!directives.isEmpty()) {
             sb.append(" ");
