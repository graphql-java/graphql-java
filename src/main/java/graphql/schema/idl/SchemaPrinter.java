--- conflicted
+++ resolved
@@ -165,10 +165,6 @@
             return new Options(this.includeIntrospectionTypes, flag, this.includeSchemaDefinition, this.useAstDefinitions, this.descriptionsAsHashComments, this.includeDirective, this.comparatorRegistry);
         }
 
-<<<<<<< HEAD
-=======
-
->>>>>>> b52cf47d
         /**
          * This will force the printing of the graphql schema definition even if the query, mutation, and/or subscription
          * types use the default names.  Some graphql parsers require this information even if the schema uses the
