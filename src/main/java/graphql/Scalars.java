--- conflicted
+++ resolved
@@ -22,9 +22,6 @@
     private static final BigInteger SHORT_MAX = BigInteger.valueOf(Short.MAX_VALUE);
     private static final BigInteger SHORT_MIN = BigInteger.valueOf(Short.MIN_VALUE);
 
-<<<<<<< HEAD
-    public static GraphQLScalarType GraphQLInt = new GraphQLScalarType("Int", "Built-in Int", new Coercing<Integer, Integer>() {
-=======
     private static boolean isWholeNumber(Object input) {
         return input instanceof Long
                 || input instanceof Integer
@@ -57,8 +54,7 @@
     }
 
 
-    public static GraphQLScalarType GraphQLInt = new GraphQLScalarType("Int", "Built-in Int", new Coercing<Integer>() {
->>>>>>> 5c255954
+    public static GraphQLScalarType GraphQLInt = new GraphQLScalarType("Int", "Built-in Int", new Coercing<Integer, Integer>() {
         @Override
         public Integer serialize(Object input) {
             if (input instanceof Integer) {
@@ -86,12 +82,7 @@
         }
     });
 
-<<<<<<< HEAD
-
     public static GraphQLScalarType GraphQLLong = new GraphQLScalarType("Long", "Long type", new Coercing<Long, Long>() {
-=======
-    public static GraphQLScalarType GraphQLLong = new GraphQLScalarType("Long", "Long type", new Coercing<Long>() {
->>>>>>> 5c255954
         @Override
         public Long serialize(Object input) {
             if (input instanceof Long) {
@@ -124,11 +115,7 @@
         }
     });
 
-<<<<<<< HEAD
-    public static GraphQLScalarType GraphQLFloat = new GraphQLScalarType("Float", "Built-in Float", new Coercing<Double, Double>() {
-=======
-    public static GraphQLScalarType GraphQLShort = new GraphQLScalarType("Short", "Built-in Short as Int", new Coercing<Short>() {
->>>>>>> 5c255954
+    public static GraphQLScalarType GraphQLShort = new GraphQLScalarType("Short", "Built-in Short as Int", new Coercing<Short, Short>() {
         @Override
         public Short serialize(Object input) {
             if (input instanceof Short) {
@@ -156,30 +143,7 @@
         }
     });
 
-<<<<<<< HEAD
-    public static GraphQLScalarType GraphQLString = new GraphQLScalarType("String", "Built-in String", new Coercing<String, String>() {
-        @Override
-        public String serialize(Object input) {
-            return input == null ? null : input.toString();
-        }
-
-        @Override
-        public String parseValue(Object input) {
-            return serialize(input);
-        }
-
-        @Override
-        public String parseLiteral(Object input) {
-            if (!(input instanceof StringValue)) return null;
-            return ((StringValue) input).getValue();
-        }
-    });
-
-
-    public static GraphQLScalarType GraphQLBoolean = new GraphQLScalarType("Boolean", "Built-in Boolean", new Coercing<Boolean, Boolean>() {
-=======
-    public static GraphQLScalarType GraphQLByte = new GraphQLScalarType("Byte", "Built-in Byte as Int", new Coercing<Byte>() {
->>>>>>> 5c255954
+    public static GraphQLScalarType GraphQLByte = new GraphQLScalarType("Byte", "Built-in Byte as Int", new Coercing<Byte, Byte>() {
         @Override
         public Byte serialize(Object input) {
             if (input instanceof Byte) {
@@ -208,11 +172,7 @@
     });
 
 
-<<<<<<< HEAD
-    public static GraphQLScalarType GraphQLID = new GraphQLScalarType("ID", "Built-in ID", new Coercing<Object, Object>() {
-=======
-    public static GraphQLScalarType GraphQLFloat = new GraphQLScalarType("Float", "Built-in Float", new Coercing<Double>() {
->>>>>>> 5c255954
+    public static GraphQLScalarType GraphQLFloat = new GraphQLScalarType("Float", "Built-in Float", new Coercing<Double, Double>() {
         @Override
         public Double serialize(Object input) {
             if (input instanceof Double) {
@@ -305,12 +265,8 @@
         }
     });
 
-<<<<<<< HEAD
-    public static GraphQLScalarType GraphQLByte = new GraphQLScalarType("Byte", "Built-in Byte as Int", new Coercing<Byte, Byte>() {
-=======
-
-    public static GraphQLScalarType GraphQLString = new GraphQLScalarType("String", "Built-in String", new Coercing<String>() {
->>>>>>> 5c255954
+
+    public static GraphQLScalarType GraphQLString = new GraphQLScalarType("String", "Built-in String", new Coercing<String, String>() {
         @Override
         public String serialize(Object input) {
             return input == null ? null : input.toString();
@@ -329,7 +285,7 @@
     });
 
 
-    public static GraphQLScalarType GraphQLBoolean = new GraphQLScalarType("Boolean", "Built-in Boolean", new Coercing<Boolean>() {
+    public static GraphQLScalarType GraphQLBoolean = new GraphQLScalarType("Boolean", "Built-in Boolean", new Coercing<Boolean, Boolean>() {
         @Override
         public Boolean serialize(Object input) {
             if (input instanceof Boolean) {
@@ -355,12 +311,8 @@
         }
     });
 
-<<<<<<< HEAD
-    public static GraphQLScalarType GraphQLShort = new GraphQLScalarType("Short", "Built-in Short as Int", new Coercing<Short, Short>() {
-=======
-
-    public static GraphQLScalarType GraphQLID = new GraphQLScalarType("ID", "Built-in ID", new Coercing<Object>() {
->>>>>>> 5c255954
+
+    public static GraphQLScalarType GraphQLID = new GraphQLScalarType("ID", "Built-in ID", new Coercing<Object, Object>() {
         @Override
         public Object serialize(Object input) {
             if (input instanceof String) {
@@ -390,12 +342,8 @@
         }
     });
 
-<<<<<<< HEAD
+
     public static GraphQLScalarType GraphQLChar = new GraphQLScalarType("Char", "Built-in Char as Character", new Coercing<Character, Character>() {
-=======
-
-    public static GraphQLScalarType GraphQLChar = new GraphQLScalarType("Char", "Built-in Char as Character", new Coercing<Character>() {
->>>>>>> 5c255954
         @Override
         public Character serialize(Object input) {
             if (input instanceof String) {
