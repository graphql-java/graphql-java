--- conflicted
+++ resolved
@@ -72,14 +72,10 @@
             if (input instanceof StringValue) {
                 return Long.parseLong(((StringValue) input).getValue());
             } else if (input instanceof IntValue) {
-<<<<<<< HEAD
-                return (long) ((IntValue) input).getValue();
-=======
                 BigInteger value = ((IntValue) input).getValue();
                 // Check if out of bounds.
                 Long.parseLong(value.toString());
                 return value.longValue();
->>>>>>> 4a908db4
             }
             return null;
         }
