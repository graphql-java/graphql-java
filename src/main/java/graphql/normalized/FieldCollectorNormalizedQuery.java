package graphql.normalized;


import graphql.Assert;
import graphql.Internal;
import graphql.execution.ConditionalNodes;
import graphql.execution.MergedField;
import graphql.execution.ValuesResolver;
import graphql.introspection.Introspection;
import graphql.language.Field;
import graphql.language.FragmentDefinition;
import graphql.language.FragmentSpread;
import graphql.language.InlineFragment;
import graphql.language.OperationDefinition;
import graphql.language.Selection;
import graphql.language.SelectionSet;
import graphql.schema.GraphQLCompositeType;
import graphql.schema.GraphQLFieldDefinition;
import graphql.schema.GraphQLInterfaceType;
import graphql.schema.GraphQLObjectType;
import graphql.schema.GraphQLSchema;
import graphql.schema.GraphQLTypeUtil;
import graphql.schema.GraphQLUnionType;
import graphql.schema.GraphQLUnmodifiedType;

import java.util.ArrayList;
import java.util.Collections;
import java.util.LinkedHashMap;
import java.util.LinkedHashSet;
import java.util.List;
import java.util.Map;
import java.util.Set;

import static graphql.Assert.assertNotNull;
import static graphql.introspection.Introspection.SchemaMetaFieldDef;
import static graphql.introspection.Introspection.TypeMetaFieldDef;
import static graphql.introspection.Introspection.TypeNameMetaFieldDef;


/**
 * Creates a the direct NormalizedFields children, this means it goes only one level deep!
 * This also means the NormalizedFields returned dont have any children.
 */
@Internal
public class FieldCollectorNormalizedQuery {

    private final ConditionalNodes conditionalNodes = new ConditionalNodes();
    private final ValuesResolver valuesResolver = new ValuesResolver();

    public static class CollectFieldResult {
        private final List<NormalizedField> children;
        private final Map<NormalizedField, MergedField> mergedFieldByNormalized;

        public CollectFieldResult(List<NormalizedField> children, Map<NormalizedField, MergedField> mergedFieldByNormalized) {
            this.children = children;
            this.mergedFieldByNormalized = mergedFieldByNormalized;
        }

        public List<NormalizedField> getChildren() {
            return children;
        }

        public Map<NormalizedField, MergedField> getMergedFieldByNormalized() {
            return mergedFieldByNormalized;
        }
    }


    public CollectFieldResult collectFieldsFromMergedField(FieldCollectorNormalizedQueryParams parameters, NormalizedField normalizedField, MergedField mergedField, int level) {
        GraphQLUnmodifiedType fieldType = GraphQLTypeUtil.unwrapAll(normalizedField.getFieldDefinition().getType());
        // if not composite we don't have any selectionSet because it is a Scalar or enum
        if (!(fieldType instanceof GraphQLCompositeType)) {
            return new CollectFieldResult(Collections.emptyList(), Collections.emptyMap());
        }

        // result key -> ObjectType -> NormalizedField
        Map<String, Map<GraphQLObjectType, NormalizedField>> subFields = new LinkedHashMap<>();
        Map<NormalizedField, MergedField> mergedFieldByNormalizedField = new LinkedHashMap<>();
        Set<GraphQLObjectType> possibleObjects
                = new LinkedHashSet<>(resolvePossibleObjects((GraphQLCompositeType) fieldType, parameters.getGraphQLSchema()));
        for (Field field : mergedField.getFields()) {
            if (field.getSelectionSet() == null) {
                continue;
            }
            this.collectFieldsFromSelectionSet(parameters,
                    field.getSelectionSet(),
                    subFields,
                    mergedFieldByNormalizedField,
                    possibleObjects,
                    level,
                    normalizedField);
        }
        List<NormalizedField> children = subFieldsToList(subFields);
        return new CollectFieldResult(children, mergedFieldByNormalizedField);
    }

    public CollectFieldResult collectFromOperation(FieldCollectorNormalizedQueryParams parameters,
                                                   OperationDefinition operationDefinition,
                                                   GraphQLObjectType rootType) {
        Map<String, Map<GraphQLObjectType, NormalizedField>> subFields = new LinkedHashMap<>();
        Map<NormalizedField, MergedField> mergedFieldByNormalizedField = new LinkedHashMap<>();
        Set<GraphQLObjectType> possibleObjects = new LinkedHashSet<>();
        possibleObjects.add(rootType);
<<<<<<< HEAD
        this.collectFieldsFromSelectionSet(parameters, operationDefinition.getSelectionSet(), visitedFragments, subFields, mergedFieldByNormalizedField, possibleObjects, 1, null);
=======
        this.collectFields(parameters, operationDefinition.getSelectionSet(), subFields, mergedFieldByNormalizedField, possibleObjects, 1, null);
>>>>>>> 6a50b2f5
        List<NormalizedField> children = subFieldsToList(subFields);
        return new CollectFieldResult(children, mergedFieldByNormalizedField);
    }

    private List<NormalizedField> subFieldsToList(Map<String, Map<GraphQLObjectType, NormalizedField>> subFields) {
        List<NormalizedField> children = new ArrayList<>();
        subFields.values().forEach(setMergedFieldWTCMap -> {
            children.addAll(setMergedFieldWTCMap.values());
        });
        return children;
    }

<<<<<<< HEAD
    private void collectFieldsFromSelectionSet(FieldCollectorNormalizedQueryParams parameters,
                                               SelectionSet selectionSet,
                                               List<String> visitedFragments,
                                               Map<String, Map<GraphQLObjectType, NormalizedField>> result,
                                               Map<NormalizedField, MergedField> mergedFieldByNormalizedField,
                                               Set<GraphQLObjectType> possibleObjects,
                                               int level,
                                               NormalizedField parent) {
=======
    private void collectFields(FieldCollectorNormalizedQueryParams parameters,
                               SelectionSet selectionSet,
                               Map<String, Map<GraphQLObjectType, NormalizedField>> result,
                               Map<NormalizedField, MergedField> mergedFieldByNormalizedField,
                               Set<GraphQLObjectType> possibleObjects,
                               int level,
                               NormalizedField parent) {
>>>>>>> 6a50b2f5

        for (Selection selection : selectionSet.getSelections()) {
            if (selection instanceof Field) {
                collectField(parameters, result, mergedFieldByNormalizedField, (Field) selection, possibleObjects, level, parent);
            } else if (selection instanceof InlineFragment) {
                collectInlineFragment(parameters, result, mergedFieldByNormalizedField, (InlineFragment) selection, possibleObjects, level, parent);
            } else if (selection instanceof FragmentSpread) {
                collectFragmentSpread(parameters, result, mergedFieldByNormalizedField, (FragmentSpread) selection, possibleObjects, level, parent);
            }
        }
    }

    private void collectFragmentSpread(FieldCollectorNormalizedQueryParams parameters,
                                       Map<String, Map<GraphQLObjectType, NormalizedField>> result,
                                       Map<NormalizedField, MergedField> mergedFieldByNormalizedField,
                                       FragmentSpread fragmentSpread,
                                       Set<GraphQLObjectType> possibleObjects,
                                       int level,
                                       NormalizedField parent) {
        if (!conditionalNodes.shouldInclude(parameters.getVariables(), fragmentSpread.getDirectives())) {
            return;
        }
        FragmentDefinition fragmentDefinition = assertNotNull(parameters.getFragmentsByName().get(fragmentSpread.getName()));

        if (!conditionalNodes.shouldInclude(parameters.getVariables(), fragmentDefinition.getDirectives())) {
            return;
        }
        GraphQLCompositeType newCondition = (GraphQLCompositeType) parameters.getGraphQLSchema().getType(fragmentDefinition.getTypeCondition().getName());
        Set<GraphQLObjectType> newConditions = narrowDownPossibleObjects(possibleObjects, newCondition, parameters.getGraphQLSchema());
<<<<<<< HEAD
        collectFieldsFromSelectionSet(parameters, fragmentDefinition.getSelectionSet(), visitedFragments, result, mergedFieldByNormalizedField, newConditions, level, parent);
=======
        collectFields(parameters, fragmentDefinition.getSelectionSet(), result, mergedFieldByNormalizedField, newConditions, level, parent);
>>>>>>> 6a50b2f5
    }

    private void collectInlineFragment(FieldCollectorNormalizedQueryParams parameters,
                                       Map<String, Map<GraphQLObjectType, NormalizedField>> result,
                                       Map<NormalizedField, MergedField> mergedFieldByNormalizedField,
                                       InlineFragment inlineFragment,
                                       Set<GraphQLObjectType> possibleObjects,
                                       int level, NormalizedField parent) {
        if (!conditionalNodes.shouldInclude(parameters.getVariables(), inlineFragment.getDirectives())) {
            return;
        }
        Set<GraphQLObjectType> newPossibleObjects = possibleObjects;

        if (inlineFragment.getTypeCondition() != null) {
            GraphQLCompositeType newCondition = (GraphQLCompositeType) parameters.getGraphQLSchema().getType(inlineFragment.getTypeCondition().getName());
            newPossibleObjects = narrowDownPossibleObjects(possibleObjects, newCondition, parameters.getGraphQLSchema());

        }
<<<<<<< HEAD
        collectFieldsFromSelectionSet(parameters, inlineFragment.getSelectionSet(), visitedFragments, result, mergedFieldByNormalizedField, newPossibleObjects, level, parent);
=======
        collectFields(parameters, inlineFragment.getSelectionSet(), result, mergedFieldByNormalizedField, newPossibleObjects, level, parent);
>>>>>>> 6a50b2f5
    }

    private void collectField(FieldCollectorNormalizedQueryParams parameters,
                              Map<String, Map<GraphQLObjectType, NormalizedField>> result,
                              Map<NormalizedField, MergedField> mergedFieldByNormalizedField,
                              Field field,
                              Set<GraphQLObjectType> objectTypes,
                              int level,
                              NormalizedField parent) {
        if (!conditionalNodes.shouldInclude(parameters.getVariables(), field.getDirectives())) {
            return;
        }
        String name = field.getResultKey();
        result.computeIfAbsent(name, ignored -> new LinkedHashMap<>());
        Map<GraphQLObjectType, NormalizedField> existingFieldWTC = result.get(name);

        for (GraphQLObjectType objectType : objectTypes) {

            if (existingFieldWTC.containsKey(objectType)) {
                NormalizedField normalizedField = existingFieldWTC.get(objectType);

                MergedField mergedField1 = mergedFieldByNormalizedField.get(normalizedField);
                MergedField updatedMergedField = mergedField1.transform(builder -> builder.addField(field));
                mergedFieldByNormalizedField.put(normalizedField, updatedMergedField);

            } else {
                GraphQLFieldDefinition fieldDefinition;
                if (field.getName().equals(TypeNameMetaFieldDef.getName())) {
                    fieldDefinition = TypeNameMetaFieldDef;
                } else if (field.getName().equals(Introspection.SchemaMetaFieldDef.getName())) {
                    fieldDefinition = SchemaMetaFieldDef;
                } else if (field.getName().equals(Introspection.TypeMetaFieldDef.getName())) {
                    fieldDefinition = TypeMetaFieldDef;
                } else {
                    fieldDefinition = assertNotNull(objectType.getFieldDefinition(field.getName()), () -> String.format("no field with name %s found in object %s", field.getName(), objectType.getName()));
                }

                Map<String, Object> argumentValues = valuesResolver.getArgumentValues(fieldDefinition.getArguments(), field.getArguments(), parameters.getVariables());
                NormalizedField newFieldWTC = NormalizedField.newNormalizedField()
                        .alias(field.getAlias())
                        .arguments(argumentValues)
                        .objectType(objectType)
                        .fieldDefinition(fieldDefinition)
                        .level(level)
                        .parent(parent)
                        .build();
                existingFieldWTC.put(objectType, newFieldWTC);
                mergedFieldByNormalizedField.put(newFieldWTC, MergedField.newMergedField(field).build());
            }
        }
    }

    private Set<GraphQLObjectType> narrowDownPossibleObjects(Set<GraphQLObjectType> currentOnes,
                                                             GraphQLCompositeType typeCondition,
                                                             GraphQLSchema graphQLSchema) {

        List<GraphQLObjectType> resolvedTypeCondition = resolvePossibleObjects(typeCondition, graphQLSchema);
        if (currentOnes.size() == 0) {
            return new LinkedHashSet<>(resolvedTypeCondition);
        }

        Set<GraphQLObjectType> result = new LinkedHashSet<>(currentOnes);
        result.retainAll(resolvedTypeCondition);
        return result;
    }

    private List<GraphQLObjectType> resolvePossibleObjects(GraphQLCompositeType type, GraphQLSchema graphQLSchema) {
        if (type instanceof GraphQLObjectType) {
            return Collections.singletonList((GraphQLObjectType) type);
        } else if (type instanceof GraphQLInterfaceType) {
            return graphQLSchema.getImplementations((GraphQLInterfaceType) type);
        } else if (type instanceof GraphQLUnionType) {
            List types = ((GraphQLUnionType) type).getTypes();
            return new ArrayList<GraphQLObjectType>(types);
        } else {
            return Assert.assertShouldNeverHappen();
        }

    }

}<|MERGE_RESOLUTION|>--- conflicted
+++ resolved
@@ -101,11 +101,7 @@
         Map<NormalizedField, MergedField> mergedFieldByNormalizedField = new LinkedHashMap<>();
         Set<GraphQLObjectType> possibleObjects = new LinkedHashSet<>();
         possibleObjects.add(rootType);
-<<<<<<< HEAD
-        this.collectFieldsFromSelectionSet(parameters, operationDefinition.getSelectionSet(), visitedFragments, subFields, mergedFieldByNormalizedField, possibleObjects, 1, null);
-=======
-        this.collectFields(parameters, operationDefinition.getSelectionSet(), subFields, mergedFieldByNormalizedField, possibleObjects, 1, null);
->>>>>>> 6a50b2f5
+        this.collectFieldsFromSelectionSet(parameters, operationDefinition.getSelectionSet(), subFields, mergedFieldByNormalizedField, possibleObjects, 1, null);
         List<NormalizedField> children = subFieldsToList(subFields);
         return new CollectFieldResult(children, mergedFieldByNormalizedField);
     }
@@ -118,24 +114,13 @@
         return children;
     }
 
-<<<<<<< HEAD
     private void collectFieldsFromSelectionSet(FieldCollectorNormalizedQueryParams parameters,
                                                SelectionSet selectionSet,
-                                               List<String> visitedFragments,
                                                Map<String, Map<GraphQLObjectType, NormalizedField>> result,
                                                Map<NormalizedField, MergedField> mergedFieldByNormalizedField,
                                                Set<GraphQLObjectType> possibleObjects,
                                                int level,
                                                NormalizedField parent) {
-=======
-    private void collectFields(FieldCollectorNormalizedQueryParams parameters,
-                               SelectionSet selectionSet,
-                               Map<String, Map<GraphQLObjectType, NormalizedField>> result,
-                               Map<NormalizedField, MergedField> mergedFieldByNormalizedField,
-                               Set<GraphQLObjectType> possibleObjects,
-                               int level,
-                               NormalizedField parent) {
->>>>>>> 6a50b2f5
 
         for (Selection selection : selectionSet.getSelections()) {
             if (selection instanceof Field) {
@@ -165,11 +150,7 @@
         }
         GraphQLCompositeType newCondition = (GraphQLCompositeType) parameters.getGraphQLSchema().getType(fragmentDefinition.getTypeCondition().getName());
         Set<GraphQLObjectType> newConditions = narrowDownPossibleObjects(possibleObjects, newCondition, parameters.getGraphQLSchema());
-<<<<<<< HEAD
-        collectFieldsFromSelectionSet(parameters, fragmentDefinition.getSelectionSet(), visitedFragments, result, mergedFieldByNormalizedField, newConditions, level, parent);
-=======
-        collectFields(parameters, fragmentDefinition.getSelectionSet(), result, mergedFieldByNormalizedField, newConditions, level, parent);
->>>>>>> 6a50b2f5
+        collectFieldsFromSelectionSet(parameters, fragmentDefinition.getSelectionSet(), result, mergedFieldByNormalizedField, newConditions, level, parent);
     }
 
     private void collectInlineFragment(FieldCollectorNormalizedQueryParams parameters,
@@ -188,11 +169,7 @@
             newPossibleObjects = narrowDownPossibleObjects(possibleObjects, newCondition, parameters.getGraphQLSchema());
 
         }
-<<<<<<< HEAD
-        collectFieldsFromSelectionSet(parameters, inlineFragment.getSelectionSet(), visitedFragments, result, mergedFieldByNormalizedField, newPossibleObjects, level, parent);
-=======
-        collectFields(parameters, inlineFragment.getSelectionSet(), result, mergedFieldByNormalizedField, newPossibleObjects, level, parent);
->>>>>>> 6a50b2f5
+        collectFieldsFromSelectionSet(parameters, inlineFragment.getSelectionSet(), result, mergedFieldByNormalizedField, newPossibleObjects, level, parent);
     }
 
     private void collectField(FieldCollectorNormalizedQueryParams parameters,
