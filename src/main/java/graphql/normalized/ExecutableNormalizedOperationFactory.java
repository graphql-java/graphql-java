--- conflicted
+++ resolved
@@ -52,13 +52,10 @@
 import java.util.Map;
 import java.util.Objects;
 import java.util.Set;
-<<<<<<< HEAD
 import java.util.function.BiConsumer;
 import java.util.function.Function;
 import java.util.function.Predicate;
 import java.util.stream.Collectors;
-=======
->>>>>>> ede0c632
 
 import static graphql.Assert.assertNotNull;
 import static graphql.Assert.assertShouldNeverHappen;
@@ -192,16 +189,12 @@
         }
     }
 
-<<<<<<< HEAD
-    private final ConditionalNodes conditionalNodes = new ConditionalNodes();
-    private final IncrementalNodes incrementalNodes = new IncrementalNodes();
-=======
+    private static final ConditionalNodes conditionalNodes = new ConditionalNodes();
+    private static final IncrementalNodes incrementalNodes = new IncrementalNodes();
+
     private ExecutableNormalizedOperationFactory() {
 
     }
-
-    private static final ConditionalNodes conditionalNodes = new ConditionalNodes();
->>>>>>> ede0c632
 
     /**
      * This will create a runtime representation of the graphql operation that would be executed
@@ -253,14 +246,10 @@
                 graphQLSchema,
                 getOperationResult.operationDefinition,
                 getOperationResult.fragmentsByName,
-<<<<<<< HEAD
                 coercedVariableValues,
                 null,
-                options);
-=======
-                coercedVariableValues
+                options
         );
->>>>>>> ede0c632
     }
 
     /**
@@ -379,95 +368,6 @@
                 getOperationResult.fragmentsByName,
                 coercedVariableValues,
                 normalizedVariableValues,
-<<<<<<< HEAD
-                options);
-    }
-
-    /**
-     * Creates a new ExecutableNormalizedOperation for the provided query
-     */
-    private ExecutableNormalizedOperation createNormalizedQueryImpl(GraphQLSchema graphQLSchema,
-                                                                    OperationDefinition operationDefinition,
-                                                                    Map<String, FragmentDefinition> fragments,
-                                                                    CoercedVariables coercedVariableValues,
-                                                                    @Nullable Map<String, NormalizedInputValue> normalizedVariableValues,
-                                                                    Options options) {
-        FieldCollectorNormalizedQueryParams parameters = FieldCollectorNormalizedQueryParams
-                .newParameters()
-                .fragments(fragments)
-                .schema(graphQLSchema)
-                .coercedVariables(coercedVariableValues.toMap())
-                .normalizedVariables(normalizedVariableValues)
-                .build();
-
-        GraphQLObjectType rootType = SchemaUtil.getOperationRootType(graphQLSchema, operationDefinition);
-
-        CollectNFResult collectFromOperationResult = collectFromOperation(parameters, operationDefinition, rootType, options.getDeferSupport());
-
-        ImmutableListMultimap.Builder<Field, ExecutableNormalizedField> fieldToNormalizedField = ImmutableListMultimap.builder();
-        ImmutableMap.Builder<ExecutableNormalizedField, MergedField> normalizedFieldToMergedField = ImmutableMap.builder();
-        ImmutableMap.Builder<ExecutableNormalizedField, QueryDirectives> normalizedFieldToQueryDirectives = ImmutableMap.builder();
-        ImmutableListMultimap.Builder<FieldCoordinates, ExecutableNormalizedField> coordinatesToNormalizedFields = ImmutableListMultimap.builder();
-
-        BiConsumer<ExecutableNormalizedField, MergedField> captureMergedField = (enf, mergedFld) -> {
-            // QueryDirectivesImpl is a lazy object and only computes itself when asked for
-            QueryDirectives queryDirectives = new QueryDirectivesImpl(mergedFld, graphQLSchema, coercedVariableValues.toMap(), options.getGraphQLContext(), options.getLocale());
-            normalizedFieldToQueryDirectives.put(enf, queryDirectives);
-            normalizedFieldToMergedField.put(enf, mergedFld);
-        };
-
-        for (ExecutableNormalizedField topLevel : collectFromOperationResult.children) {
-            ImmutableList<FieldAndAstParent> fieldAndAstParents = collectFromOperationResult.normalizedFieldToAstFields.get(topLevel);
-            MergedField mergedField = newMergedField(fieldAndAstParents);
-
-            captureMergedField.accept(topLevel, mergedField);
-
-            updateFieldToNFMap(topLevel, fieldAndAstParents, fieldToNormalizedField);
-            updateCoordinatedToNFMap(coordinatesToNormalizedFields, topLevel);
-
-            buildFieldWithChildren(
-                    topLevel,
-                    fieldAndAstParents,
-                    parameters,
-                    fieldToNormalizedField,
-                    captureMergedField,
-                    coordinatesToNormalizedFields,
-                    1,
-                    options.getMaxChildrenDepth(),
-                    options.getDeferSupport());
-        }
-        for (FieldCollectorNormalizedQueryParams.PossibleMerger possibleMerger : parameters.getPossibleMergerList()) {
-            List<ExecutableNormalizedField> childrenWithSameResultKey = possibleMerger.parent.getChildrenWithSameResultKey(possibleMerger.resultKey);
-            ENFMerger.merge(possibleMerger.parent, childrenWithSameResultKey, graphQLSchema, options.deferSupport);
-        }
-
-        return new ExecutableNormalizedOperation(
-                operationDefinition.getOperation(),
-                operationDefinition.getName(),
-                new ArrayList<>(collectFromOperationResult.children),
-                fieldToNormalizedField.build(),
-                normalizedFieldToMergedField.build(),
-                normalizedFieldToQueryDirectives.build(),
-                coordinatesToNormalizedFields.build()
-        );
-    }
-
-
-    private void buildFieldWithChildren(ExecutableNormalizedField executableNormalizedField,
-                                        ImmutableList<FieldAndAstParent> fieldAndAstParents,
-                                        FieldCollectorNormalizedQueryParams fieldCollectorNormalizedQueryParams,
-                                        ImmutableListMultimap.Builder<Field, ExecutableNormalizedField> fieldNormalizedField,
-                                        BiConsumer<ExecutableNormalizedField, MergedField> captureMergedField,
-                                        ImmutableListMultimap.Builder<FieldCoordinates, ExecutableNormalizedField> coordinatesToNormalizedFields,
-                                        int curLevel,
-                                        int maxLevel,
-                                        boolean deferSupport) {
-        if (curLevel > maxLevel) {
-            throw new AbortExecutionException("Maximum query depth exceeded " + curLevel + " > " + maxLevel);
-        }
-
-        CollectNFResult nextLevel = collectFromMergedField(fieldCollectorNormalizedQueryParams, executableNormalizedField, fieldAndAstParents, curLevel + 1, deferSupport);
-=======
                 options
         ).createNormalizedQueryImpl();
     }
@@ -509,7 +409,6 @@
          */
         private ExecutableNormalizedOperation createNormalizedQueryImpl() {
             GraphQLObjectType rootType = SchemaUtil.getOperationRootType(graphQLSchema, operationDefinition);
->>>>>>> ede0c632
 
             CollectNFResult collectFromOperationResult = collectFromOperation(rootType);
 
@@ -519,33 +418,20 @@
 
                 captureMergedField(topLevel, mergedField);
 
-<<<<<<< HEAD
-            buildFieldWithChildren(childENF,
-                    childFieldAndAstParents,
-                    fieldCollectorNormalizedQueryParams,
-                    fieldNormalizedField,
-                    captureMergedField,
-                    coordinatesToNormalizedFields,
-                    curLevel + 1,
-                    maxLevel,
-                    deferSupport);
-        }
-    }
-=======
                 updateFieldToNFMap(topLevel, fieldAndAstParents);
                 updateCoordinatedToNFMap(topLevel);
->>>>>>> ede0c632
 
                 buildFieldWithChildren(
                         topLevel,
                         fieldAndAstParents,
                         1,
-                        options.getMaxChildrenDepth());
+                        options.getMaxChildrenDepth(),
+                        options.deferSupport);
             }
             // getPossibleMergerList
             for (PossibleMerger possibleMerger : possibleMergerList) {
                 List<ExecutableNormalizedField> childrenWithSameResultKey = possibleMerger.parent.getChildrenWithSameResultKey(possibleMerger.resultKey);
-                ENFMerger.merge(possibleMerger.parent, childrenWithSameResultKey, graphQLSchema);
+                ENFMerger.merge(possibleMerger.parent, childrenWithSameResultKey, graphQLSchema, options.deferSupport);
             }
             return new ExecutableNormalizedOperation(
                     operationDefinition.getOperation(),
@@ -568,7 +454,8 @@
         private void buildFieldWithChildren(ExecutableNormalizedField executableNormalizedField,
                                             ImmutableList<FieldAndAstParent> fieldAndAstParents,
                                             int curLevel,
-                                            int maxLevel) {
+                                            int maxLevel,
+                                            boolean deferSupport) {
             if (curLevel > maxLevel) {
                 throw new AbortExecutionException("Maximum query depth exceeded " + curLevel + " > " + maxLevel);
             }
@@ -582,41 +469,19 @@
                 MergedField mergedField = newMergedField(childFieldAndAstParents);
                 captureMergedField(childENF, mergedField);
 
-<<<<<<< HEAD
-        public CollectNFResult(
-                Collection<ExecutableNormalizedField> children,
-                ImmutableListMultimap<ExecutableNormalizedField, FieldAndAstParent> normalizedFieldToAstFields
-        ) {
-            this.children = children;
-            this.normalizedFieldToAstFields = normalizedFieldToAstFields;
-        }
-    }
-=======
                 updateFieldToNFMap(childENF, childFieldAndAstParents);
                 updateCoordinatedToNFMap(childENF);
->>>>>>> ede0c632
 
                 buildFieldWithChildren(childENF,
                         childFieldAndAstParents,
                         curLevel + 1,
-                        maxLevel);
-            }
-        }
-
-<<<<<<< HEAD
-    public CollectNFResult collectFromMergedField(FieldCollectorNormalizedQueryParams parameters,
-                                                  ExecutableNormalizedField executableNormalizedField,
-                                                  ImmutableList<FieldAndAstParent> mergedField,
-                                                  int level,
-                                                  boolean deferSupport) {
-        List<GraphQLFieldDefinition> fieldDefs = executableNormalizedField.getFieldDefinitions(parameters.getGraphQLSchema());
-        Set<GraphQLObjectType> possibleObjects = resolvePossibleObjects(fieldDefs, parameters.getGraphQLSchema());
-        if (possibleObjects.isEmpty()) {
-            return new CollectNFResult(ImmutableKit.emptyList(), ImmutableListMultimap.of());
-=======
+                        maxLevel,
+                        deferSupport);
+            }
+        }
+
         private static MergedField newMergedField(ImmutableList<FieldAndAstParent> fieldAndAstParents) {
             return MergedField.newMergedField(map(fieldAndAstParents, fieldAndAstParent -> fieldAndAstParent.field)).build();
->>>>>>> ede0c632
         }
 
         private void updateFieldToNFMap(ExecutableNormalizedField executableNormalizedField,
@@ -624,28 +489,7 @@
             for (FieldAndAstParent astField : mergedField) {
                 fieldToNormalizedField.put(astField.field, executableNormalizedField);
             }
-<<<<<<< HEAD
-            GraphQLFieldDefinition fieldDefinition = Introspection.getFieldDef(parameters.getGraphQLSchema(), fieldAndAstParent.astParentType, fieldAndAstParent.field.getName());
-            GraphQLUnmodifiedType astParentType = unwrapAll(fieldDefinition.getType());
-            this.collectFromSelectionSet(parameters,
-                    fieldAndAstParent.field.getSelectionSet(),
-                    collectedFields,
-                    (GraphQLCompositeType) astParentType,
-                    possibleObjects,
-                    null
-            );
-        }
-        Map<String, List<CollectedField>> fieldsByName = fieldsByResultKey(collectedFields);
-        ImmutableList.Builder<ExecutableNormalizedField> resultNFs = ImmutableList.builder();
-        ImmutableListMultimap.Builder<ExecutableNormalizedField, FieldAndAstParent> normalizedFieldToAstFields = ImmutableListMultimap.builder();
-
-        createNFs(resultNFs, parameters, fieldsByName, normalizedFieldToAstFields, level, executableNormalizedField, deferSupport);
-
-        return new CollectNFResult(resultNFs.build(), normalizedFieldToAstFields.build());
-    }
-=======
-        }
->>>>>>> ede0c632
+        }
 
         private void updateCoordinatedToNFMap(ExecutableNormalizedField topLevel) {
             for (String objectType : topLevel.getObjectTypeNames()) {
@@ -653,24 +497,6 @@
                 coordinatesToNormalizedFields.put(coordinates, topLevel);
             }
         }
-<<<<<<< HEAD
-        return fieldsByName;
-    }
-
-    public CollectNFResult collectFromOperation(FieldCollectorNormalizedQueryParams parameters,
-                                                OperationDefinition operationDefinition,
-                                                GraphQLObjectType rootType,
-                                                boolean deferSupport) {
-        Set<GraphQLObjectType> possibleObjects = ImmutableSet.of(rootType);
-        List<CollectedField> collectedFields = new ArrayList<>();
-        collectFromSelectionSet(parameters, operationDefinition.getSelectionSet(), collectedFields, rootType, possibleObjects, null);
-        // group by result key
-        Map<String, List<CollectedField>> fieldsByName = fieldsByResultKey(collectedFields);
-        ImmutableList.Builder<ExecutableNormalizedField> resultNFs = ImmutableList.builder();
-        ImmutableListMultimap.Builder<ExecutableNormalizedField, FieldAndAstParent> normalizedFieldToAstFields = ImmutableListMultimap.builder();
-
-        createNFs(resultNFs, parameters, fieldsByName, normalizedFieldToAstFields, 1, null, deferSupport);
-=======
 
         public CollectNFResult collectFromMergedField(ExecutableNormalizedField executableNormalizedField,
                                                       ImmutableList<FieldAndAstParent> mergedField,
@@ -699,33 +525,10 @@
             ImmutableListMultimap.Builder<ExecutableNormalizedField, FieldAndAstParent> normalizedFieldToAstFields = ImmutableListMultimap.builder();
 
             createNFs(resultNFs, fieldsByName, normalizedFieldToAstFields, level, executableNormalizedField);
->>>>>>> ede0c632
 
             return new CollectNFResult(resultNFs.build(), normalizedFieldToAstFields.build());
         }
 
-<<<<<<< HEAD
-    public CollectNFResult collectFromOperation(FieldCollectorNormalizedQueryParams parameters,
-                                                OperationDefinition operationDefinition,
-                                                GraphQLObjectType rootType) {
-        return this.collectFromOperation(parameters, operationDefinition, rootType, false);
-    }
-
-    private void createNFs(ImmutableList.Builder<ExecutableNormalizedField> nfListBuilder,
-                           FieldCollectorNormalizedQueryParams parameters,
-                           Map<String, List<CollectedField>> fieldsByName,
-                           ImmutableListMultimap.Builder<ExecutableNormalizedField, FieldAndAstParent> normalizedFieldToAstFields,
-                           int level,
-                           ExecutableNormalizedField parent,
-                           boolean deferSupport) {
-        for (String resultKey : fieldsByName.keySet()) {
-            List<CollectedField> fieldsWithSameResultKey = fieldsByName.get(resultKey);
-            List<CollectedFieldGroup> commonParentsGroups = groupByCommonParents(fieldsWithSameResultKey, deferSupport);
-            for (CollectedFieldGroup fieldGroup : commonParentsGroups) {
-                ExecutableNormalizedField nf = createNF(parameters, fieldGroup, level, parent);
-                if (nf == null) {
-                    continue;
-=======
         private Map<String, List<CollectedField>> fieldsByResultKey(List<CollectedField> collectedFields) {
             Map<String, List<CollectedField>> fieldsByName = new LinkedHashMap<>();
             for (CollectedField collectedField : collectedFields) {
@@ -748,6 +551,12 @@
             createNFs(resultNFs, fieldsByName, normalizedFieldToAstFields, 1, null);
 
             return new CollectNFResult(resultNFs.build(), normalizedFieldToAstFields.build());
+        }
+
+        public CollectNFResult collectFromOperation(FieldCollectorNormalizedQueryParams parameters,
+                                                    OperationDefinition operationDefinition,
+                                                    GraphQLObjectType rootType) {
+            return this.collectFromOperation(parameters, operationDefinition, rootType, false);
         }
 
         private void createNFs(ImmutableList.Builder<ExecutableNormalizedField> nfListBuilder,
@@ -767,35 +576,17 @@
                         normalizedFieldToAstFields.put(nf, new FieldAndAstParent(collectedField.field, collectedField.astTypeCondition));
                     }
                     nfListBuilder.add(nf);
->>>>>>> ede0c632
+
+                    if (this.options.deferSupport) {
+                        nf.addDeferExecutions(fieldGroup.deferExecutions);
+                    }
                 }
                 if (commonParentsGroups.size() > 1) {
                     possibleMergerList.add(new PossibleMerger(parent, resultKey));
                 }
-<<<<<<< HEAD
-                nfListBuilder.add(nf);
-                if (deferSupport) {
-                    nf.addDeferExecutions(fieldGroup.deferExecutions);
-                }
-            }
-            if (commonParentsGroups.size() > 1) {
-                parameters.addPossibleMergers(parent, resultKey);
-=======
->>>>>>> ede0c632
-            }
-        }
-
-<<<<<<< HEAD
-    private static class CollectedFieldGroup {
-        Set<GraphQLObjectType> objectTypes;
-        Set<CollectedField> fields;
-        Set<DeferExecution> deferExecutions;
-
-        public CollectedFieldGroup(Set<CollectedField> fields, Set<GraphQLObjectType> objectTypes, Set<DeferExecution> deferExecutions) {
-            this.fields = fields;
-            this.objectTypes = objectTypes;
-            this.deferExecutions = deferExecutions;
-=======
+            }
+        }
+
         private ExecutableNormalizedField createNF(CollectedFieldGroup collectedFieldGroup,
                                                    int level,
                                                    ExecutableNormalizedField parent) {
@@ -827,39 +618,25 @@
         private static class CollectedFieldGroup {
             Set<GraphQLObjectType> objectTypes;
             Set<CollectedField> fields;
-
-            public CollectedFieldGroup(Set<CollectedField> fields, Set<GraphQLObjectType> objectTypes) {
+            Set<DeferExecution> deferExecutions;
+
+            public CollectedFieldGroup(Set<CollectedField> fields, Set<GraphQLObjectType> objectTypes, Set<DeferExecution> deferExecutions) {
                 this.fields = fields;
                 this.objectTypes = objectTypes;
-            }
->>>>>>> ede0c632
-        }
-
-<<<<<<< HEAD
-    private List<CollectedFieldGroup> groupByCommonParents(Collection<CollectedField> fields, boolean deferSupport) {
-        if (deferSupport) {
-            return groupByCommonParentsWithDeferSupport(fields);
-        } else {
-            return groupByCommonParentsNoDeferSupport(fields);
+                this.deferExecutions = deferExecutions;
+            }
         }
     }
 
-    private List<CollectedFieldGroup> groupByCommonParentsNoDeferSupport(Collection<CollectedField> fields) {
-        ImmutableSet.Builder<GraphQLObjectType> objectTypes = ImmutableSet.builder();
-        for (CollectedField collectedField : fields) {
-            objectTypes.addAll(collectedField.objectTypes);
-        }
-        Set<GraphQLObjectType> allRelevantObjects = objectTypes.build();
-        Map<GraphQLType, ImmutableList<CollectedField>> groupByAstParent = groupingBy(fields, fieldAndType -> fieldAndType.astTypeCondition);
-        if (groupByAstParent.size() == 1) {
-            return singletonList(new CollectedFieldGroup(ImmutableSet.copyOf(fields), allRelevantObjects, null));
-        }
-        ImmutableList.Builder<CollectedFieldGroup> result = ImmutableList.builder();
-        for (GraphQLObjectType objectType : allRelevantObjects) {
-            Set<CollectedField> relevantFields = filterSet(fields, field -> field.objectTypes.contains(objectType));
-            result.add(new CollectedFieldGroup(relevantFields, singleton(objectType), null));
-=======
-        private List<CollectedFieldGroup> groupByCommonParents(Collection<CollectedField> fields) {
+        private List<CollectedFieldGroup> groupByCommonParents(Collection<CollectedField> fields, boolean deferSupport) {
+            if (deferSupport) {
+                return groupByCommonParentsWithDeferSupport(fields);
+            } else {
+                return groupByCommonParentsNoDeferSupport(fields);
+            }
+        }
+
+        private List<CollectedFieldGroup> groupByCommonParentsNoDeferSupport(Collection<CollectedField> fields) {
             ImmutableSet.Builder<GraphQLObjectType> objectTypes = ImmutableSet.builder();
             for (CollectedField collectedField : fields) {
                 objectTypes.addAll(collectedField.objectTypes);
@@ -877,108 +654,92 @@
             return result.build();
         }
 
+        private List<CollectedFieldGroup> groupByCommonParentsWithDeferSupport(Collection<CollectedField> fields) {
+            ImmutableSet.Builder<GraphQLObjectType> objectTypes = ImmutableSet.builder();
+            ImmutableSet.Builder<DeferExecution> deferExecutionsBuilder = ImmutableSet.builder();
+
+            for (CollectedField collectedField : fields) {
+                objectTypes.addAll(collectedField.objectTypes);
+
+                DeferExecution collectedDeferExecution = collectedField.deferExecution;
+
+                if (collectedDeferExecution != null) {
+                    deferExecutionsBuilder.add(collectedDeferExecution);
+                }
+            }
+
+            Set<GraphQLObjectType> allRelevantObjects = objectTypes.build();
+            Set<DeferExecution> deferExecutions = deferExecutionsBuilder.build();
+
+            Set<String> duplicatedLabels = listDuplicatedLabels(deferExecutions);
+
+            if (!duplicatedLabels.isEmpty()) {
+                // Query validation should pick this up
+                Assert.assertShouldNeverHappen("Duplicated @defer labels are not allowed: [%s]", String.join(",", duplicatedLabels));
+            }
+
+            Map<GraphQLType, ImmutableList<CollectedField>> groupByAstParent = groupingBy(fields, fieldAndType -> fieldAndType.astTypeCondition);
+            if (groupByAstParent.size() == 1) {
+                return singletonList(new CollectedFieldGroup(ImmutableSet.copyOf(fields), allRelevantObjects, deferExecutions));
+            }
+
+            ImmutableList.Builder<CollectedFieldGroup> result = ImmutableList.builder();
+            for (GraphQLObjectType objectType : allRelevantObjects) {
+                Set<CollectedField> relevantFields = filterSet(fields, field -> field.objectTypes.contains(objectType));
+
+                Set<DeferExecution> filteredDeferExecutions = deferExecutions.stream()
+                        .filter(filter(objectType))
+                        .collect(toCollection(LinkedHashSet::new));
+
+                result.add(new CollectedFieldGroup(relevantFields, singleton(objectType), filteredDeferExecutions));
+            }
+            return result.build();
+        }
+
+        private static Predicate<DeferExecution> filter(GraphQLObjectType objectType) {
+            return deferExecution -> {
+                if (deferExecution.getTargetType() == null) {
+                    return true;
+                }
+
+                if (deferExecution.getTargetType().equals(objectType.getName())) {
+                    return true;
+                }
+
+                return objectType.getInterfaces().stream()
+                        .anyMatch(inter -> inter.getName().equals(deferExecution.getTargetType()));
+            };
+        }
+
+        private Set<String> listDuplicatedLabels(Collection<DeferExecution> deferExecutions) {
+            return deferExecutions.stream()
+                    .map(DeferExecution::getLabel)
+                    .filter(Objects::nonNull)
+                    .collect(Collectors.groupingBy(Function.identity(), Collectors.counting()))
+                    .entrySet()
+                    .stream()
+                    .filter(entry -> entry.getValue() > 1)
+                    .map(Map.Entry::getKey)
+                    .collect(toSet());
+        }
+
         private void collectFromSelectionSet(SelectionSet selectionSet,
                                              List<CollectedField> result,
                                              GraphQLCompositeType astTypeCondition,
-                                             Set<GraphQLObjectType> possibleObjects
+                                             Set<GraphQLObjectType> possibleObjects,
+                                             DeferExecution deferExecution
         ) {
             for (Selection<?> selection : selectionSet.getSelections()) {
                 if (selection instanceof Field) {
-                    collectField(result, (Field) selection, possibleObjects, astTypeCondition);
+                    collectField(result, (Field) selection, possibleObjects, astTypeCondition, deferExecution);
                 } else if (selection instanceof InlineFragment) {
                     collectInlineFragment(result, (InlineFragment) selection, possibleObjects, astTypeCondition);
                 } else if (selection instanceof FragmentSpread) {
                     collectFragmentSpread(result, (FragmentSpread) selection, possibleObjects);
                 }
             }
->>>>>>> ede0c632
-        }
-
-<<<<<<< HEAD
-    private List<CollectedFieldGroup> groupByCommonParentsWithDeferSupport(Collection<CollectedField> fields) {
-        ImmutableSet.Builder<GraphQLObjectType> objectTypes = ImmutableSet.builder();
-        ImmutableSet.Builder<DeferExecution> deferExecutionsBuilder = ImmutableSet.builder();
-
-        for (CollectedField collectedField : fields) {
-            objectTypes.addAll(collectedField.objectTypes);
-
-            DeferExecution collectedDeferExecution = collectedField.deferExecution;
-
-            if (collectedDeferExecution != null) {
-                deferExecutionsBuilder.add(collectedDeferExecution);
-            }
-        }
-
-        Set<GraphQLObjectType> allRelevantObjects = objectTypes.build();
-        Set<DeferExecution> deferExecutions = deferExecutionsBuilder.build();
-
-        Set<String> duplicatedLabels = listDuplicatedLabels(deferExecutions);
-
-        if (!duplicatedLabels.isEmpty()) {
-            // Query validation should pick this up
-            Assert.assertShouldNeverHappen("Duplicated @defer labels are not allowed: [%s]", String.join(",", duplicatedLabels));
-        }
-
-        Map<GraphQLType, ImmutableList<CollectedField>> groupByAstParent = groupingBy(fields, fieldAndType -> fieldAndType.astTypeCondition);
-        if (groupByAstParent.size() == 1) {
-            return singletonList(new CollectedFieldGroup(ImmutableSet.copyOf(fields), allRelevantObjects, deferExecutions));
-        }
-
-        ImmutableList.Builder<CollectedFieldGroup> result = ImmutableList.builder();
-        for (GraphQLObjectType objectType : allRelevantObjects) {
-            Set<CollectedField> relevantFields = filterSet(fields, field -> field.objectTypes.contains(objectType));
-
-            Set<DeferExecution> filteredDeferExecutions = deferExecutions.stream()
-                    .filter(filter(objectType))
-                    .collect(toCollection(LinkedHashSet::new));
-
-            result.add(new CollectedFieldGroup(relevantFields, singleton(objectType), filteredDeferExecutions));
-        }
-        return result.build();
-    }
-
-    private static Predicate<DeferExecution> filter(GraphQLObjectType objectType) {
-        return deferExecution -> {
-            if (deferExecution.getTargetType() == null) {
-                return true;
-            }
-
-            if (deferExecution.getTargetType().equals(objectType.getName())) {
-                return true;
-            }
-
-            return objectType.getInterfaces().stream()
-                    .anyMatch(inter -> inter.getName().equals(deferExecution.getTargetType()));
-        };
-    }
-
-    private Set<String> listDuplicatedLabels(Collection<DeferExecution> deferExecutions) {
-        return deferExecutions.stream()
-                .map(DeferExecution::getLabel)
-                .filter(Objects::nonNull)
-                .collect(Collectors.groupingBy(Function.identity(), Collectors.counting()))
-                .entrySet()
-                .stream()
-                .filter(entry -> entry.getValue() > 1)
-                .map(Map.Entry::getKey)
-                .collect(toSet());
-    }
-
-    private void collectFromSelectionSet(FieldCollectorNormalizedQueryParams parameters,
-                                         SelectionSet selectionSet,
-                                         List<CollectedField> result,
-                                         GraphQLCompositeType astTypeCondition,
-                                         Set<GraphQLObjectType> possibleObjects,
-                                         DeferExecution deferExecution
-    ) {
-        for (Selection<?> selection : selectionSet.getSelections()) {
-            if (selection instanceof Field) {
-                collectField(parameters, result, (Field) selection, possibleObjects, astTypeCondition, deferExecution);
-            } else if (selection instanceof InlineFragment) {
-                collectInlineFragment(parameters, result, (InlineFragment) selection, possibleObjects, astTypeCondition);
-            } else if (selection instanceof FragmentSpread) {
-                collectFragmentSpread(parameters, result, (FragmentSpread) selection, possibleObjects);
-=======
+        }
+
         private void collectFragmentSpread(List<CollectedField> result,
                                            FragmentSpread fragmentSpread,
                                            Set<GraphQLObjectType> possibleObjects
@@ -996,11 +757,17 @@
                     this.graphQLSchema,
                     this.options.graphQLContext)) {
                 return;
->>>>>>> ede0c632
             }
             GraphQLCompositeType newAstTypeCondition = (GraphQLCompositeType) assertNotNull(this.graphQLSchema.getType(fragmentDefinition.getTypeCondition().getName()));
             Set<GraphQLObjectType> newPossibleObjects = narrowDownPossibleObjects(possibleObjects, newAstTypeCondition);
-            collectFromSelectionSet(fragmentDefinition.getSelectionSet(), result, newAstTypeCondition, newPossibleObjects);
+
+            DeferExecution newDeferExecution = incrementalNodes.getDeferExecution(
+                    this.coercedVariableValues.toMap(),
+                    fragmentSpread.getDirectives(),
+                    fragmentDefinition.getTypeCondition(),
+                    newPossibleObjects);
+
+            collectFromSelectionSet(fragmentDefinition.getSelectionSet(), result, newAstTypeCondition, newPossibleObjects, newDeferExecution);
         }
 
         private void collectInlineFragment(List<CollectedField> result,
@@ -1014,31 +781,27 @@
             Set<GraphQLObjectType> newPossibleObjects = possibleObjects;
             GraphQLCompositeType newAstTypeCondition = astTypeCondition;
 
-<<<<<<< HEAD
-    private static class CollectedField {
-        Field field;
-        Set<GraphQLObjectType> objectTypes;
-        GraphQLCompositeType astTypeCondition;
-        DeferExecution deferExecution;
-
-        public CollectedField(Field field, Set<GraphQLObjectType> objectTypes, GraphQLCompositeType astTypeCondition, DeferExecution deferExecution) {
-            this.field = field;
-            this.objectTypes = objectTypes;
-            this.astTypeCondition = astTypeCondition;
-            this.deferExecution = deferExecution;
-=======
             if (inlineFragment.getTypeCondition() != null) {
                 newAstTypeCondition = (GraphQLCompositeType) this.graphQLSchema.getType(inlineFragment.getTypeCondition().getName());
                 newPossibleObjects = narrowDownPossibleObjects(possibleObjects, newAstTypeCondition);
 
             }
-            collectFromSelectionSet(inlineFragment.getSelectionSet(), result, newAstTypeCondition, newPossibleObjects);
+
+            DeferExecution newDeferExecution = incrementalNodes.getDeferExecution(
+                    this.coercedVariableValues.toMap(),
+                    inlineFragment.getDirectives(),
+                    inlineFragment.getTypeCondition(),
+                    newPossibleObjects
+            );
+
+            collectFromSelectionSet(inlineFragment.getSelectionSet(), result, newAstTypeCondition, newPossibleObjects, newDeferExecution);
         }
 
         private void collectField(List<CollectedField> result,
                                   Field field,
                                   Set<GraphQLObjectType> possibleObjectTypes,
-                                  GraphQLCompositeType astTypeCondition
+                                  GraphQLCompositeType astTypeCondition,
+                                  DeferExecution deferExecution
         ) {
             if (!conditionalNodes.shouldInclude(field,
                     this.coercedVariableValues.toMap(),
@@ -1050,8 +813,7 @@
             if (possibleObjectTypes.isEmpty()) {
                 return;
             }
-            result.add(new CollectedField(field, possibleObjectTypes, astTypeCondition));
->>>>>>> ede0c632
+            result.add(new CollectedField(field, possibleObjectTypes, astTypeCondition, deferExecution));
         }
 
         private Set<GraphQLObjectType> narrowDownPossibleObjects(Set<GraphQLObjectType> currentOnes,
@@ -1066,43 +828,8 @@
             return intersection(currentOnes, resolvedTypeCondition);
         }
 
-<<<<<<< HEAD
-    private void collectFragmentSpread(FieldCollectorNormalizedQueryParams parameters,
-                                       List<CollectedField> result,
-                                       FragmentSpread fragmentSpread,
-                                       Set<GraphQLObjectType> possibleObjects
-    ) {
-        if (!conditionalNodes.shouldInclude(fragmentSpread,
-                parameters.getCoercedVariableValues(),
-                parameters.getGraphQLSchema(),
-                parameters.getGraphQLContext())) {
-            return;
-        }
-        FragmentDefinition fragmentDefinition = assertNotNull(parameters.getFragmentsByName().get(fragmentSpread.getName()));
-
-        if (!conditionalNodes.shouldInclude(fragmentDefinition,
-                parameters.getCoercedVariableValues(),
-                parameters.getGraphQLSchema(),
-                parameters.getGraphQLContext())) {
-            return;
-        }
-
-
-        GraphQLCompositeType newAstTypeCondition = (GraphQLCompositeType) assertNotNull(parameters.getGraphQLSchema().getType(fragmentDefinition.getTypeCondition().getName()));
-        Set<GraphQLObjectType> newPossibleObjects = narrowDownPossibleObjects(possibleObjects, newAstTypeCondition, parameters.getGraphQLSchema());
-
-        DeferExecution newDeferExecution = incrementalNodes.getDeferExecution(
-                parameters.getCoercedVariableValues(),
-                fragmentSpread.getDirectives(),
-                fragmentDefinition.getTypeCondition(),
-                newPossibleObjects);
-
-        collectFromSelectionSet(parameters, fragmentDefinition.getSelectionSet(), result, newAstTypeCondition, newPossibleObjects, newDeferExecution);
-    }
-=======
         private ImmutableSet<GraphQLObjectType> resolvePossibleObjects(List<GraphQLFieldDefinition> defs) {
             ImmutableSet.Builder<GraphQLObjectType> builder = ImmutableSet.builder();
->>>>>>> ede0c632
 
             for (GraphQLFieldDefinition def : defs) {
                 GraphQLUnmodifiedType outputType = unwrapAll(def.getType());
@@ -1113,45 +840,6 @@
 
             return builder.build();
         }
-<<<<<<< HEAD
-        Set<GraphQLObjectType> newPossibleObjects = possibleObjects;
-        GraphQLCompositeType newAstTypeCondition = astTypeCondition;
-
-        if (inlineFragment.getTypeCondition() != null) {
-            newAstTypeCondition = (GraphQLCompositeType) parameters.getGraphQLSchema().getType(inlineFragment.getTypeCondition().getName());
-            newPossibleObjects = narrowDownPossibleObjects(possibleObjects, newAstTypeCondition, parameters.getGraphQLSchema());
-        }
-
-        DeferExecution newDeferExecution = incrementalNodes.getDeferExecution(
-                parameters.getCoercedVariableValues(),
-                inlineFragment.getDirectives(),
-                inlineFragment.getTypeCondition(),
-                newPossibleObjects
-        );
-
-        collectFromSelectionSet(parameters, inlineFragment.getSelectionSet(), result, newAstTypeCondition, newPossibleObjects, newDeferExecution);
-    }
-
-    private void collectField(FieldCollectorNormalizedQueryParams parameters,
-                              List<CollectedField> result,
-                              Field field,
-                              Set<GraphQLObjectType> possibleObjectTypes,
-                              GraphQLCompositeType astTypeCondition,
-                              DeferExecution deferExecution
-    ) {
-        if (!conditionalNodes.shouldInclude(field,
-                parameters.getCoercedVariableValues(),
-                parameters.getGraphQLSchema(),
-                parameters.getGraphQLContext())) {
-            return;
-        }
-        // this means there is actually no possible type for this field, and we are done
-        if (possibleObjectTypes.isEmpty()) {
-            return;
-        }
-        result.add(new CollectedField(field, possibleObjectTypes, astTypeCondition, deferExecution));
-    }
-=======
 
         private ImmutableSet<GraphQLObjectType> resolvePossibleObjects(GraphQLCompositeType type) {
             if (type instanceof GraphQLObjectType) {
@@ -1175,7 +863,6 @@
                 this.resultKey = resultKey;
             }
         }
->>>>>>> ede0c632
 
         private static class CollectedField {
             Field field;
