--- conflicted
+++ resolved
@@ -217,13 +217,8 @@
         private Object context = graphQLContext; // we make these the same object on purpose - legacy code will get the same object if this change nothing
         private Object localContext;
         private Object root;
-<<<<<<< HEAD
         private RawVariables rawVariables = RawVariables.emptyVariables();
-        public Map<String, Object> extensions = Collections.emptyMap();
-=======
-        private Map<String, Object> variables = ImmutableKit.emptyMap();
         public Map<String, Object> extensions = ImmutableKit.emptyMap();
->>>>>>> 60606765
         //
         // this is important - it allows code to later known if we never really set a dataloader and hence it can optimize
         // dataloader field tracking away.
