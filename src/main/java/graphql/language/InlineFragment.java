--- conflicted
+++ resolved
@@ -14,11 +14,6 @@
 
 import static graphql.Assert.assertNotNull;
 import static graphql.language.NodeChildrenContainer.newNodeChildrenContainer;
-<<<<<<< HEAD
-=======
-import static graphql.language.NodeUtil.directivesByName;
-import static graphql.language.NodeUtil.directiveByName;
->>>>>>> 4b667746
 import static java.util.Collections.emptyMap;
 
 @PublicApi
@@ -72,17 +67,6 @@
         return new ArrayList<>(directives);
     }
 
-<<<<<<< HEAD
-=======
-    public Map<String, Directive> getDirectivesByName() {
-        return directivesByName(directives);
-    }
-
-    public Directive getDirective(String directiveName) {
-        return directiveByName(directives, directiveName).orElse(null);
-    }
-
->>>>>>> 4b667746
     @Override
     public SelectionSet getSelectionSet() {
         return selectionSet;
@@ -122,11 +106,7 @@
         if (this == o) {
             return true;
         }
-        if (o == null || getClass() != o.getClass()) {
-            return false;
-        }
-
-        return true;
+        return o != null && getClass() == o.getClass();
     }
 
     @Override
