package graphql.language;


import graphql.PublicApi;
import graphql.util.TraversalControl;
import graphql.util.TraverserContext;

import java.io.Serializable;
import java.util.List;
import java.util.Map;

/**
 * The base interface for virtually all graphql language elements
 *
 * NOTE: This class implements {@link java.io.Serializable} and hence it can be serialised and placed into a distributed cache.  However we
 * are not aiming to provide long term compatibility and do not intend for you to place this serialised data into permanent storage,
 * with times frames that cross graphql-java versions.  While we don't change things unnecessarily,  we may inadvertently break
 * the serialised compatibility across versions.
 *
 * Every Node is immutable
 */
@PublicApi
public interface Node<T extends Node> extends Serializable {

    /**
     * @return a list of the children of this node
     */
    List<Node> getChildren();

    /**
     * Alternative to {@link #getChildren()} where the children are not all in one list regardless of type
     * but grouped by name/type of the child.
     *
     * @return a container of the child nodes
     */
    NodeChildrenContainer getNamedChildren();

    /**
     * Replaces the specified children and returns a new Node.
     *
     * @param newChildren must be empty for Nodes without children
     *
     * @return a new node
     */
    T withNewChildren(NodeChildrenContainer newChildren);

    /**
     * @return the source location where this node occurs
     */
    SourceLocation getSourceLocation();

    /**
     * Nodes can have comments made on them, the following is one comment per line before a node.
     *
     * @return the list of comments or an empty list of there are none
     */
    List<Comment> getComments();

    /**
     * The chars which are ignored by the parser. (Before and after the current node)
     *
     * @return the ignored chars
     */
    IgnoredChars getIgnoredChars();

    /**
     * A node can have a map of additional data associated with it.
     *
     * <p>
     * NOTE: The reason this is a map of strings is so the Node
<<<<<<< HEAD
     * can stay an immutable object, which Map&lt;String,Object&gt; would not allow
=======
     * can stay an immutable object, which Map String,Object  would not allow
>>>>>>> 346d65ae
     * say.
     *
     * @return the map of additional data about this node
     */
    Map<String, String> getAdditionalData();

    /**
     * Compares just the content and not the children.
     *
     * @param node the other node to compare to
     *
     * @return isEqualTo
     */
    boolean isEqualTo(Node node);

    /**
     * @return a deep copy of this node
     */
    T deepCopy();

    /**
     * Double-dispatch entry point.
     * A node receives a Visitor instance and then calls a method on a Visitor
     * that corresponds to a actual type of this Node. This binding however happens
     * at the compile time and therefore it allows to save on rather expensive
     * reflection based {@code instanceOf} check when decision based on the actual
     * type of Node is needed, which happens redundantly during traversing AST.
     *
     * Additional advantage of this pattern is to decouple tree traversal mechanism
     * from the code that needs to be executed when traversal "visits" a particular Node
     * in the tree. This leads to a better code re-usability and maintainability.
     *
     * @param context TraverserContext bound to this Node object
     * @param visitor Visitor instance that performs actual processing on the Nodes(s)
     *
     * @return Result of Visitor's operation.
     * Note! Visitor's operation might return special results to control traversal process.
     */
    TraversalControl accept(TraverserContext<Node> context, NodeVisitor visitor);


}<|MERGE_RESOLUTION|>--- conflicted
+++ resolved
@@ -68,11 +68,7 @@
      *
      * <p>
      * NOTE: The reason this is a map of strings is so the Node
-<<<<<<< HEAD
-     * can stay an immutable object, which Map&lt;String,Object&gt; would not allow
-=======
      * can stay an immutable object, which Map String,Object  would not allow
->>>>>>> 346d65ae
      * say.
      *
      * @return the map of additional data about this node
