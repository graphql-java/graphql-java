--- conflicted
+++ resolved
@@ -9,11 +9,7 @@
 import java.util.LinkedHashMap;
 import java.util.List;
 import java.util.Map;
-<<<<<<< HEAD
 import java.util.stream.Collectors;
-=======
-import java.util.Optional;
->>>>>>> 4b667746
 
 import static graphql.util.FpKit.mergeFirst;
 
@@ -23,7 +19,6 @@
 @Internal
 public class NodeUtil {
 
-<<<<<<< HEAD
     public static boolean isEqualTo(String thisStr, String thatStr) {
         if (null == thisStr) {
             if (null != thatStr) {
@@ -55,33 +50,21 @@
         }
         Assert.assertTrue(directiveList.size() == 1, () -> String.format("%s is a repeatable directive", directiveName));
         return directiveList.get(0);
-=======
-    public static Map<String, Directive> directivesByName(List<Directive> directives) {
-        return FpKit.getByName(directives, Directive::getName, mergeFirst());
->>>>>>> 4b667746
-    }
-
-    public static Optional<Directive> directiveByName(List<Directive> directives, String directiveName) {
-        for (Directive directive : directives) {
-            if (directive.getName().equals(directiveName)) {
-                return Optional.of(directive);
-            }
-        }
-        return Optional.empty();
     }
 
     public static Map<String, Argument> argumentsByName(List<Argument> arguments) {
         return FpKit.getByName(arguments, Argument::getName, mergeFirst());
     }
 
-    public static Optional<Argument> getArgumentByName(List<Argument> arguments, String argumentName) {
+    public static Argument getArgumentByName(List<Argument> arguments, String name) {
         for (Argument argument : arguments) {
-            if (argument.getName().equals(argumentName)) {
-                return Optional.of(argument);
+            if (argument.getName().equals(name)) {
+                return argument;
             }
         }
-        return Optional.empty();
+        return null;
     }
+
 
     public static class GetOperationResult {
         public OperationDefinition operationDefinition;
