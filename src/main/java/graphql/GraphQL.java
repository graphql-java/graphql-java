--- conflicted
+++ resolved
@@ -40,11 +40,7 @@
 import java.util.function.UnaryOperator;
 
 import static graphql.Assert.assertNotNull;
-<<<<<<< HEAD
-import static graphql.InvalidSyntaxError.toInvalidSyntaxError;
 import static graphql.execution.ExecutionIdProvider.DEFAULT_EXECUTION_ID_PROVIDER;
-=======
->>>>>>> c967dac1
 import static graphql.execution.instrumentation.DocumentAndVariables.newDocumentAndVariables;
 
 /**
@@ -607,40 +603,4 @@
         return future;
     }
 
-<<<<<<< HEAD
-=======
-    private static class ParseResult {
-        private final DocumentAndVariables documentAndVariables;
-        private final InvalidSyntaxException exception;
-
-        private ParseResult(DocumentAndVariables documentAndVariables, InvalidSyntaxException exception) {
-            this.documentAndVariables = documentAndVariables;
-            this.exception = exception;
-        }
-
-        private boolean isFailure() {
-            return documentAndVariables == null;
-        }
-
-        private Document getDocument() {
-            return documentAndVariables.getDocument();
-        }
-
-        private Map<String, Object> getVariables() {
-            return documentAndVariables.getVariables();
-        }
-
-        private InvalidSyntaxException getException() {
-            return exception;
-        }
-
-        private static ParseResult of(DocumentAndVariables document) {
-            return new ParseResult(document, null);
-        }
-
-        private static ParseResult ofError(InvalidSyntaxException e) {
-            return new ParseResult(null, e);
-        }
-    }
->>>>>>> c967dac1
 }