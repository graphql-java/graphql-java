package graphql;

import graphql.execution.AbortExecutionException;
import graphql.execution.AsyncExecutionStrategy;
import graphql.execution.AsyncSerialExecutionStrategy;
import graphql.execution.Execution;
import graphql.execution.ExecutionId;
import graphql.execution.ExecutionIdProvider;
import graphql.execution.ExecutionStrategy;
import graphql.execution.SubscriptionExecutionStrategy;
import graphql.execution.ValueUnboxer;
import graphql.execution.instrumentation.ChainedInstrumentation;
import graphql.execution.instrumentation.DocumentAndVariables;
import graphql.execution.instrumentation.Instrumentation;
import graphql.execution.instrumentation.InstrumentationContext;
import graphql.execution.instrumentation.InstrumentationState;
import graphql.execution.instrumentation.SimpleInstrumentation;
import graphql.execution.instrumentation.dataloader.DataLoaderDispatcherInstrumentation;
import graphql.execution.instrumentation.parameters.InstrumentationCreateStateParameters;
import graphql.execution.instrumentation.parameters.InstrumentationExecutionParameters;
import graphql.execution.instrumentation.parameters.InstrumentationValidationParameters;
import graphql.execution.preparsed.NoOpPreparsedDocumentProvider;
import graphql.execution.preparsed.PreparsedDocumentEntry;
import graphql.execution.preparsed.PreparsedDocumentProvider;
import graphql.language.Document;
import graphql.schema.GraphQLSchema;
import graphql.util.LogKit;
import graphql.validation.ValidationError;
import org.slf4j.Logger;
import org.slf4j.LoggerFactory;

import java.util.ArrayList;
import java.util.List;
import java.util.Map;
import java.util.concurrent.CompletableFuture;
import java.util.concurrent.CompletionException;
import java.util.concurrent.atomic.AtomicReference;
import java.util.function.Consumer;
import java.util.function.Function;
import java.util.function.UnaryOperator;

import static graphql.Assert.assertNotNull;
import static graphql.execution.ExecutionIdProvider.DEFAULT_EXECUTION_ID_PROVIDER;

/**
 * This class is where all graphql-java query execution begins.  It combines the objects that are needed
 * to make a successful graphql query, with the most important being the {@link graphql.schema.GraphQLSchema schema}
 * and the {@link graphql.execution.ExecutionStrategy execution strategy}
 * <p>
 * Building this object is very cheap and can be done on each execution if necessary.  Building the schema is often not
 * as cheap, especially if its parsed from graphql IDL schema format via {@link graphql.schema.idl.SchemaParser}.
 * <p>
 * The data for a query is returned via {@link ExecutionResult#getData()} and any errors encountered as placed in
 * {@link ExecutionResult#getErrors()}.
 *
 * <h2>Runtime Exceptions</h2>
 * <p>
 * Runtime exceptions can be thrown by the graphql engine if certain situations are encountered.  These are not errors
 * in execution but rather totally unacceptable conditions in which to execute a graphql query.
 * <ul>
 * <li>{@link graphql.schema.CoercingSerializeException} - is thrown when a value cannot be serialised by a Scalar type, for example
 * a String value being coerced as an Int.
 * </li>
 *
 * <li>{@link graphql.execution.UnresolvedTypeException} - is thrown if a {@link graphql.schema.TypeResolver} fails to provide a concrete
 * object type given a interface or union type.
 * </li>
 *
 * <li>{@link graphql.schema.validation.InvalidSchemaException} - is thrown if the schema is not valid when built via
 * {@link graphql.schema.GraphQLSchema.Builder#build()}
 * </li>
 *
 * <li>{@link graphql.GraphQLException} - is thrown as a general purpose runtime exception, for example if the code cant
 * access a named field when examining a POJO.
 * </li>
 *
 * <li>{@link graphql.AssertException} - is thrown as a low level code assertion exception for truly unexpected code conditions
 * </li>
 *
 * </ul>
 */
@SuppressWarnings("Duplicates")
@PublicApi
public class GraphQL {

    /**
     * When @defer directives are used, this is the extension key name used to contain the {@link org.reactivestreams.Publisher}
     * of deferred results
     */
    public static final String DEFERRED_RESULTS = "deferredResults";

    private static final Logger log = LoggerFactory.getLogger(GraphQL.class);
    private static final Logger logNotSafe = LogKit.getNotPrivacySafeLogger(GraphQL.class);

    private final static Instrumentation DEFAULT_INSTRUMENTATION = new DataLoaderDispatcherInstrumentation();

    private final GraphQLSchema graphQLSchema;
    private final ExecutionStrategy queryStrategy;
    private final ExecutionStrategy mutationStrategy;
    private final ExecutionStrategy subscriptionStrategy;
    private final ExecutionIdProvider idProvider;
    private final Instrumentation instrumentation;
    private final PreparsedDocumentProvider preparsedDocumentProvider;
    private final ValueUnboxer valueUnboxer;


    /**
     * A GraphQL object ready to execute queries
     *
     * @param graphQLSchema the schema to use
     * @deprecated use the {@link #newGraphQL(GraphQLSchema)} builder instead.  This will be removed in a future version.
     */
    @Internal
    @Deprecated
    public GraphQL(GraphQLSchema graphQLSchema) {
        this(graphQLSchema, null, null);
    }

    /**
     * A GraphQL object ready to execute queries
     *
     * @param graphQLSchema the schema to use
     * @param queryStrategy the query execution strategy to use
     * @deprecated use the {@link #newGraphQL(GraphQLSchema)} builder instead.  This will be removed in a future version.
     */
    @Internal
    @Deprecated
    public GraphQL(GraphQLSchema graphQLSchema, ExecutionStrategy queryStrategy) {
        this(graphQLSchema, queryStrategy, null);
    }

    /**
     * A GraphQL object ready to execute queries
     *
     * @param graphQLSchema    the schema to use
     * @param queryStrategy    the query execution strategy to use
     * @param mutationStrategy the mutation execution strategy to use
     * @deprecated use the {@link #newGraphQL(GraphQLSchema)} builder instead.  This will be removed in a future version.
     */
    @Internal
    @Deprecated
    public GraphQL(GraphQLSchema graphQLSchema, ExecutionStrategy queryStrategy, ExecutionStrategy mutationStrategy) {
        this(graphQLSchema, queryStrategy, mutationStrategy, null, DEFAULT_EXECUTION_ID_PROVIDER, DEFAULT_INSTRUMENTATION, NoOpPreparsedDocumentProvider.INSTANCE, ValueUnboxer.DEFAULT);
    }

    /**
     * A GraphQL object ready to execute queries
     *
     * @param graphQLSchema        the schema to use
     * @param queryStrategy        the query execution strategy to use
     * @param mutationStrategy     the mutation execution strategy to use
     * @param subscriptionStrategy the subscription execution strategy to use
     * @deprecated use the {@link #newGraphQL(GraphQLSchema)} builder instead.  This will be removed in a future version.
     */
    @Internal
    @Deprecated
    public GraphQL(GraphQLSchema graphQLSchema, ExecutionStrategy queryStrategy, ExecutionStrategy mutationStrategy, ExecutionStrategy subscriptionStrategy) {
        this(graphQLSchema, queryStrategy, mutationStrategy, subscriptionStrategy, DEFAULT_EXECUTION_ID_PROVIDER, DEFAULT_INSTRUMENTATION, NoOpPreparsedDocumentProvider.INSTANCE, ValueUnboxer.DEFAULT);
    }

    private GraphQL(GraphQLSchema graphQLSchema,
                    ExecutionStrategy queryStrategy,
                    ExecutionStrategy mutationStrategy,
                    ExecutionStrategy subscriptionStrategy,
                    ExecutionIdProvider idProvider,
                    Instrumentation instrumentation,
                    PreparsedDocumentProvider preparsedDocumentProvider,
                    ValueUnboxer valueUnboxer) {
        this.graphQLSchema = assertNotNull(graphQLSchema, () -> "graphQLSchema must be non null");
        this.queryStrategy = queryStrategy != null ? queryStrategy : new AsyncExecutionStrategy();
        this.mutationStrategy = mutationStrategy != null ? mutationStrategy : new AsyncSerialExecutionStrategy();
        this.subscriptionStrategy = subscriptionStrategy != null ? subscriptionStrategy : new SubscriptionExecutionStrategy();
        this.idProvider = assertNotNull(idProvider, () -> "idProvider must be non null");
        this.instrumentation = assertNotNull(instrumentation);
        this.preparsedDocumentProvider = assertNotNull(preparsedDocumentProvider, () -> "preparsedDocumentProvider must be non null");
        this.valueUnboxer = valueUnboxer;
    }

    /**
     * Helps you build a GraphQL object ready to execute queries
     *
     * @param graphQLSchema the schema to use
     * @return a builder of GraphQL objects
     */
    public static Builder newGraphQL(GraphQLSchema graphQLSchema) {
        return new Builder(graphQLSchema);
    }

    /**
     * This helps you transform the current GraphQL object into another one by starting a builder with all
     * the current values and allows you to transform it how you want.
     *
     * @param builderConsumer the consumer code that will be given a builder to transform
     * @return a new GraphQL object based on calling build on that builder
     */
    public GraphQL transform(Consumer<GraphQL.Builder> builderConsumer) {
        Builder builder = new Builder(this.graphQLSchema);
        builder
                .queryExecutionStrategy(nvl(this.queryStrategy, builder.queryExecutionStrategy))
                .mutationExecutionStrategy(nvl(this.mutationStrategy, builder.mutationExecutionStrategy))
                .subscriptionExecutionStrategy(nvl(this.subscriptionStrategy, builder.subscriptionExecutionStrategy))
                .executionIdProvider(nvl(this.idProvider, builder.idProvider))
                .instrumentation(nvl(this.instrumentation, builder.instrumentation))
                .preparsedDocumentProvider(nvl(this.preparsedDocumentProvider, builder.preparsedDocumentProvider));

        builderConsumer.accept(builder);

        return builder.build();
    }

    private static <T> T nvl(T obj, T elseObj) {
        return obj == null ? elseObj : obj;
    }

    @PublicApi
    public static class Builder {
        private GraphQLSchema graphQLSchema;
        private ExecutionStrategy queryExecutionStrategy = new AsyncExecutionStrategy();
        private ExecutionStrategy mutationExecutionStrategy = new AsyncSerialExecutionStrategy();
        private ExecutionStrategy subscriptionExecutionStrategy = new SubscriptionExecutionStrategy();
        private ExecutionIdProvider idProvider = DEFAULT_EXECUTION_ID_PROVIDER;
        private Instrumentation instrumentation = null; // deliberate default here
        private PreparsedDocumentProvider preparsedDocumentProvider = NoOpPreparsedDocumentProvider.INSTANCE;
        private boolean doNotAddDefaultInstrumentations = false;
        private ValueUnboxer valueUnboxer = ValueUnboxer.DEFAULT;


        public Builder(GraphQLSchema graphQLSchema) {
            this.graphQLSchema = graphQLSchema;
        }

        public Builder schema(GraphQLSchema graphQLSchema) {
            this.graphQLSchema = assertNotNull(graphQLSchema, () -> "GraphQLSchema must be non null");
            return this;
        }

        public Builder queryExecutionStrategy(ExecutionStrategy executionStrategy) {
            this.queryExecutionStrategy = assertNotNull(executionStrategy, () -> "Query ExecutionStrategy must be non null");
            return this;
        }

        public Builder mutationExecutionStrategy(ExecutionStrategy executionStrategy) {
            this.mutationExecutionStrategy = assertNotNull(executionStrategy, () -> "Mutation ExecutionStrategy must be non null");
            return this;
        }

        public Builder subscriptionExecutionStrategy(ExecutionStrategy executionStrategy) {
            this.subscriptionExecutionStrategy = assertNotNull(executionStrategy, () -> "Subscription ExecutionStrategy must be non null");
            return this;
        }

        public Builder instrumentation(Instrumentation instrumentation) {
            this.instrumentation = assertNotNull(instrumentation, () -> "Instrumentation must be non null");
            return this;
        }

        public Builder preparsedDocumentProvider(PreparsedDocumentProvider preparsedDocumentProvider) {
            this.preparsedDocumentProvider = assertNotNull(preparsedDocumentProvider, () -> "PreparsedDocumentProvider must be non null");
            return this;
        }

        public Builder executionIdProvider(ExecutionIdProvider executionIdProvider) {
            this.idProvider = assertNotNull(executionIdProvider, () -> "ExecutionIdProvider must be non null");
            return this;
        }

        /**
         * For performance reasons you can opt into situation where the default instrumentations (such
         * as {@link graphql.execution.instrumentation.dataloader.DataLoaderDispatcherInstrumentation} will not be
         * automatically added into the graphql instance.
         * <p>
         * For most situations this is not needed unless you are really pushing the boundaries of performance
         * <p>
         * By default a certain graphql instrumentations will be added to the mix to more easily enable certain functionality.  This
         * allows you to stop this behavior
         *
         * @return this builder
         */
        public Builder doNotAddDefaultInstrumentations() {
            this.doNotAddDefaultInstrumentations = true;
            return this;
        }

        public Builder valueUnboxer(ValueUnboxer valueUnboxer) {
            this.valueUnboxer = valueUnboxer;
            return this;
        }

        public GraphQL build() {
            assertNotNull(graphQLSchema, () -> "graphQLSchema must be non null");
            assertNotNull(queryExecutionStrategy, () -> "queryStrategy must be non null");
            assertNotNull(idProvider, () -> "idProvider must be non null");
            final Instrumentation augmentedInstrumentation = checkInstrumentationDefaultState(instrumentation, doNotAddDefaultInstrumentations);
            return new GraphQL(graphQLSchema, queryExecutionStrategy, mutationExecutionStrategy, subscriptionExecutionStrategy, idProvider, augmentedInstrumentation, preparsedDocumentProvider, valueUnboxer);
        }
    }

    /**
     * Executes the specified graphql query/mutation/subscription
     *
     * @param query the query/mutation/subscription
     * @return an {@link ExecutionResult} which can include errors
     */
    public ExecutionResult execute(String query) {
        ExecutionInput executionInput = ExecutionInput.newExecutionInput()
                .query(query)
                .build();
        return execute(executionInput);
    }

    /**
     * Info: This sets context = root to be backwards compatible.
     *
     * @param query   the query/mutation/subscription
     * @param context custom object provided to each {@link graphql.schema.DataFetcher}
     * @return an {@link ExecutionResult} which can include errors
     * @deprecated Use {@link #execute(ExecutionInput)}
     */
    @Deprecated
    public ExecutionResult execute(String query, Object context) {
        ExecutionInput executionInput = ExecutionInput.newExecutionInput()
                .query(query)
                .context(context)
                .root(context) // This we are doing do be backwards compatible
                .build();
        return execute(executionInput);
    }

    /**
     * Info: This sets context = root to be backwards compatible.
     *
     * @param query         the query/mutation/subscription
     * @param operationName the name of the operation to execute
     * @param context       custom object provided to each {@link graphql.schema.DataFetcher}
     * @return an {@link ExecutionResult} which can include errors
     * @deprecated Use {@link #execute(ExecutionInput)}
     */
    @Deprecated
    public ExecutionResult execute(String query, String operationName, Object context) {
        ExecutionInput executionInput = ExecutionInput.newExecutionInput()
                .query(query)
                .operationName(operationName)
                .context(context)
                .root(context) // This we are doing do be backwards compatible
                .build();
        return execute(executionInput);
    }

    /**
     * Info: This sets context = root to be backwards compatible.
     *
     * @param query     the query/mutation/subscription
     * @param context   custom object provided to each {@link graphql.schema.DataFetcher}
     * @param variables variable values uses as argument
     * @return an {@link ExecutionResult} which can include errors
     * @deprecated Use {@link #execute(ExecutionInput)}
     */
    @Deprecated
    public ExecutionResult execute(String query, Object context, Map<String, Object> variables) {
        ExecutionInput executionInput = ExecutionInput.newExecutionInput()
                .query(query)
                .context(context)
                .root(context) // This we are doing do be backwards compatible
                .variables(variables)
                .build();
        return execute(executionInput);
    }

    /**
     * Info: This sets context = root to be backwards compatible.
     *
     * @param query         the query/mutation/subscription
     * @param operationName name of the operation to execute
     * @param context       custom object provided to each {@link graphql.schema.DataFetcher}
     * @param variables     variable values uses as argument
     * @return an {@link ExecutionResult} which can include errors
     * @deprecated Use {@link #execute(ExecutionInput)}
     */
    @Deprecated
    public ExecutionResult execute(String query, String operationName, Object context, Map<String, Object> variables) {
        ExecutionInput executionInput = ExecutionInput.newExecutionInput()
                .query(query)
                .operationName(operationName)
                .context(context)
                .root(context) // This we are doing do be backwards compatible
                .variables(variables)
                .build();
        return execute(executionInput);
    }

    /**
     * Executes the graphql query using the provided input object builder
     *
     * @param executionInputBuilder {@link ExecutionInput.Builder}
     * @return an {@link ExecutionResult} which can include errors
     */
    public ExecutionResult execute(ExecutionInput.Builder executionInputBuilder) {
        return execute(executionInputBuilder.build());
    }

    /**
     * Executes the graphql query using calling the builder function and giving it a new builder.
     * <p>
     * This allows a lambda style like :
     * <pre>
     * {@code
     *    ExecutionResult result = graphql.execute(input -> input.query("{hello}").root(startingObj).context(contextObj));
     * }
     * </pre>
     *
     * @param builderFunction a function that is given a {@link ExecutionInput.Builder}
     * @return an {@link ExecutionResult} which can include errors
     */
    public ExecutionResult execute(UnaryOperator<ExecutionInput.Builder> builderFunction) {
        return execute(builderFunction.apply(ExecutionInput.newExecutionInput()).build());
    }

    /**
     * Executes the graphql query using the provided input object
     *
     * @param executionInput {@link ExecutionInput}
     * @return an {@link ExecutionResult} which can include errors
     */
    public ExecutionResult execute(ExecutionInput executionInput) {
        try {
            return executeAsync(executionInput).join();
        } catch (CompletionException e) {
            if (e.getCause() instanceof RuntimeException) {
                throw (RuntimeException) e.getCause();
            } else {
                throw e;
            }
        }
    }

    /**
     * Executes the graphql query using the provided input object builder
     * <p>
     * This will return a promise (aka {@link CompletableFuture}) to provide a {@link ExecutionResult}
     * which is the result of executing the provided query.
     *
     * @param executionInputBuilder {@link ExecutionInput.Builder}
     * @return a promise to an {@link ExecutionResult} which can include errors
     */
    public CompletableFuture<ExecutionResult> executeAsync(ExecutionInput.Builder executionInputBuilder) {
        return executeAsync(executionInputBuilder.build());
    }

    /**
     * Executes the graphql query using the provided input object builder
     * <p>
     * This will return a promise (aka {@link CompletableFuture}) to provide a {@link ExecutionResult}
     * which is the result of executing the provided query.
     * <p>
     * This allows a lambda style like :
     * <pre>
     * {@code
     *    ExecutionResult result = graphql.execute(input -> input.query("{hello}").root(startingObj).context(contextObj));
     * }
     * </pre>
     *
     * @param builderFunction a function that is given a {@link ExecutionInput.Builder}
     * @return a promise to an {@link ExecutionResult} which can include errors
     */
    public CompletableFuture<ExecutionResult> executeAsync(UnaryOperator<ExecutionInput.Builder> builderFunction) {
        return executeAsync(builderFunction.apply(ExecutionInput.newExecutionInput()).build());
    }

    /**
     * Executes the graphql query using the provided input object
     * <p>
     * This will return a promise (aka {@link CompletableFuture}) to provide a {@link ExecutionResult}
     * which is the result of executing the provided query.
     *
     * @param executionInput {@link ExecutionInput}
     * @return a promise to an {@link ExecutionResult} which can include errors
     */
    public CompletableFuture<ExecutionResult> executeAsync(ExecutionInput executionInput) {
        try {
            if (logNotSafe.isDebugEnabled()) {
                logNotSafe.debug("Executing request. operation name: '{}'. query: '{}'. variables '{}'", executionInput.getOperationName(), executionInput.getQuery(), executionInput.getVariables());
            }
            executionInput = ensureInputHasId(executionInput);

            InstrumentationState instrumentationState = instrumentation.createState(new InstrumentationCreateStateParameters(this.graphQLSchema, executionInput));

            InstrumentationExecutionParameters inputInstrumentationParameters = new InstrumentationExecutionParameters(executionInput, this.graphQLSchema, instrumentationState);
            executionInput = instrumentation.instrumentExecutionInput(executionInput, inputInstrumentationParameters);

            InstrumentationExecutionParameters instrumentationParameters = new InstrumentationExecutionParameters(executionInput, this.graphQLSchema, instrumentationState);
            InstrumentationContext<ExecutionResult> executionInstrumentation = instrumentation.beginExecution(instrumentationParameters);

            GraphQLSchema graphQLSchema = instrumentation.instrumentSchema(this.graphQLSchema, instrumentationParameters);

            CompletableFuture<ExecutionResult> executionResult = parseValidateAndExecute(executionInput, graphQLSchema, instrumentationState);
            //
            // finish up instrumentation
            executionResult = executionResult.whenComplete(executionInstrumentation::onCompleted);
            //
            // allow instrumentation to tweak the result
            executionResult = executionResult.thenCompose(result -> instrumentation.instrumentExecutionResult(result, instrumentationParameters));
            return executionResult;
        } catch (AbortExecutionException abortException) {
            return CompletableFuture.completedFuture(abortException.toExecutionResult());
        }
    }

    private ExecutionInput ensureInputHasId(ExecutionInput executionInput) {
        if (executionInput.getExecutionId() != null) {
            return executionInput;
        }
        String queryString = executionInput.getQuery();
        String operationName = executionInput.getOperationName();
        Object context = executionInput.getContext();
        return executionInput.transform(builder -> builder.executionId(idProvider.provide(queryString, operationName, context)));
    }


    private CompletableFuture<ExecutionResult> parseValidateAndExecute(ExecutionInput executionInput, GraphQLSchema graphQLSchema, InstrumentationState instrumentationState) {
        AtomicReference<ExecutionInput> executionInputRef = new AtomicReference<>(executionInput);
        Function<ExecutionInput, PreparsedDocumentEntry> computeFunction = transformedInput -> {
            // if they change the original query in the pre-parser, then we want to see it downstream from then on
            executionInputRef.set(transformedInput);
            return parseAndValidate(executionInputRef, graphQLSchema, instrumentationState);
        };
        PreparsedDocumentEntry preparsedDoc = preparsedDocumentProvider.getDocument(executionInput, computeFunction);
        if (preparsedDoc.hasErrors()) {
            return CompletableFuture.completedFuture(new ExecutionResultImpl(preparsedDoc.getErrors()));
        }

        return execute(executionInputRef.get(), preparsedDoc.getDocument(), graphQLSchema, instrumentationState);
    }

    private PreparsedDocumentEntry parseAndValidate(AtomicReference<ExecutionInput> executionInputRef, GraphQLSchema graphQLSchema, InstrumentationState instrumentationState) {

        ExecutionInput executionInput = executionInputRef.get();
        String query = executionInput.getQuery();

<<<<<<< HEAD
        if (logNotSafe.isDebugEnabled()) {
            logNotSafe.debug("Parsing query: '{}'...", query);
        }
        ParseResult parseResult = parse(executionInput, graphQLSchema, instrumentationState);
=======
        logNotSafe.debug("Parsing query: '{}'...", query);
        ParseAndValidateResult parseResult = parse(executionInput, graphQLSchema, instrumentationState);
>>>>>>> 497d2ac9
        if (parseResult.isFailure()) {
            logNotSafe.warn("Query failed to parse : '{}'", executionInput.getQuery());
            return new PreparsedDocumentEntry(parseResult.getSyntaxException().toInvalidSyntaxError());
        } else {
            final Document document = parseResult.getDocument();
            // they may have changed the document and the variables via instrumentation so update the reference to it
            executionInput = executionInput.transform(builder -> builder.variables(parseResult.getVariables()));
            executionInputRef.set(executionInput);

            if (logNotSafe.isDebugEnabled()) {
                logNotSafe.debug("Validating query: '{}'", query);
            }
            final List<ValidationError> errors = validate(executionInput, document, graphQLSchema, instrumentationState);
            if (!errors.isEmpty()) {
                logNotSafe.warn("Query failed to validate : '{}'", query);
                return new PreparsedDocumentEntry(errors);
            }

            return new PreparsedDocumentEntry(document);
        }
    }

    private ParseAndValidateResult parse(ExecutionInput executionInput, GraphQLSchema graphQLSchema, InstrumentationState instrumentationState) {
        InstrumentationExecutionParameters parameters = new InstrumentationExecutionParameters(executionInput, graphQLSchema, instrumentationState);
        InstrumentationContext<Document> parseInstrumentation = instrumentation.beginParse(parameters);
        CompletableFuture<Document> documentCF = new CompletableFuture<>();
        parseInstrumentation.onDispatched(documentCF);

        ParseAndValidateResult parseResult = ParseAndValidate.parse(executionInput);
        if (parseResult.isFailure()) {
            parseInstrumentation.onCompleted(null, parseResult.getSyntaxException());
            return parseResult;
        } else {
            documentCF.complete(parseResult.getDocument());
            parseInstrumentation.onCompleted(parseResult.getDocument(), null);

            DocumentAndVariables documentAndVariables = parseResult.getDocumentAndVariables();
            documentAndVariables = instrumentation.instrumentDocumentAndVariables(documentAndVariables, parameters);
            return ParseAndValidateResult.newResult()
                    .document(documentAndVariables.getDocument()).variables(documentAndVariables.getVariables()).build();
        }
    }

    private List<ValidationError> validate(ExecutionInput executionInput, Document document, GraphQLSchema graphQLSchema, InstrumentationState instrumentationState) {
        InstrumentationContext<List<ValidationError>> validationCtx = instrumentation.beginValidation(new InstrumentationValidationParameters(executionInput, document, graphQLSchema, instrumentationState));
        CompletableFuture<List<ValidationError>> cf = new CompletableFuture<>();
        validationCtx.onDispatched(cf);

        List<ValidationError> validationErrors = ParseAndValidate.validate(graphQLSchema, document);

        validationCtx.onCompleted(validationErrors, null);
        cf.complete(validationErrors);
        return validationErrors;
    }

    private CompletableFuture<ExecutionResult> execute(ExecutionInput executionInput, Document document, GraphQLSchema graphQLSchema, InstrumentationState instrumentationState) {

        Execution execution = new Execution(queryStrategy, mutationStrategy, subscriptionStrategy, instrumentation, valueUnboxer);
        ExecutionId executionId = executionInput.getExecutionId();

        if (logNotSafe.isDebugEnabled()) {
            logNotSafe.debug("Executing '{}'. operation name: '{}'. query: '{}'. variables '{}'", executionId, executionInput.getOperationName(), executionInput.getQuery(), executionInput.getVariables());
        }
        CompletableFuture<ExecutionResult> future = execution.execute(document, graphQLSchema, executionId, executionInput, instrumentationState);
        future = future.whenComplete((result, throwable) -> {
            if (throwable != null) {
                logNotSafe.error(String.format("Execution '%s' threw exception when executing : query : '%s'. variables '%s'", executionId, executionInput.getQuery(), executionInput.getVariables()), throwable);
            } else {
                if (log.isDebugEnabled()) {
                    int errorCount = result.getErrors().size();
                    if (errorCount > 0) {
                        log.debug("Execution '{}' completed with '{}' errors", executionId, errorCount);
                    } else {
                        log.debug("Execution '{}' completed with zero errors", executionId);
                    }
                }
            }
        });
        return future;
    }

    private static Instrumentation checkInstrumentationDefaultState(Instrumentation instrumentation, boolean doNotAddDefaultInstrumentations) {
        if (doNotAddDefaultInstrumentations) {
            return instrumentation == null ? SimpleInstrumentation.INSTANCE : instrumentation;
        }
        if (instrumentation instanceof DataLoaderDispatcherInstrumentation) {
            return instrumentation;
        }
        if (instrumentation == null) {
            return new DataLoaderDispatcherInstrumentation();
        }

        //
        // if we don't have a DataLoaderDispatcherInstrumentation in play, we add one.  We want DataLoader to be 1st class in graphql without requiring
        // people to remember to wire it in.  Later we may decide to have more default instrumentations but for now its just the one
        //
        List<Instrumentation> instrumentationList = new ArrayList<>();
        if (instrumentation instanceof ChainedInstrumentation) {
            instrumentationList.addAll(((ChainedInstrumentation) instrumentation).getInstrumentations());
        } else {
            instrumentationList.add(instrumentation);
        }
        boolean containsDLInstrumentation = instrumentationList.stream().anyMatch(instr -> instr instanceof DataLoaderDispatcherInstrumentation);
        if (!containsDLInstrumentation) {
            instrumentationList.add(new DataLoaderDispatcherInstrumentation());
        }
        return new ChainedInstrumentation(instrumentationList);
    }
}<|MERGE_RESOLUTION|>--- conflicted
+++ resolved
@@ -536,15 +536,10 @@
         ExecutionInput executionInput = executionInputRef.get();
         String query = executionInput.getQuery();
 
-<<<<<<< HEAD
         if (logNotSafe.isDebugEnabled()) {
             logNotSafe.debug("Parsing query: '{}'...", query);
         }
-        ParseResult parseResult = parse(executionInput, graphQLSchema, instrumentationState);
-=======
-        logNotSafe.debug("Parsing query: '{}'...", query);
         ParseAndValidateResult parseResult = parse(executionInput, graphQLSchema, instrumentationState);
->>>>>>> 497d2ac9
         if (parseResult.isFailure()) {
             logNotSafe.warn("Query failed to parse : '{}'", executionInput.getQuery());
             return new PreparsedDocumentEntry(parseResult.getSyntaxException().toInvalidSyntaxError());
