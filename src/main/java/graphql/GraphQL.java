package graphql;

import graphql.execution.AbortExecutionException;
import graphql.execution.Async;
import graphql.execution.AsyncExecutionStrategy;
import graphql.execution.AsyncSerialExecutionStrategy;
import graphql.execution.DataFetcherExceptionHandler;
import graphql.execution.Execution;
import graphql.execution.ExecutionId;
import graphql.execution.ExecutionIdProvider;
import graphql.execution.ExecutionStrategy;
import graphql.execution.ResponseMapFactory;
import graphql.execution.SimpleDataFetcherExceptionHandler;
import graphql.execution.SubscriptionExecutionStrategy;
import graphql.execution.ValueUnboxer;
import graphql.execution.instrumentation.DocumentAndVariables;
import graphql.execution.instrumentation.Instrumentation;
import graphql.execution.instrumentation.InstrumentationContext;
import graphql.execution.instrumentation.InstrumentationState;
import graphql.execution.instrumentation.SimplePerformantInstrumentation;
import graphql.execution.instrumentation.parameters.InstrumentationCreateStateParameters;
import graphql.execution.instrumentation.parameters.InstrumentationExecutionParameters;
import graphql.execution.instrumentation.parameters.InstrumentationValidationParameters;
import graphql.execution.preparsed.NoOpPreparsedDocumentProvider;
import graphql.execution.preparsed.PreparsedDocumentEntry;
import graphql.execution.preparsed.PreparsedDocumentProvider;
import graphql.language.Document;
import graphql.schema.GraphQLSchema;
import graphql.validation.ValidationError;

import java.util.List;
import java.util.Locale;
import java.util.Optional;
import java.util.concurrent.CompletableFuture;
import java.util.concurrent.CompletionException;
import java.util.concurrent.atomic.AtomicReference;
import java.util.function.Consumer;
import java.util.function.Function;
import java.util.function.Predicate;
import java.util.function.UnaryOperator;

import static graphql.Assert.assertNotNull;
import static graphql.execution.ExecutionIdProvider.DEFAULT_EXECUTION_ID_PROVIDER;
import static graphql.execution.instrumentation.SimpleInstrumentationContext.completeInstrumentationCtxCF;
import static graphql.execution.instrumentation.SimpleInstrumentationContext.nonNullCtx;

/**
 * This class is where all graphql-java query execution begins.  It combines the objects that are needed
 * to make a successful graphql query, with the most important being the {@link graphql.schema.GraphQLSchema schema}
 * and the {@link graphql.execution.ExecutionStrategy execution strategy}
 * <p>
 * Building this object is very cheap and can be done on each execution if necessary.  Building the schema is often not
 * as cheap, especially if it's parsed from graphql IDL schema format via {@link graphql.schema.idl.SchemaParser}.
 * <p>
 * The data for a query is returned via {@link ExecutionResult#getData()} and any errors encountered as placed in
 * {@link ExecutionResult#getErrors()}.
 *
 * <h2>Runtime Exceptions</h2>
 * <p>
 * Runtime exceptions can be thrown by the graphql engine if certain situations are encountered.  These are not errors
 * in execution but rather totally unacceptable conditions in which to execute a graphql query.
 * <ul>
 * <li>{@link graphql.schema.CoercingSerializeException} - is thrown when a value cannot be serialised by a Scalar type, for example
 * a String value being coerced as an Int.
 * </li>
 *
 * <li>{@link graphql.execution.UnresolvedTypeException} - is thrown if a {@link graphql.schema.TypeResolver} fails to provide a concrete
 * object type given an interface or union type.
 * </li>
 *
 * <li>{@link graphql.schema.validation.InvalidSchemaException} - is thrown if the schema is not valid when built via
 * {@link graphql.schema.GraphQLSchema.Builder#build()}
 * </li>
 *
 * <li>{@link graphql.GraphQLException} - is thrown as a general purpose runtime exception, for example if the code cant
 * access a named field when examining a POJO.
 * </li>
 *
 * <li>{@link graphql.AssertException} - is thrown as a low level code assertion exception for truly unexpected code conditions
 * </li>
 *
 * </ul>
 */
@SuppressWarnings("Duplicates")
@PublicApi
public class GraphQL {

    /**
     * This allows you to control "unusual" aspects of the GraphQL system
     * including some JVM wide settings
     * <p>
     * This is named unusual because in general we don't expect you to
     * have to make ths configuration by default, but you can opt into certain features
     * or disable them if you want to.
     *
     * @return a {@link GraphQLUnusualConfiguration} object
     */
    public static GraphQLUnusualConfiguration unusualConfiguration() {
        return new GraphQLUnusualConfiguration();
    }

    /**
     * This allows you to control "unusual" per execution aspects of the GraphQL system
     * <p>
     * This is named unusual because in general we don't expect you to
     * have to make ths configuration by default, but you can opt into certain features
     * or disable them if you want to.
     *
     * @return a {@link GraphQLUnusualConfiguration.GraphQLContextConfiguration} object
     */
<<<<<<< HEAD
=======
    public static GraphQLUnusualConfiguration.GraphQLContextConfiguration unusualConfiguration(ExecutionInput executionInput) {
        return new GraphQLUnusualConfiguration.GraphQLContextConfiguration(executionInput.getGraphQLContext());
    }

    /**
     * This allows you to control "unusual" per execution aspects of the GraphQL system
     * <p>
     * This is named unusual because in general we don't expect you to
     * have to make ths configuration by default, but you can opt into certain features
     * or disable them if you want to.
     *
     * @return a {@link GraphQLUnusualConfiguration.GraphQLContextConfiguration} object
     */
    public static GraphQLUnusualConfiguration.GraphQLContextConfiguration unusualConfiguration(ExecutionInput.Builder executionInputBuilder) {
        return new GraphQLUnusualConfiguration.GraphQLContextConfiguration(executionInputBuilder.graphQLContext());
    }

    /**
     * This allows you to control "unusual" per execution aspects of the GraphQL system
     * <p>
     * This is named unusual because in general we don't expect you to
     * have to make ths configuration by default, but you can opt into certain features
     * or disable them if you want to.
     *
     * @return a {@link GraphQLUnusualConfiguration.GraphQLContextConfiguration} object
     */
>>>>>>> 2b26495c
    public static GraphQLUnusualConfiguration.GraphQLContextConfiguration unusualConfiguration(GraphQLContext graphQLContext) {
        return new GraphQLUnusualConfiguration.GraphQLContextConfiguration(graphQLContext);
    }

    /**
     * This allows you to control "unusual" per execution aspects of the GraphQL system
     * <p>
     * This is named unusual because in general we don't expect you to
     * have to make ths configuration by default, but you can opt into certain features
     * or disable them if you want to.
     *
     * @return a {@link GraphQLUnusualConfiguration.GraphQLContextConfiguration} object
     */
    public static GraphQLUnusualConfiguration.GraphQLContextConfiguration unusualConfiguration(GraphQLContext.Builder graphQLContextBuilder) {
        return new GraphQLUnusualConfiguration.GraphQLContextConfiguration(graphQLContextBuilder);
    }

    private final GraphQLSchema graphQLSchema;
    private final ExecutionStrategy queryStrategy;
    private final ExecutionStrategy mutationStrategy;
    private final ExecutionStrategy subscriptionStrategy;
    private final ExecutionIdProvider idProvider;
    private final Instrumentation instrumentation;
    private final PreparsedDocumentProvider preparsedDocumentProvider;
    private final ValueUnboxer valueUnboxer;
    private final boolean doNotAutomaticallyDispatchDataLoader;


    private GraphQL(Builder builder) {
        this.graphQLSchema = assertNotNull(builder.graphQLSchema, () -> "graphQLSchema must be non null");
        this.queryStrategy = assertNotNull(builder.queryExecutionStrategy, () -> "queryStrategy must not be null");
        this.mutationStrategy = assertNotNull(builder.mutationExecutionStrategy, () -> "mutationStrategy must not be null");
        this.subscriptionStrategy = assertNotNull(builder.subscriptionExecutionStrategy, () -> "subscriptionStrategy must not be null");
        this.idProvider = assertNotNull(builder.idProvider, () -> "idProvider must be non null");
        this.instrumentation = assertNotNull(builder.instrumentation, () -> "instrumentation must not be null");
        this.preparsedDocumentProvider = assertNotNull(builder.preparsedDocumentProvider, () -> "preparsedDocumentProvider must be non null");
        this.valueUnboxer = assertNotNull(builder.valueUnboxer, () -> "valueUnboxer must not be null");
        this.doNotAutomaticallyDispatchDataLoader = builder.doNotAutomaticallyDispatchDataLoader;
    }

    /**
     * @return the schema backing this {@link GraphQL} instance
     */
    public GraphQLSchema getGraphQLSchema() {
        return graphQLSchema;
    }

    /**
     * @return the execution strategy used for queries in this {@link GraphQL} instance
     */
    public ExecutionStrategy getQueryStrategy() {
        return queryStrategy;
    }

    /**
     * @return the execution strategy used for mutation in this {@link GraphQL} instance
     */
    public ExecutionStrategy getMutationStrategy() {
        return mutationStrategy;
    }

    /**
     * @return the execution strategy used for subscriptions in this {@link GraphQL} instance
     */
    public ExecutionStrategy getSubscriptionStrategy() {
        return subscriptionStrategy;
    }

    /**
     * @return the provider of execution ids for this {@link GraphQL} instance
     */
    public ExecutionIdProvider getIdProvider() {
        return idProvider;
    }

    /**
     * @return the Instrumentation for this {@link GraphQL} instance, if any
     */
    public Instrumentation getInstrumentation() {
        return instrumentation;
    }

    public boolean isDoNotAutomaticallyDispatchDataLoader() {
        return doNotAutomaticallyDispatchDataLoader;
    }

    /**
     * @return the PreparsedDocumentProvider for this {@link GraphQL} instance
     */
    public PreparsedDocumentProvider getPreparsedDocumentProvider() {
        return preparsedDocumentProvider;
    }

    /**
     * @return the ValueUnboxer for this {@link GraphQL} instance
     */
    public ValueUnboxer getValueUnboxer() {
        return valueUnboxer;
    }

    /**
     * Helps you build a GraphQL object ready to execute queries
     *
     * @param graphQLSchema the schema to use
     *
     * @return a builder of GraphQL objects
     */
    public static Builder newGraphQL(GraphQLSchema graphQLSchema) {
        return new Builder(graphQLSchema);
    }

    /**
     * This helps you transform the current GraphQL object into another one by starting a builder with all
     * the current values and allows you to transform it how you want.
     *
     * @param builderConsumer the consumer code that will be given a builder to transform
     *
     * @return a new GraphQL object based on calling build on that builder
     */
    public GraphQL transform(Consumer<GraphQL.Builder> builderConsumer) {
        Builder builder = new Builder(this.graphQLSchema);
        builder
                .queryExecutionStrategy(this.queryStrategy)
                .mutationExecutionStrategy(this.mutationStrategy)
                .subscriptionExecutionStrategy(this.subscriptionStrategy)
                .executionIdProvider(Optional.ofNullable(this.idProvider).orElse(builder.idProvider))
                .instrumentation(Optional.ofNullable(this.instrumentation).orElse(builder.instrumentation))
                .preparsedDocumentProvider(Optional.ofNullable(this.preparsedDocumentProvider).orElse(builder.preparsedDocumentProvider));

        builderConsumer.accept(builder);

        return builder.build();
    }

    @PublicApi
    public static class Builder {
        private GraphQLSchema graphQLSchema;
        private ExecutionStrategy queryExecutionStrategy;
        private ExecutionStrategy mutationExecutionStrategy;
        private ExecutionStrategy subscriptionExecutionStrategy;
        private DataFetcherExceptionHandler defaultExceptionHandler = new SimpleDataFetcherExceptionHandler();
        private ExecutionIdProvider idProvider = DEFAULT_EXECUTION_ID_PROVIDER;
        private Instrumentation instrumentation = null; // deliberate default here
        private PreparsedDocumentProvider preparsedDocumentProvider = NoOpPreparsedDocumentProvider.INSTANCE;
        private boolean doNotAutomaticallyDispatchDataLoader = false;
        private ValueUnboxer valueUnboxer = ValueUnboxer.DEFAULT;

        public Builder(GraphQLSchema graphQLSchema) {
            this.graphQLSchema = graphQLSchema;
        }

        public Builder schema(GraphQLSchema graphQLSchema) {
            this.graphQLSchema = assertNotNull(graphQLSchema, () -> "GraphQLSchema must be non null");
            return this;
        }

        public Builder queryExecutionStrategy(ExecutionStrategy executionStrategy) {
            this.queryExecutionStrategy = assertNotNull(executionStrategy, () -> "Query ExecutionStrategy must be non null");
            return this;
        }

        public Builder mutationExecutionStrategy(ExecutionStrategy executionStrategy) {
            this.mutationExecutionStrategy = assertNotNull(executionStrategy, () -> "Mutation ExecutionStrategy must be non null");
            return this;
        }

        public Builder subscriptionExecutionStrategy(ExecutionStrategy executionStrategy) {
            this.subscriptionExecutionStrategy = assertNotNull(executionStrategy, () -> "Subscription ExecutionStrategy must be non null");
            return this;
        }

        /**
         * This allows you to set a default {@link graphql.execution.DataFetcherExceptionHandler} that will be used to handle exceptions that happen
         * in {@link graphql.schema.DataFetcher} invocations.
         *
         * @param dataFetcherExceptionHandler the default handler for data fetching exception
         *
         * @return this builder
         */
        public Builder defaultDataFetcherExceptionHandler(DataFetcherExceptionHandler dataFetcherExceptionHandler) {
            this.defaultExceptionHandler = assertNotNull(dataFetcherExceptionHandler, () -> "The DataFetcherExceptionHandler must be non null");
            return this;
        }

        public Builder instrumentation(Instrumentation instrumentation) {
            this.instrumentation = assertNotNull(instrumentation, () -> "Instrumentation must be non null");
            return this;
        }

        public Builder preparsedDocumentProvider(PreparsedDocumentProvider preparsedDocumentProvider) {
            this.preparsedDocumentProvider = assertNotNull(preparsedDocumentProvider, () -> "PreparsedDocumentProvider must be non null");
            return this;
        }

        public Builder executionIdProvider(ExecutionIdProvider executionIdProvider) {
            this.idProvider = assertNotNull(executionIdProvider, () -> "ExecutionIdProvider must be non null");
            return this;
        }


        /**
         * Deactivates the automatic dispatching of DataLoaders.
         * If deactivated the user is responsible for dispatching the DataLoaders manually.
         *
         * @return this builder
         */
        public Builder doNotAutomaticallyDispatchDataLoader() {
            this.doNotAutomaticallyDispatchDataLoader = true;
            return this;
        }

        public Builder valueUnboxer(ValueUnboxer valueUnboxer) {
            this.valueUnboxer = valueUnboxer;
            return this;
        }

        public GraphQL build() {
            // we use the data fetcher exception handler unless they set their own strategy in which case bets are off
            if (queryExecutionStrategy == null) {
                this.queryExecutionStrategy = new AsyncExecutionStrategy(this.defaultExceptionHandler);
            }
            if (mutationExecutionStrategy == null) {
                this.mutationExecutionStrategy = new AsyncSerialExecutionStrategy(this.defaultExceptionHandler);
            }
            if (subscriptionExecutionStrategy == null) {
                this.subscriptionExecutionStrategy = new SubscriptionExecutionStrategy(this.defaultExceptionHandler);
            }

            if (instrumentation == null) {
                this.instrumentation = SimplePerformantInstrumentation.INSTANCE;
            }
            return new GraphQL(this);
        }
    }

    /**
     * Executes the specified graphql query/mutation/subscription
     *
     * @param query the query/mutation/subscription
     *
     * @return an {@link ExecutionResult} which can include errors
     */
    public ExecutionResult execute(String query) {
        ExecutionInput executionInput = ExecutionInput.newExecutionInput()
                .query(query)
                .build();
        return execute(executionInput);
    }


    /**
     * Executes the graphql query using the provided input object builder
     *
     * @param executionInputBuilder {@link ExecutionInput.Builder}
     *
     * @return an {@link ExecutionResult} which can include errors
     */
    public ExecutionResult execute(ExecutionInput.Builder executionInputBuilder) {
        return execute(executionInputBuilder.build());
    }

    /**
     * Executes the graphql query using calling the builder function and giving it a new builder.
     * <p>
     * This allows a lambda style like :
     * <pre>
     * {@code
     *    ExecutionResult result = graphql.execute(input -> input.query("{hello}").root(startingObj).context(contextObj));
     * }
     * </pre>
     *
     * @param builderFunction a function that is given a {@link ExecutionInput.Builder}
     *
     * @return an {@link ExecutionResult} which can include errors
     */
    public ExecutionResult execute(UnaryOperator<ExecutionInput.Builder> builderFunction) {
        return execute(builderFunction.apply(ExecutionInput.newExecutionInput()).build());
    }

    /**
     * Executes the graphql query using the provided input object
     *
     * @param executionInput {@link ExecutionInput}
     *
     * @return an {@link ExecutionResult} which can include errors
     */
    public ExecutionResult execute(ExecutionInput executionInput) {
        try {
            return executeAsync(executionInput).join();
        } catch (CompletionException e) {
            if (e.getCause() instanceof RuntimeException) {
                throw (RuntimeException) e.getCause();
            } else {
                throw e;
            }
        }
    }

    /**
     * Executes the graphql query using the provided input object builder
     * <p>
     * This will return a promise (aka {@link CompletableFuture}) to provide a {@link ExecutionResult}
     * which is the result of executing the provided query.
     *
     * @param executionInputBuilder {@link ExecutionInput.Builder}
     *
     * @return a promise to an {@link ExecutionResult} which can include errors
     */
    public CompletableFuture<ExecutionResult> executeAsync(ExecutionInput.Builder executionInputBuilder) {
        return executeAsync(executionInputBuilder.build());
    }

    /**
     * Executes the graphql query using the provided input object builder
     * <p>
     * This will return a promise (aka {@link CompletableFuture}) to provide a {@link ExecutionResult}
     * which is the result of executing the provided query.
     * <p>
     * This allows a lambda style like :
     * <pre>
     * {@code
     *    ExecutionResult result = graphql.execute(input -> input.query("{hello}").root(startingObj).context(contextObj));
     * }
     * </pre>
     *
     * @param builderFunction a function that is given a {@link ExecutionInput.Builder}
     *
     * @return a promise to an {@link ExecutionResult} which can include errors
     */
    public CompletableFuture<ExecutionResult> executeAsync(UnaryOperator<ExecutionInput.Builder> builderFunction) {
        return executeAsync(builderFunction.apply(ExecutionInput.newExecutionInput()).build());
    }

    /**
     * Executes the graphql query using the provided input object
     * <p>
     * This will return a promise (aka {@link CompletableFuture}) to provide a {@link ExecutionResult}
     * which is the result of executing the provided query.
     *
     * @param executionInput {@link ExecutionInput}
     *
     * @return a promise to an {@link ExecutionResult} which can include errors
     */
    public CompletableFuture<ExecutionResult> executeAsync(ExecutionInput executionInput) {
        EngineRunningState engineRunningState = new EngineRunningState(executionInput);
        return engineRunningState.engineRun(() -> {
            ExecutionInput executionInputWithId = ensureInputHasId(executionInput);
            engineRunningState.updateExecutionId(executionInputWithId.getExecutionId());

            CompletableFuture<InstrumentationState> instrumentationStateCF = instrumentation.createStateAsync(new InstrumentationCreateStateParameters(this.graphQLSchema, executionInputWithId));
            instrumentationStateCF = Async.orNullCompletedFuture(instrumentationStateCF);

            return engineRunningState.compose(instrumentationStateCF, (instrumentationState -> {
                try {
                    InstrumentationExecutionParameters inputInstrumentationParameters = new InstrumentationExecutionParameters(executionInputWithId, this.graphQLSchema);
                    ExecutionInput instrumentedExecutionInput = instrumentation.instrumentExecutionInput(executionInputWithId, inputInstrumentationParameters, instrumentationState);

                    InstrumentationExecutionParameters instrumentationParameters = new InstrumentationExecutionParameters(instrumentedExecutionInput, this.graphQLSchema);
                    InstrumentationContext<ExecutionResult> executionInstrumentation = nonNullCtx(instrumentation.beginExecution(instrumentationParameters, instrumentationState));
                    executionInstrumentation.onDispatched();

                    GraphQLSchema graphQLSchema = instrumentation.instrumentSchema(this.graphQLSchema, instrumentationParameters, instrumentationState);

                    CompletableFuture<ExecutionResult> executionResult = parseValidateAndExecute(instrumentedExecutionInput, graphQLSchema, instrumentationState, engineRunningState);
                    //
                    // finish up instrumentation
                    executionResult = executionResult.whenComplete(completeInstrumentationCtxCF(executionInstrumentation));
                    //
                    // allow instrumentation to tweak the result
                    executionResult = engineRunningState.compose(executionResult, (result -> instrumentation.instrumentExecutionResult(result, instrumentationParameters, instrumentationState)));
                    return executionResult;
                } catch (AbortExecutionException abortException) {
                    return handleAbortException(executionInput, instrumentationState, abortException);
                }
            }));
        });
    }


    private CompletableFuture<ExecutionResult> handleAbortException(ExecutionInput executionInput, InstrumentationState instrumentationState, AbortExecutionException abortException) {
        InstrumentationExecutionParameters instrumentationParameters = new InstrumentationExecutionParameters(executionInput, this.graphQLSchema);
        return instrumentation.instrumentExecutionResult(abortException.toExecutionResult(), instrumentationParameters, instrumentationState);
    }

    private ExecutionInput ensureInputHasId(ExecutionInput executionInput) {
        if (executionInput.getExecutionId() != null) {
            return executionInput;
        }
        String queryString = executionInput.getQuery();
        String operationName = executionInput.getOperationName();
        Object context = executionInput.getGraphQLContext();
        return executionInput.transform(builder -> builder.executionId(idProvider.provide(queryString, operationName, context)));
    }


    private CompletableFuture<ExecutionResult> parseValidateAndExecute(ExecutionInput executionInput, GraphQLSchema graphQLSchema, InstrumentationState instrumentationState, EngineRunningState engineRunningState) {
        AtomicReference<ExecutionInput> executionInputRef = new AtomicReference<>(executionInput);
        Function<ExecutionInput, PreparsedDocumentEntry> computeFunction = transformedInput -> {
            // if they change the original query in the pre-parser, then we want to see it downstream from then on
            executionInputRef.set(transformedInput);
            return parseAndValidate(executionInputRef, graphQLSchema, instrumentationState);
        };
        CompletableFuture<PreparsedDocumentEntry> preparsedDoc = preparsedDocumentProvider.getDocumentAsync(executionInput, computeFunction);
        return engineRunningState.compose(preparsedDoc, (preparsedDocumentEntry -> {
            if (preparsedDocumentEntry.hasErrors()) {
                return CompletableFuture.completedFuture(new ExecutionResultImpl(preparsedDocumentEntry.getErrors()));
            }
            try {
                return execute(executionInputRef.get(), preparsedDocumentEntry.getDocument(), graphQLSchema, instrumentationState, engineRunningState);
            } catch (AbortExecutionException e) {
                return CompletableFuture.completedFuture(e.toExecutionResult());
            }
        }));
    }

    private PreparsedDocumentEntry parseAndValidate(AtomicReference<ExecutionInput> executionInputRef, GraphQLSchema graphQLSchema, InstrumentationState instrumentationState) {

        ExecutionInput executionInput = executionInputRef.get();

        ParseAndValidateResult parseResult = parse(executionInput, graphQLSchema, instrumentationState);
        if (parseResult.isFailure()) {
            return new PreparsedDocumentEntry(parseResult.getSyntaxException().toInvalidSyntaxError());
        } else {
            final Document document = parseResult.getDocument();
            // they may have changed the document and the variables via instrumentation so update the reference to it
            executionInput = executionInput.transform(builder -> builder.variables(parseResult.getVariables()));
            executionInputRef.set(executionInput);

            final List<ValidationError> errors = validate(executionInput, document, graphQLSchema, instrumentationState);
            if (!errors.isEmpty()) {
                return new PreparsedDocumentEntry(document, errors);
            }

            return new PreparsedDocumentEntry(document);
        }
    }

    private ParseAndValidateResult parse(ExecutionInput executionInput, GraphQLSchema graphQLSchema, InstrumentationState instrumentationState) {
        InstrumentationExecutionParameters parameters = new InstrumentationExecutionParameters(executionInput, graphQLSchema);
        InstrumentationContext<Document> parseInstrumentationCtx = nonNullCtx(instrumentation.beginParse(parameters, instrumentationState));
        parseInstrumentationCtx.onDispatched();

        ParseAndValidateResult parseResult = ParseAndValidate.parse(executionInput);
        if (parseResult.isFailure()) {
            parseInstrumentationCtx.onCompleted(null, parseResult.getSyntaxException());
            return parseResult;
        } else {
            parseInstrumentationCtx.onCompleted(parseResult.getDocument(), null);

            DocumentAndVariables documentAndVariables = parseResult.getDocumentAndVariables();
            documentAndVariables = instrumentation.instrumentDocumentAndVariables(documentAndVariables, parameters, instrumentationState);
            return ParseAndValidateResult.newResult()
                    .document(documentAndVariables.getDocument()).variables(documentAndVariables.getVariables()).build();
        }
    }

    private List<ValidationError> validate(ExecutionInput executionInput, Document document, GraphQLSchema graphQLSchema, InstrumentationState instrumentationState) {
        InstrumentationContext<List<ValidationError>> validationCtx = nonNullCtx(instrumentation.beginValidation(new InstrumentationValidationParameters(executionInput, document, graphQLSchema), instrumentationState));
        validationCtx.onDispatched();

        Predicate<Class<?>> validationRulePredicate = executionInput.getGraphQLContext().getOrDefault(ParseAndValidate.INTERNAL_VALIDATION_PREDICATE_HINT, r -> true);
        Locale locale = executionInput.getLocale() != null ? executionInput.getLocale() : Locale.getDefault();
        List<ValidationError> validationErrors = ParseAndValidate.validate(graphQLSchema, document, validationRulePredicate, locale);

        validationCtx.onCompleted(validationErrors, null);
        return validationErrors;
    }

    private CompletableFuture<ExecutionResult> execute(ExecutionInput executionInput,
                                                       Document document,
                                                       GraphQLSchema graphQLSchema,
                                                       InstrumentationState instrumentationState,
                                                       EngineRunningState engineRunningState
    ) {

        Execution execution = new Execution(queryStrategy, mutationStrategy, subscriptionStrategy, instrumentation, valueUnboxer, doNotAutomaticallyDispatchDataLoader);
        ExecutionId executionId = executionInput.getExecutionId();

        return execution.execute(document, graphQLSchema, executionId, executionInput, instrumentationState, engineRunningState);
    }

}<|MERGE_RESOLUTION|>--- conflicted
+++ resolved
@@ -108,8 +108,6 @@
      *
      * @return a {@link GraphQLUnusualConfiguration.GraphQLContextConfiguration} object
      */
-<<<<<<< HEAD
-=======
     public static GraphQLUnusualConfiguration.GraphQLContextConfiguration unusualConfiguration(ExecutionInput executionInput) {
         return new GraphQLUnusualConfiguration.GraphQLContextConfiguration(executionInput.getGraphQLContext());
     }
@@ -136,7 +134,6 @@
      *
      * @return a {@link GraphQLUnusualConfiguration.GraphQLContextConfiguration} object
      */
->>>>>>> 2b26495c
     public static GraphQLUnusualConfiguration.GraphQLContextConfiguration unusualConfiguration(GraphQLContext graphQLContext) {
         return new GraphQLUnusualConfiguration.GraphQLContextConfiguration(graphQLContext);
     }
