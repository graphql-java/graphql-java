--- conflicted
+++ resolved
@@ -92,53 +92,16 @@
     private final CommonTokenStream tokens;
     private final MultiSourceReader multiSourceReader;
     private final ParserOptions parserOptions;
+    private final Map<Node<?>, ParserRuleContext> nodeToRuleMap;
     private final I18n i18N;
 
-<<<<<<< HEAD
-   public GraphqlAntlrToLanguage(CommonTokenStream tokens, MultiSourceReader multiSourceReader, ParserOptions parserOptions, I18n i18N) {
+    public GraphqlAntlrToLanguage(CommonTokenStream tokens, MultiSourceReader multiSourceReader, ParserOptions parserOptions, @Nullable Map<Node<?>, ParserRuleContext> nodeToRuleMap, I18n i18N) {
         this.tokens = tokens;
         this.multiSourceReader = multiSourceReader;
         this.parserOptions = ofNullable(parserOptions).orElse(ParserOptions.getDefaultParserOptions());
         this.i18N = i18N;
-=======
-    private final Map<Node<?>, ParserRuleContext> nodeToRuleMap;
-
-    /**
-     * @param tokens            the token stream
-     * @param multiSourceReader the source of the query document
-     */
-    public GraphqlAntlrToLanguage(CommonTokenStream tokens, MultiSourceReader multiSourceReader) {
-        this(tokens, multiSourceReader, null);
-    }
-
-    /**
-     * @param tokens            the token stream
-     * @param multiSourceReader the source of the query document
-     * @param parserOptions     the parser options
-     */
-    public GraphqlAntlrToLanguage(CommonTokenStream tokens, MultiSourceReader multiSourceReader, ParserOptions parserOptions) {
-        this(tokens, multiSourceReader, parserOptions, null);
-    }
-
-    /**
-     * @param tokens            the token stream
-     * @param multiSourceReader the source of the query document
-     * @param parserOptions     the parser options
-     * @param nodeToRuleMap     a map that will be used to accumulate the ParserRuleContext associated with each node.
-     *                          This information can be used after the parsing process is done to access some elements
-     *                          that are usually lost during parsing. If the map is "null", no accumulation will be performed.
-     */
-    public GraphqlAntlrToLanguage(
-            CommonTokenStream tokens,
-            MultiSourceReader multiSourceReader,
-            ParserOptions parserOptions,
-            @Nullable Map<Node<?>, ParserRuleContext> nodeToRuleMap
-    ) {
-        this.tokens = tokens;
-        this.multiSourceReader = multiSourceReader;
-        this.parserOptions = ofNullable(parserOptions).orElse(ParserOptions.getDefaultParserOptions());
         this.nodeToRuleMap = nodeToRuleMap;
->>>>>>> aeae3dc3
+
     }
 
     public ParserOptions getParserOptions() {
