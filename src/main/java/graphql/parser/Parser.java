--- conflicted
+++ resolved
@@ -1,10 +1,7 @@
 package graphql.parser;
 
-<<<<<<< HEAD
+import graphql.DeprecatedAt;
 import com.google.common.collect.ImmutableList;
-=======
-import graphql.DeprecatedAt;
->>>>>>> 93d7f5df
 import graphql.Internal;
 import graphql.PublicApi;
 import graphql.language.Document;
@@ -212,23 +209,6 @@
         return parseDocumentImpl(parserEnvironment);
     }
 
-<<<<<<< HEAD
-=======
-    /**
-     * Parses document text into a graphql AST {@link Document}
-     *
-     * @param environment the parser environment to sue
-     *
-     * @return an AST {@link Document}
-     *
-     * @throws InvalidSyntaxException if the input is not valid graphql syntax
-     */
-    public Document parseDocument(ParserEnvironment environment) throws InvalidSyntaxException {
-        return parseDocumentImpl(environment);
-    }
-
-
->>>>>>> 93d7f5df
     private Document parseDocumentImpl(ParserEnvironment environment) throws InvalidSyntaxException {
         BiFunction<GraphqlParser, GraphqlAntlrToLanguage, Object[]> nodeFunction = (parser, toLanguage) -> {
             GraphqlParser.DocumentContext documentContext = parser.document();
@@ -391,11 +371,7 @@
         parser.addParseListener(listener);
     }
 
-<<<<<<< HEAD
     private void throwCancelParseIfTooManyTokens(ParserEnvironment environment, Token token, int maxTokens, MultiSourceReader multiSourceReader) throws ParseCancelledException {
-=======
-    private void throwCancelParseIfTooManyTokens(Token token, int maxTokens, MultiSourceReader multiSourceReader) throws ParseCancelledException {
->>>>>>> 93d7f5df
         String tokenType = "grammar";
         SourceLocation sourceLocation = null;
         String offendingToken = null;
@@ -406,11 +382,20 @@
             offendingToken = token.getText();
             sourceLocation = AntlrHelper.createSourceLocation(multiSourceReader, token.getLine(), token.getCharPositionInLine());
         }
-<<<<<<< HEAD
         throw new ParseCancelledException(environment.getI18N(), sourceLocation, offendingToken, maxTokens, tokenType);
-=======
-        String msg = String.format("More than %d %s tokens have been presented. To prevent Denial Of Service attacks, parsing has been cancelled.", maxTokens, tokenType);
-        throw new ParseCancelledException(msg, sourceLocation, offendingToken);
+    }
+
+    /**
+     * Allows you to override the ANTLR to AST code.
+     *
+     * @param tokens            the token stream
+     * @param multiSourceReader the source of the query document
+     * @param environment       the parser environment
+     *
+     * @return a new GraphqlAntlrToLanguage instance
+     */
+    protected GraphqlAntlrToLanguage getAntlrToLanguage(CommonTokenStream tokens, MultiSourceReader multiSourceReader, ParserEnvironment environment) {
+        return new GraphqlAntlrToLanguage(tokens, multiSourceReader, environment.getParserOptions(), environment.getI18N(), null);
     }
 
     /**
@@ -427,19 +412,5 @@
     @DeprecatedAt("2021-06-23")
     protected GraphqlAntlrToLanguage getAntlrToLanguage(CommonTokenStream tokens, MultiSourceReader multiSourceReader) {
         return null;
->>>>>>> 93d7f5df
-    }
-
-    /**
-     * Allows you to override the ANTLR to AST code.
-     *
-     * @param tokens            the token stream
-     * @param multiSourceReader the source of the query document
-     * @param environment       the parser environment
-     *
-     * @return a new GraphqlAntlrToLanguage instance
-     */
-    protected GraphqlAntlrToLanguage getAntlrToLanguage(CommonTokenStream tokens, MultiSourceReader multiSourceReader, ParserEnvironment environment) {
-        return new GraphqlAntlrToLanguage(tokens, multiSourceReader, environment.getParserOptions(), environment.getI18N(), null);
     }
 }