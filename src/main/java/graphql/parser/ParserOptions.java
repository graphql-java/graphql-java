package graphql.parser;

import graphql.PublicApi;

import java.util.function.Consumer;

import static graphql.Assert.assertNotNull;

/**
 * Options that control how the {@link Parser} behaves.
 */
@PublicApi
public class ParserOptions {

    /**
     * A graphql hacking vector is to send nonsensical queries that burn lots of parsing CPU time and burn
     * memory representing a document that won't ever execute.  To prevent this for most users, graphql-java
<<<<<<< HEAD
     * sets this value to 15000.  ANTLR parsing time is linear to the number of tokens presented.  The more you
=======
     * set this value to 15000.  ANTLR parsing time is linear to the number of tokens presented.  The more you
>>>>>>> 0256fd06
     * allow the longer it takes.
     * <p>
     * If you want to allow more, then {@link #setDefaultParserOptions(ParserOptions)} allows you to change this
     * JVM wide.
     */
    public static final int MAX_QUERY_TOKENS = 15_000;
    /**
     * Another graphql hacking vector is to send large amounts of whitespace in operations that burn lots of parsing CPU time and burn
     * memory representing a document.  Whitespace token processing in ANTLR is 2 orders of magnitude faster than grammar token processing
     * however it still takes some time to happen.
     * <p>
     * If you want to allow more, then {@link #setDefaultParserOptions(ParserOptions)} allows you to change this
     * JVM wide.
     */
    public static final int MAX_WHITESPACE_TOKENS = 200_000;

    /**
     * A graphql hacking vector is to send nonsensical queries that have lots of grammar rule depth to them which
     * can cause stack overflow exceptions during the query parsing.  To prevent this for most users, graphql-java
     * sets this value to 500 grammar rules deep.
     * <p>
     * If you want to allow more, then {@link #setDefaultParserOptions(ParserOptions)} allows you to change this
     * JVM wide.
     */
<<<<<<< HEAD
    public static final int MAX_RULE_DEPTH = 500;
=======
    public static final int MAX_QUERY_TOKENS = 15_000;
    /**
     * Another graphql hacking vector is to send large amounts of whitespace in operations that burn lots of parsing CPU time and burn
     * memory representing a document.  Whitespace token processing in ANTLR is 2 orders of magnitude faster than grammar token processing
     * however it still takes some time to happen.
     *
     * If you want to allow more, then {@link #setDefaultParserOptions(ParserOptions)} allows you to change this
     * JVM wide.
     */
    public static final int MAX_WHITESPACE_TOKENS = 200_000;
>>>>>>> 0256fd06

    private static ParserOptions defaultJvmParserOptions = newParserOptions()
            .captureIgnoredChars(false)
            .captureSourceLocation(true)
            .captureLineComments(true)
            .maxTokens(MAX_QUERY_TOKENS) // to prevent a billion laughs style attacks, we set a default for graphql-java
            .maxWhitespaceTokens(MAX_WHITESPACE_TOKENS)
<<<<<<< HEAD
            .maxRuleDepth(MAX_RULE_DEPTH)
            .build();

    private static ParserOptions defaultJvmOperationParserOptions = newParserOptions()
            .captureIgnoredChars(false)
            .captureSourceLocation(true)
            .captureLineComments(false) // #comments are not useful in query parsing
            .maxTokens(MAX_QUERY_TOKENS) // to prevent a billion laughs style attacks, we set a default for graphql-java
            .maxWhitespaceTokens(MAX_WHITESPACE_TOKENS)
            .maxRuleDepth(MAX_RULE_DEPTH)
            .build();

=======
            .build();

    private static ParserOptions defaultJvmOperationParserOptions = newParserOptions()
            .captureIgnoredChars(false)
            .captureSourceLocation(true)
            .captureLineComments(false) // #comments are not useful in query parsing
            .maxTokens(MAX_QUERY_TOKENS) // to prevent a billion laughs style attacks, we set a default for graphql-java
            .maxWhitespaceTokens(MAX_WHITESPACE_TOKENS)
            .build();

>>>>>>> 0256fd06
    private static ParserOptions defaultJvmSdlParserOptions = newParserOptions()
            .captureIgnoredChars(false)
            .captureSourceLocation(true)
            .captureLineComments(true) // #comments are useful in SDL parsing
            .maxTokens(Integer.MAX_VALUE) // we are less worried about a billion laughs with SDL parsing since the call path is not facing attackers
            .maxWhitespaceTokens(Integer.MAX_VALUE)
<<<<<<< HEAD
            .maxRuleDepth(Integer.MAX_VALUE)
=======
>>>>>>> 0256fd06
            .build();

    /**
     * By default, the Parser will not capture ignored characters.  A static holds this default
     * value in a JVM wide basis options object.
     *
     * Significant memory savings can be made if we do NOT capture ignored characters,
     * especially in SDL parsing.
     *
     * @return the static default JVM value
     *
     * @see graphql.language.IgnoredChar
     * @see graphql.language.SourceLocation
     */
    public static ParserOptions getDefaultParserOptions() {
        return defaultJvmParserOptions;
    }

    /**
     * By default, the Parser will not capture ignored characters.  A static holds this default
     * value in a JVM wide basis options object.
     *
     * Significant memory savings can be made if we do NOT capture ignored characters,
     * especially in SDL parsing.  So we have set this to false by default.
     *
     * This static can be set to true to allow the behavior of version 16.x or before.
     *
     * @param options - the new default JVM parser options
     *
     * @see graphql.language.IgnoredChar
     * @see graphql.language.SourceLocation
     */
    public static void setDefaultParserOptions(ParserOptions options) {
        defaultJvmParserOptions = assertNotNull(options);
    }
    
    /**
     * By default, for operation parsing, the Parser will not capture ignored characters, and it will not capture line comments into AST
     * elements .  A static holds this default value for operation parsing in a JVM wide basis options object.
     *
     * @return the static default JVM value for operation parsing
     *
     * @see graphql.language.IgnoredChar
     * @see graphql.language.SourceLocation
     */
    public static ParserOptions getDefaultOperationParserOptions() {
        return defaultJvmOperationParserOptions;
    }

    /**
     * By default, the Parser will not capture ignored characters or line comments.  A static holds this default
     * value in a JVM wide basis options object for operation parsing.
     *
     * This static can be set to true to allow the behavior of version 16.x or before.
     *
     * @param options - the new default JVM parser options for operation parsing
     *
     * @see graphql.language.IgnoredChar
     * @see graphql.language.SourceLocation
     */
    public static void setDefaultOperationParserOptions(ParserOptions options) {
        defaultJvmOperationParserOptions = assertNotNull(options);
    }

    /**
     * By default, for SDL parsing, the Parser will not capture ignored characters, but it will capture line comments into AST
     * elements.  The SDL default options allow unlimited tokens and whitespace, since a DOS attack vector is
     * not commonly available via schema SDL parsing.
     *
     * A static holds this default value for SDL parsing in a JVM wide basis options object.
     *
     * @return the static default JVM value for SDL parsing
     *
     * @see graphql.language.IgnoredChar
     * @see graphql.language.SourceLocation
     * @see graphql.schema.idl.SchemaParser
     */
    public static ParserOptions getDefaultSdlParserOptions() {
        return defaultJvmSdlParserOptions;
    }

    /**
     * By default, for SDL parsing, the Parser will not capture ignored characters, but it will capture line comments into AST
     * elements .  A static holds this default value for operation parsing in a JVM wide basis options object.
     *
     * This static can be set to true to allow the behavior of version 16.x or before.
     *
     * @param options - the new default JVM parser options for operation parsing
     *
     * @see graphql.language.IgnoredChar
     * @see graphql.language.SourceLocation
     */
    public static void setDefaultSdlParserOptions(ParserOptions options) {
        defaultJvmSdlParserOptions = assertNotNull(options);
    }


    /**
     * By default, for operation parsing, the Parser will not capture ignored characters, and it will not capture line comments into AST
     * elements .  A static holds this default value for operation parsing in a JVM wide basis options object.
     *
     * @return the static default JVM value for operation parsing
     *
     * @see graphql.language.IgnoredChar
     * @see graphql.language.SourceLocation
     */
    public static ParserOptions getDefaultOperationParserOptions() {
        return defaultJvmOperationParserOptions;
    }

    /**
     * By default, the Parser will not capture ignored characters or line comments.  A static holds this default
     * value in a JVM wide basis options object for operation parsing.
     *
     * This static can be set to true to allow the behavior of version 16.x or before.
     *
     * @param options - the new default JVM parser options for operation parsing
     *
     * @see graphql.language.IgnoredChar
     * @see graphql.language.SourceLocation
     */
    public static void setDefaultOperationParserOptions(ParserOptions options) {
        defaultJvmOperationParserOptions = assertNotNull(options);
    }

    /**
     * By default, for SDL parsing, the Parser will not capture ignored characters, but it will capture line comments into AST
     * elements.  The SDL default options allow unlimited tokens and whitespace, since a DOS attack vector is
     * not commonly available via schema SDL parsing.
     *
     * A static holds this default value for SDL parsing in a JVM wide basis options object.
     *
     * @return the static default JVM value for SDL parsing
     *
     * @see graphql.language.IgnoredChar
     * @see graphql.language.SourceLocation
     * @see graphql.schema.idl.SchemaParser
     */
    public static ParserOptions getDefaultSdlParserOptions() {
        return defaultJvmSdlParserOptions;
    }

    /**
     * By default, for SDL parsing, the Parser will not capture ignored characters, but it will capture line comments into AST
     * elements .  A static holds this default value for operation parsing in a JVM wide basis options object.
     *
     * This static can be set to true to allow the behavior of version 16.x or before.
     *
     * @param options - the new default JVM parser options for operation parsing
     *
     * @see graphql.language.IgnoredChar
     * @see graphql.language.SourceLocation
     */
    public static void setDefaultSdlParserOptions(ParserOptions options) {
        defaultJvmSdlParserOptions = assertNotNull(options);
    }

    private final boolean captureIgnoredChars;
    private final boolean captureSourceLocation;
    private final boolean captureLineComments;
    private final int maxTokens;
    private final int maxWhitespaceTokens;
<<<<<<< HEAD
    private final int maxRuleDepth;
=======
>>>>>>> 0256fd06
    private final ParsingListener parsingListener;

    private ParserOptions(Builder builder) {
        this.captureIgnoredChars = builder.captureIgnoredChars;
        this.captureSourceLocation = builder.captureSourceLocation;
        this.captureLineComments = builder.captureLineComments;
        this.maxTokens = builder.maxTokens;
        this.maxWhitespaceTokens = builder.maxWhitespaceTokens;
<<<<<<< HEAD
        this.maxRuleDepth = builder.maxRuleDepth;
=======
>>>>>>> 0256fd06
        this.parsingListener = builder.parsingListener;
    }

    /**
     * Significant memory savings can be made if we do NOT capture ignored characters,
     * especially in SDL parsing.  So we have set this to false by default.
     *
     * @return true if ignored chars should be captured as AST nodes
     */
    public boolean isCaptureIgnoredChars() {
        return captureIgnoredChars;
    }


    /**
     * Memory savings can be made if we do NOT set {@link graphql.language.SourceLocation}s
     * on AST nodes,  especially in SDL parsing.
     *
     * @return true if {@link graphql.language.SourceLocation}s should be captured as AST nodes
     *
     * @see graphql.language.SourceLocation
     */
    public boolean isCaptureSourceLocation() {
        return captureSourceLocation;
    }

    /**
     * Single-line {@link graphql.language.Comment}s do not have any semantic meaning in
     * GraphQL source documents, as such you may wish to ignore them.
     * <p>
     * This option does not ignore documentation {@link graphql.language.Description}s.
     *
     * @return true if {@link graphql.language.Comment}s should be captured as AST nodes
     *
     * @see graphql.language.SourceLocation
     */
    public boolean isCaptureLineComments() {
        return captureLineComments;
    }

    /**
     * A graphql hacking vector is to send nonsensical queries that burn lots of parsing CPU time and burns
     * memory representing a document that won't ever execute.  To prevent this you can set a maximum number of parse
     * tokens that will be accepted before an exception is thrown and the parsing is stopped.
     *
     * @return the maximum number of raw tokens the parser will accept, after which an exception will be thrown.
     */
    public int getMaxTokens() {
        return maxTokens;
    }

    /**
     * A graphql hacking vector is to send larges amounts of whitespace that burn lots of parsing CPU time and burn
     * memory representing a document.  To prevent this you can set a maximum number of whitespace parse
     * tokens that will be accepted before an exception is thrown and the parsing is stopped.
     *
     * @return the maximum number of raw whitespace tokens the parser will accept, after which an exception will be thrown.
     */
    public int getMaxWhitespaceTokens() {
        return maxWhitespaceTokens;
    }

<<<<<<< HEAD
    /**
     * A graphql hacking vector is to send nonsensical queries that have lots of rule depth to them which
     * can cause stack overflow exceptions during the query parsing.  To prevent this you can set a value
     * that is the maximum depth allowed before an exception is thrown and the parsing is stopped.
     *
     * @return the maximum token depth the parser will accept, after which an exception will be thrown.
     */
    public int getMaxRuleDepth() {
        return maxRuleDepth;
    }

=======
>>>>>>> 0256fd06
    public ParsingListener getParsingListener() {
        return parsingListener;
    }

    public ParserOptions transform(Consumer<Builder> builderConsumer) {
        Builder builder = new Builder(this);
        builderConsumer.accept(builder);
        return builder.build();
    }

    public static Builder newParserOptions() {
        return new Builder();
    }

    public static class Builder {

        private boolean captureIgnoredChars = false;
        private boolean captureSourceLocation = true;
        private boolean captureLineComments = true;
        private ParsingListener parsingListener = ParsingListener.NOOP;
<<<<<<< HEAD
        private int maxTokens = MAX_QUERY_TOKENS;
        private int maxWhitespaceTokens = MAX_WHITESPACE_TOKENS;
        private int maxRuleDepth = MAX_RULE_DEPTH;
=======
        private int maxWhitespaceTokens = MAX_WHITESPACE_TOKENS;
>>>>>>> 0256fd06

        Builder() {
        }

        Builder(ParserOptions parserOptions) {
            this.captureIgnoredChars = parserOptions.captureIgnoredChars;
            this.captureSourceLocation = parserOptions.captureSourceLocation;
            this.captureLineComments = parserOptions.captureLineComments;
            this.maxTokens = parserOptions.maxTokens;
            this.maxWhitespaceTokens = parserOptions.maxWhitespaceTokens;
<<<<<<< HEAD
            this.maxRuleDepth = parserOptions.maxRuleDepth;
=======
>>>>>>> 0256fd06
            this.parsingListener = parserOptions.parsingListener;
        }

        public Builder captureIgnoredChars(boolean captureIgnoredChars) {
            this.captureIgnoredChars = captureIgnoredChars;
            return this;
        }

        public Builder captureSourceLocation(boolean captureSourceLocation) {
            this.captureSourceLocation = captureSourceLocation;
            return this;
        }

        public Builder captureLineComments(boolean captureLineComments) {
            this.captureLineComments = captureLineComments;
            return this;
        }

        public Builder maxTokens(int maxTokens) {
            this.maxTokens = maxTokens;
            return this;
        }

        public Builder maxWhitespaceTokens(int maxWhitespaceTokens) {
            this.maxWhitespaceTokens = maxWhitespaceTokens;
            return this;
        }

<<<<<<< HEAD
        public Builder maxRuleDepth(int maxRuleDepth) {
            this.maxRuleDepth = maxRuleDepth;
            return this;
        }

=======
>>>>>>> 0256fd06
        public Builder parsingListener(ParsingListener parsingListener) {
            this.parsingListener = assertNotNull(parsingListener);
            return this;
        }

        public ParserOptions build() {
            return new ParserOptions(this);
        }

    }

}<|MERGE_RESOLUTION|>--- conflicted
+++ resolved
@@ -15,11 +15,7 @@
     /**
      * A graphql hacking vector is to send nonsensical queries that burn lots of parsing CPU time and burn
      * memory representing a document that won't ever execute.  To prevent this for most users, graphql-java
-<<<<<<< HEAD
      * sets this value to 15000.  ANTLR parsing time is linear to the number of tokens presented.  The more you
-=======
-     * set this value to 15000.  ANTLR parsing time is linear to the number of tokens presented.  The more you
->>>>>>> 0256fd06
      * allow the longer it takes.
      * <p>
      * If you want to allow more, then {@link #setDefaultParserOptions(ParserOptions)} allows you to change this
@@ -44,20 +40,7 @@
      * If you want to allow more, then {@link #setDefaultParserOptions(ParserOptions)} allows you to change this
      * JVM wide.
      */
-<<<<<<< HEAD
     public static final int MAX_RULE_DEPTH = 500;
-=======
-    public static final int MAX_QUERY_TOKENS = 15_000;
-    /**
-     * Another graphql hacking vector is to send large amounts of whitespace in operations that burn lots of parsing CPU time and burn
-     * memory representing a document.  Whitespace token processing in ANTLR is 2 orders of magnitude faster than grammar token processing
-     * however it still takes some time to happen.
-     *
-     * If you want to allow more, then {@link #setDefaultParserOptions(ParserOptions)} allows you to change this
-     * JVM wide.
-     */
-    public static final int MAX_WHITESPACE_TOKENS = 200_000;
->>>>>>> 0256fd06
 
     private static ParserOptions defaultJvmParserOptions = newParserOptions()
             .captureIgnoredChars(false)
@@ -65,7 +48,6 @@
             .captureLineComments(true)
             .maxTokens(MAX_QUERY_TOKENS) // to prevent a billion laughs style attacks, we set a default for graphql-java
             .maxWhitespaceTokens(MAX_WHITESPACE_TOKENS)
-<<<<<<< HEAD
             .maxRuleDepth(MAX_RULE_DEPTH)
             .build();
 
@@ -78,29 +60,13 @@
             .maxRuleDepth(MAX_RULE_DEPTH)
             .build();
 
-=======
-            .build();
-
-    private static ParserOptions defaultJvmOperationParserOptions = newParserOptions()
-            .captureIgnoredChars(false)
-            .captureSourceLocation(true)
-            .captureLineComments(false) // #comments are not useful in query parsing
-            .maxTokens(MAX_QUERY_TOKENS) // to prevent a billion laughs style attacks, we set a default for graphql-java
-            .maxWhitespaceTokens(MAX_WHITESPACE_TOKENS)
-            .build();
-
->>>>>>> 0256fd06
     private static ParserOptions defaultJvmSdlParserOptions = newParserOptions()
             .captureIgnoredChars(false)
             .captureSourceLocation(true)
             .captureLineComments(true) // #comments are useful in SDL parsing
             .maxTokens(Integer.MAX_VALUE) // we are less worried about a billion laughs with SDL parsing since the call path is not facing attackers
             .maxWhitespaceTokens(Integer.MAX_VALUE)
-<<<<<<< HEAD
             .maxRuleDepth(Integer.MAX_VALUE)
-=======
->>>>>>> 0256fd06
-            .build();
 
     /**
      * By default, the Parser will not capture ignored characters.  A static holds this default
@@ -262,10 +228,7 @@
     private final boolean captureLineComments;
     private final int maxTokens;
     private final int maxWhitespaceTokens;
-<<<<<<< HEAD
     private final int maxRuleDepth;
-=======
->>>>>>> 0256fd06
     private final ParsingListener parsingListener;
 
     private ParserOptions(Builder builder) {
@@ -274,10 +237,7 @@
         this.captureLineComments = builder.captureLineComments;
         this.maxTokens = builder.maxTokens;
         this.maxWhitespaceTokens = builder.maxWhitespaceTokens;
-<<<<<<< HEAD
         this.maxRuleDepth = builder.maxRuleDepth;
-=======
->>>>>>> 0256fd06
         this.parsingListener = builder.parsingListener;
     }
 
@@ -340,7 +300,6 @@
         return maxWhitespaceTokens;
     }
 
-<<<<<<< HEAD
     /**
      * A graphql hacking vector is to send nonsensical queries that have lots of rule depth to them which
      * can cause stack overflow exceptions during the query parsing.  To prevent this you can set a value
@@ -352,8 +311,6 @@
         return maxRuleDepth;
     }
 
-=======
->>>>>>> 0256fd06
     public ParsingListener getParsingListener() {
         return parsingListener;
     }
@@ -374,13 +331,9 @@
         private boolean captureSourceLocation = true;
         private boolean captureLineComments = true;
         private ParsingListener parsingListener = ParsingListener.NOOP;
-<<<<<<< HEAD
         private int maxTokens = MAX_QUERY_TOKENS;
         private int maxWhitespaceTokens = MAX_WHITESPACE_TOKENS;
         private int maxRuleDepth = MAX_RULE_DEPTH;
-=======
-        private int maxWhitespaceTokens = MAX_WHITESPACE_TOKENS;
->>>>>>> 0256fd06
 
         Builder() {
         }
@@ -391,10 +344,7 @@
             this.captureLineComments = parserOptions.captureLineComments;
             this.maxTokens = parserOptions.maxTokens;
             this.maxWhitespaceTokens = parserOptions.maxWhitespaceTokens;
-<<<<<<< HEAD
             this.maxRuleDepth = parserOptions.maxRuleDepth;
-=======
->>>>>>> 0256fd06
             this.parsingListener = parserOptions.parsingListener;
         }
 
@@ -423,14 +373,11 @@
             return this;
         }
 
-<<<<<<< HEAD
         public Builder maxRuleDepth(int maxRuleDepth) {
             this.maxRuleDepth = maxRuleDepth;
             return this;
         }
 
-=======
->>>>>>> 0256fd06
         public Builder parsingListener(ParsingListener parsingListener) {
             this.parsingListener = assertNotNull(parsingListener);
             return this;
