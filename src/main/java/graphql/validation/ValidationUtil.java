package graphql.validation;


import graphql.Assert;
<<<<<<< HEAD
import graphql.GraphQLError;
import graphql.language.ArrayValue;
import graphql.language.ListType;
import graphql.language.NonNullType;
import graphql.language.NullValue;
import graphql.language.ObjectField;
import graphql.language.ObjectValue;
import graphql.language.Type;
import graphql.language.TypeName;
import graphql.language.Value;
import graphql.language.VariableReference;
import graphql.schema.Coercing;
import graphql.schema.CoercingParseLiteralException;
import graphql.schema.GraphQLEnumType;
import graphql.schema.GraphQLInputObjectField;
import graphql.schema.GraphQLInputObjectType;
import graphql.schema.GraphQLList;
import graphql.schema.GraphQLScalarType;
import graphql.schema.GraphQLSchema;
import graphql.schema.GraphQLType;
import graphql.schema.visibility.GraphqlFieldVisibility;

import java.util.LinkedHashMap;
import java.util.List;
import java.util.Map;
import java.util.Optional;
import java.util.Set;
=======
import graphql.language.*;
import graphql.schema.*;
import graphql.schema.visibility.GraphqlFieldVisibility;

import java.util.*;
>>>>>>> 832339cc
import java.util.stream.Collectors;

import static graphql.schema.GraphQLTypeUtil.*;

public class ValidationUtil {

<<<<<<< HEAD
    public TypeName getUnmodifiedType(Type<?> type) {
=======
    public static TypeName getUnmodifiedType(Type type) {
>>>>>>> 832339cc
        if (type instanceof ListType) {
            return getUnmodifiedType(((ListType) type).getType());
        } else if (type instanceof NonNullType) {
            return getUnmodifiedType(((NonNullType) type).getType());
        } else if (type instanceof TypeName) {
            return (TypeName) type;
        }
        return Assert.assertShouldNeverHappen();
    }

    protected void handleNullError(Value<?> value, GraphQLType type) {
    }

<<<<<<< HEAD
    protected void handleScalarError(Value<?> value, GraphQLScalarType type, GraphQLError invalid) {
=======
    protected void handleScalarError(Value value, GraphQLScalarType type, String message) {
>>>>>>> 832339cc
    }

    protected void handleEnumError(Value<?> value, GraphQLEnumType type, GraphQLError invalid) {
    }

    protected void handleNotObjectError(Value<?> value, GraphQLInputObjectType type) {
    }

    protected void handleMissingFieldsError(Value<?> value, GraphQLInputObjectType type, Set<String> missingFields) {
    }

    protected void handleExtraFieldError(Value<?> value, GraphQLInputObjectType type, ObjectField objectField) {
    }

    protected void handleFieldNotValidError(ObjectField objectField, GraphQLInputObjectType type) {
    }

    protected void handleFieldNotValidError(Value<?> value, GraphQLType type, int index) {
    }

    public boolean isValidLiteralValue(Value<?> value, GraphQLType type, GraphQLSchema schema) {
        if (value == null || value instanceof NullValue) {
            boolean valid = !(isNonNull(type));
            if (!valid) {
                handleNullError(value, type);
            }
            return valid;
        }
        if (value instanceof VariableReference) {
            return true;
        }
        if (isNonNull(type)) {
            return isValidLiteralValue(value, unwrapOne(type), schema);
        }

        if (type instanceof GraphQLScalarType) {
<<<<<<< HEAD
            Optional<GraphQLError> invalid = parseLiteral(value, ((GraphQLScalarType) type).getCoercing());
            invalid.ifPresent(graphQLError -> handleScalarError(value, (GraphQLScalarType) type, graphQLError));
            return !invalid.isPresent();
        }
        if (type instanceof GraphQLEnumType) {
            Optional<GraphQLError> invalid = parseLiteral(value, ((GraphQLEnumType) type).getCoercing());
            invalid.ifPresent(graphQLError -> handleEnumError(value, (GraphQLEnumType) type, graphQLError));
            return !invalid.isPresent();
=======
            Optional<String> errorMessage = parseLiteral(value, ((GraphQLScalarType) type).getCoercing());
            errorMessage.ifPresent(message -> handleScalarError(value, (GraphQLScalarType) type, message));
            return !errorMessage.isPresent();
        }
        if (type instanceof GraphQLEnumType) {
            Optional<String> errorMessage = parseLiteral(value, ((GraphQLEnumType) type).getCoercing());
            if (errorMessage.isPresent()) {
                handleEnumError(value, (GraphQLEnumType) type);
            }
            return !errorMessage.isPresent();
>>>>>>> 832339cc
        }

        if (isList(type)) {
            return isValidLiteralValue(value, (GraphQLList) type, schema);
        }
        return type instanceof GraphQLInputObjectType && isValidLiteralValue(value, (GraphQLInputObjectType) type, schema);

    }

<<<<<<< HEAD
    private Optional<GraphQLError> parseLiteral(Value<?> value, Coercing<?,?> coercing) {
        try {
            coercing.parseLiteral(value);
            return Optional.empty();
        } catch (CoercingParseLiteralException e) {
            return Optional.of(e);
=======
    private Optional<String> parseLiteral(Value value, Coercing coercing) {
        try {
            if (coercing.parseLiteral(value) != null) {
                return Optional.empty();
            } else {
                return Optional.of("Failed to parse value");
            }
        } catch (CoercingParseLiteralException e) {
            return Optional.of(e.getMessage());
>>>>>>> 832339cc
        }
    }

    private boolean isValidLiteralValue(Value<?> value, GraphQLInputObjectType type, GraphQLSchema schema) {
        if (!(value instanceof ObjectValue)) {
            handleNotObjectError(value, type);
            return false;
        }
        GraphqlFieldVisibility fieldVisibility = schema.getCodeRegistry().getFieldVisibility();
        ObjectValue objectValue = (ObjectValue) value;
        Map<String, ObjectField> objectFieldMap = fieldMap(objectValue);

        Set<String> missingFields = getMissingFields(type, objectFieldMap, fieldVisibility);
        if (!missingFields.isEmpty()) {
            handleMissingFieldsError(value, type, missingFields);
            return false;
        }

        for (ObjectField objectField : objectValue.getObjectFields()) {

            GraphQLInputObjectField inputObjectField = fieldVisibility.getFieldDefinition(type, objectField.getName());
            if (inputObjectField == null) {
                handleExtraFieldError(value, type, objectField);
                return false;
            }
            if (!isValidLiteralValue(objectField.getValue(), inputObjectField.getType(), schema)) {
                handleFieldNotValidError(objectField, type);
                return false;
            }

        }
        return true;
    }

    private Set<String> getMissingFields(GraphQLInputObjectType type, Map<String, ObjectField> objectFieldMap, GraphqlFieldVisibility fieldVisibility) {
        return fieldVisibility.getFieldDefinitions(type).stream()
                .filter(field -> isNonNull(field.getType()))
                .filter(value -> (value.getDefaultValue() == null) && !objectFieldMap.containsKey(value.getName()))
                .map(GraphQLInputObjectField::getName)
                .collect(Collectors.toSet());
    }

    private Map<String, ObjectField> fieldMap(ObjectValue objectValue) {
        Map<String, ObjectField> result = new LinkedHashMap<>();
        for (ObjectField objectField : objectValue.getObjectFields()) {
            result.put(objectField.getName(), objectField);
        }
        return result;
    }

    private boolean isValidLiteralValue(Value<?> value, GraphQLList type, GraphQLSchema schema) {
        GraphQLType wrappedType = type.getWrappedType();
        if (value instanceof ArrayValue) {
            List<Value> values = ((ArrayValue) value).getValues();
            for (int i = 0; i < values.size(); i++) {
                if (!isValidLiteralValue(values.get(i), wrappedType, schema)) {
                    handleFieldNotValidError(values.get(i), wrappedType, i);
                    return false;
                }
            }
            return true;
        } else {
            return isValidLiteralValue(value, wrappedType, schema);
        }
    }

    public static String renderValue(Object value) {
        if (value instanceof StringValue) {
            return ((StringValue) value).getValue();
        } else if (value instanceof ArrayValue) {
            return ((ArrayValue) value).getValues().stream()
                    .map(ValidationUtil::renderValue)
                    .collect(Collectors.joining(", ", "[", "]"));
        } else if (value instanceof BooleanValue) {
            return Boolean.toString(((BooleanValue) value).isValue());
        } else if (value instanceof IntValue) {
            return ((IntValue) value).getValue().toString();
        } else if (value instanceof FloatValue) {
            return ((FloatValue) value).getValue().toString();
        } else if (value instanceof NullValue) {
            return "null";
        }
        return value.toString();
    }

    public static String renderType(Object type) {
        if (type instanceof GraphQLNamedSchemaElement) {
            return ((GraphQLNamedSchemaElement) type).getName();
        } else if (type instanceof Type) {
            return getUnmodifiedType(((Type<?>) type)).getName();
        }
        return String.valueOf(type);
    }
}<|MERGE_RESOLUTION|>--- conflicted
+++ resolved
@@ -2,7 +2,6 @@
 
 
 import graphql.Assert;
-<<<<<<< HEAD
 import graphql.GraphQLError;
 import graphql.language.ArrayValue;
 import graphql.language.ListType;
@@ -30,24 +29,13 @@
 import java.util.Map;
 import java.util.Optional;
 import java.util.Set;
-=======
-import graphql.language.*;
-import graphql.schema.*;
-import graphql.schema.visibility.GraphqlFieldVisibility;
-
-import java.util.*;
->>>>>>> 832339cc
 import java.util.stream.Collectors;
 
 import static graphql.schema.GraphQLTypeUtil.*;
 
 public class ValidationUtil {
 
-<<<<<<< HEAD
-    public TypeName getUnmodifiedType(Type<?> type) {
-=======
-    public static TypeName getUnmodifiedType(Type type) {
->>>>>>> 832339cc
+    public static TypeName getUnmodifiedType(Type<?> type) {
         if (type instanceof ListType) {
             return getUnmodifiedType(((ListType) type).getType());
         } else if (type instanceof NonNullType) {
@@ -61,11 +49,7 @@
     protected void handleNullError(Value<?> value, GraphQLType type) {
     }
 
-<<<<<<< HEAD
-    protected void handleScalarError(Value<?> value, GraphQLScalarType type, GraphQLError invalid) {
-=======
     protected void handleScalarError(Value value, GraphQLScalarType type, String message) {
->>>>>>> 832339cc
     }
 
     protected void handleEnumError(Value<?> value, GraphQLEnumType type, GraphQLError invalid) {
@@ -102,16 +86,6 @@
         }
 
         if (type instanceof GraphQLScalarType) {
-<<<<<<< HEAD
-            Optional<GraphQLError> invalid = parseLiteral(value, ((GraphQLScalarType) type).getCoercing());
-            invalid.ifPresent(graphQLError -> handleScalarError(value, (GraphQLScalarType) type, graphQLError));
-            return !invalid.isPresent();
-        }
-        if (type instanceof GraphQLEnumType) {
-            Optional<GraphQLError> invalid = parseLiteral(value, ((GraphQLEnumType) type).getCoercing());
-            invalid.ifPresent(graphQLError -> handleEnumError(value, (GraphQLEnumType) type, graphQLError));
-            return !invalid.isPresent();
-=======
             Optional<String> errorMessage = parseLiteral(value, ((GraphQLScalarType) type).getCoercing());
             errorMessage.ifPresent(message -> handleScalarError(value, (GraphQLScalarType) type, message));
             return !errorMessage.isPresent();
@@ -122,7 +96,6 @@
                 handleEnumError(value, (GraphQLEnumType) type);
             }
             return !errorMessage.isPresent();
->>>>>>> 832339cc
         }
 
         if (isList(type)) {
@@ -132,14 +105,6 @@
 
     }
 
-<<<<<<< HEAD
-    private Optional<GraphQLError> parseLiteral(Value<?> value, Coercing<?,?> coercing) {
-        try {
-            coercing.parseLiteral(value);
-            return Optional.empty();
-        } catch (CoercingParseLiteralException e) {
-            return Optional.of(e);
-=======
     private Optional<String> parseLiteral(Value value, Coercing coercing) {
         try {
             if (coercing.parseLiteral(value) != null) {
@@ -149,7 +114,6 @@
             }
         } catch (CoercingParseLiteralException e) {
             return Optional.of(e.getMessage());
->>>>>>> 832339cc
         }
     }
 
