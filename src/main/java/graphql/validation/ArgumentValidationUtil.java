package graphql.validation;

import graphql.GraphQLError;
import graphql.language.Argument;
import graphql.language.ObjectField;
import graphql.language.Value;
import graphql.schema.*;

import java.util.ArrayList;
import java.util.List;
import java.util.Map;
import java.util.Set;
import java.util.stream.Collectors;

public class ArgumentValidationUtil extends ValidationUtil {

    private final List<String> argumentNames = new ArrayList<>();
    private Value<?> argumentValue;
    private String errorMessage;
    private final List<Object> arguments = new ArrayList<>();
<<<<<<< HEAD
    private Map<String, Object> errorExtensions;
=======
    private GraphQLType requiredType;
    private GraphQLType objectType;
>>>>>>> 832339cc

    private final String argumentName;

    public ArgumentValidationUtil(Argument argument) {
        argumentName = argument.getName();
        argumentValue = argument.getValue();
    }

    @Override
<<<<<<< HEAD
    protected void handleNullError(Value<?> value, GraphQLType type) {
        errorMessage = "must not be null";
=======
    protected void handleNullError(Value value, GraphQLType type) {
        errorMessage = "Value must not be null";
>>>>>>> 832339cc
        argumentValue = value;
        setObjectField(type);
    }

    @Override
<<<<<<< HEAD
    protected void handleScalarError(Value<?> value, GraphQLScalarType type, GraphQLError invalid) {
        errorMessage = "is not a valid '%s' - %s";
=======
    protected void handleScalarError(Value value, GraphQLScalarType type, String message) {
        errorMessage = message;
>>>>>>> 832339cc
        arguments.add(type.getName());
        arguments.add(invalid.getMessage());
        argumentValue = value;
<<<<<<< HEAD
        errorExtensions = invalid.getExtensions();
=======
        setObjectField(type);
>>>>>>> 832339cc
    }

    @Override
    protected void handleEnumError(Value<?> value, GraphQLEnumType type, GraphQLError invalid) {
        errorMessage = "is not a valid '%s' - %s";
        arguments.add(type.getName());
        arguments.add(invalid.getMessage());
        argumentValue = value;
        requiredType = type;
    }

    @Override
<<<<<<< HEAD
    protected void handleNotObjectError(Value<?> value, GraphQLInputObjectType type) {
        errorMessage = "must be an object type";
    }

    @Override
    protected void handleMissingFieldsError(Value<?> value, GraphQLInputObjectType type, Set<String> missingFields) {
        errorMessage = "is missing required fields '%s'";
=======
    protected void handleNotObjectError(Value value, GraphQLInputObjectType type) {
        errorMessage = "Value must be an object type";
        setObjectField(type);
    }

    @Override
    protected void handleMissingFieldsError(Value value, GraphQLInputObjectType type, Set<String> missingFields) {
        errorMessage = String.format("Required fields are missing: '%s'", missingFields.stream().collect(Collectors.joining(", ", "[", "]")));
>>>>>>> 832339cc
        arguments.add(missingFields);
        setObjectField(type);
    }

    @Override
<<<<<<< HEAD
    protected void handleExtraFieldError(Value<?> value, GraphQLInputObjectType type, ObjectField objectField) {
        errorMessage = "contains a field not in '%s': '%s'";
=======
    protected void handleExtraFieldError(Value value, GraphQLInputObjectType type, ObjectField objectField) {
        errorMessage = String.format("Value contains a field not in '%s': '%s'", ValidationUtil.renderType(type), objectField.getName());
>>>>>>> 832339cc
        arguments.add(type.getName());
        arguments.add(objectField.getName());
        setObjectField(type);
    }

    @Override
    protected void handleFieldNotValidError(ObjectField objectField, GraphQLInputObjectType type) {
        argumentNames.add(0, objectField.getName());
        setObjectField(type);
    }

    @Override
    protected void handleFieldNotValidError(Value<?> value, GraphQLType type, int index) {
        argumentNames.add(0, String.format("[%s]", index));
        setObjectField(type);
    }

    private void setObjectField(GraphQLType type) {
        objectType = type;
        if (requiredType == null) {
            requiredType = type;
        }
    }

    public String getErrorMessage() {
        return errorMessage;
    }

    public Value<?> getArgumentValue() {
        return argumentValue;
    }

    public GraphQLType getRequiredType() {
        return requiredType;
    }

    public GraphQLType getObjectType() {
        return objectType;
    }

    public String renderArgument() {
        StringBuilder argument = new StringBuilder(argumentName);
        for (String name : argumentNames) {
            if (!name.startsWith("[")) {
                argument.append('.');
            }
            argument.append(name);
        }
        return argument.toString();
    }

    public Map<String, Object> getErrorExtensions() {
        return errorExtensions;
    }
}<|MERGE_RESOLUTION|>--- conflicted
+++ resolved
@@ -18,12 +18,9 @@
     private Value<?> argumentValue;
     private String errorMessage;
     private final List<Object> arguments = new ArrayList<>();
-<<<<<<< HEAD
-    private Map<String, Object> errorExtensions;
-=======
     private GraphQLType requiredType;
     private GraphQLType objectType;
->>>>>>> 832339cc
+    private Map<String, Object> errorExtensions;
 
     private final String argumentName;
 
@@ -33,33 +30,19 @@
     }
 
     @Override
-<<<<<<< HEAD
-    protected void handleNullError(Value<?> value, GraphQLType type) {
-        errorMessage = "must not be null";
-=======
     protected void handleNullError(Value value, GraphQLType type) {
         errorMessage = "Value must not be null";
->>>>>>> 832339cc
         argumentValue = value;
         setObjectField(type);
     }
 
     @Override
-<<<<<<< HEAD
-    protected void handleScalarError(Value<?> value, GraphQLScalarType type, GraphQLError invalid) {
-        errorMessage = "is not a valid '%s' - %s";
-=======
     protected void handleScalarError(Value value, GraphQLScalarType type, String message) {
         errorMessage = message;
->>>>>>> 832339cc
         arguments.add(type.getName());
         arguments.add(invalid.getMessage());
         argumentValue = value;
-<<<<<<< HEAD
-        errorExtensions = invalid.getExtensions();
-=======
         setObjectField(type);
->>>>>>> 832339cc
     }
 
     @Override
@@ -72,15 +55,6 @@
     }
 
     @Override
-<<<<<<< HEAD
-    protected void handleNotObjectError(Value<?> value, GraphQLInputObjectType type) {
-        errorMessage = "must be an object type";
-    }
-
-    @Override
-    protected void handleMissingFieldsError(Value<?> value, GraphQLInputObjectType type, Set<String> missingFields) {
-        errorMessage = "is missing required fields '%s'";
-=======
     protected void handleNotObjectError(Value value, GraphQLInputObjectType type) {
         errorMessage = "Value must be an object type";
         setObjectField(type);
@@ -89,19 +63,13 @@
     @Override
     protected void handleMissingFieldsError(Value value, GraphQLInputObjectType type, Set<String> missingFields) {
         errorMessage = String.format("Required fields are missing: '%s'", missingFields.stream().collect(Collectors.joining(", ", "[", "]")));
->>>>>>> 832339cc
         arguments.add(missingFields);
         setObjectField(type);
     }
 
     @Override
-<<<<<<< HEAD
-    protected void handleExtraFieldError(Value<?> value, GraphQLInputObjectType type, ObjectField objectField) {
-        errorMessage = "contains a field not in '%s': '%s'";
-=======
     protected void handleExtraFieldError(Value value, GraphQLInputObjectType type, ObjectField objectField) {
         errorMessage = String.format("Value contains a field not in '%s': '%s'", ValidationUtil.renderType(type), objectField.getName());
->>>>>>> 832339cc
         arguments.add(type.getName());
         arguments.add(objectField.getName());
         setObjectField(type);
