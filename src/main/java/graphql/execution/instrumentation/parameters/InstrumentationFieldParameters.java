package graphql.execution.instrumentation.parameters;

import graphql.execution.ExecutionContext;
import graphql.execution.ExecutionTypeInfo;
import graphql.execution.instrumentation.Instrumentation;
import graphql.execution.instrumentation.InstrumentationState;
import graphql.schema.GraphQLFieldDefinition;

/**
 * Parameters sent to {@link Instrumentation} methods
 */
public class InstrumentationFieldParameters {
    private final ExecutionContext executionContext;
    private final graphql.schema.GraphQLFieldDefinition fieldDef;
    private final ExecutionTypeInfo typeInfo;
<<<<<<< HEAD
=======
    private final InstrumentationState instrumentationState;
>>>>>>> ca12e595

    public InstrumentationFieldParameters(ExecutionContext executionContext, GraphQLFieldDefinition fieldDef, ExecutionTypeInfo typeInfo) {
        this.executionContext = executionContext;
        this.instrumentationState = executionContext.getInstrumentationState();
        this.fieldDef = fieldDef;
        this.typeInfo = typeInfo;
    }

    public ExecutionContext getExecutionContext() {
        return executionContext;
    }

    public GraphQLFieldDefinition getField() {
        return fieldDef;
    }

    public ExecutionTypeInfo getTypeInfo() {
        return typeInfo;
    }
<<<<<<< HEAD
=======

    public <T extends InstrumentationState> T getInstrumentationState() {
        //noinspection unchecked
        return (T) instrumentationState;
    }
>>>>>>> ca12e595
}<|MERGE_RESOLUTION|>--- conflicted
+++ resolved
@@ -13,10 +13,7 @@
     private final ExecutionContext executionContext;
     private final graphql.schema.GraphQLFieldDefinition fieldDef;
     private final ExecutionTypeInfo typeInfo;
-<<<<<<< HEAD
-=======
     private final InstrumentationState instrumentationState;
->>>>>>> ca12e595
 
     public InstrumentationFieldParameters(ExecutionContext executionContext, GraphQLFieldDefinition fieldDef, ExecutionTypeInfo typeInfo) {
         this.executionContext = executionContext;
@@ -36,12 +33,9 @@
     public ExecutionTypeInfo getTypeInfo() {
         return typeInfo;
     }
-<<<<<<< HEAD
-=======
 
     public <T extends InstrumentationState> T getInstrumentationState() {
         //noinspection unchecked
         return (T) instrumentationState;
     }
->>>>>>> ca12e595
 }