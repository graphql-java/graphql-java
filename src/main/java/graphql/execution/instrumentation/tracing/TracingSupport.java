--- conflicted
+++ resolved
@@ -66,13 +66,8 @@
 
             Map<String, Object> fetchMap = new LinkedHashMap<>();
             fetchMap.put("path", executionStepInfo.getPath().toList());
-<<<<<<< HEAD
-            fetchMap.put("parentType", executionStepInfo.getParent().getType().getName());
+            fetchMap.put("parentType", executionStepInfo.getParent().getUnwrappedNonNullType().getName());
             fetchMap.put("returnType", executionStepInfo.simplePrint());
-=======
-            fetchMap.put("parentType", executionStepInfo.getParent().getUnwrappedNonNullType().getName());
-            fetchMap.put("returnType", executionStepInfo.toAst());
->>>>>>> d72f0296
             fetchMap.put("fieldName", executionStepInfo.getFieldDefinition().getName());
             fetchMap.put("startOffset", startOffset);
             fetchMap.put("duration", duration);
