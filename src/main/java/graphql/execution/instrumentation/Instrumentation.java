--- conflicted
+++ resolved
@@ -124,11 +124,7 @@
      *
      * @return a non null {@link InstrumentationContext} object that will be called back when the step ends
      */
-<<<<<<< HEAD
-    default InstrumentationContext<CompletableFuture<ExecutionResult>> beginCompleteField(InstrumentationFieldParameters parameters) {
-=======
     default InstrumentationContext<CompletableFuture<ExecutionResult>> beginCompleteField(InstrumentationFieldCompleteParameters parameters) {
->>>>>>> 8d5ff1f6
         return (result, t) -> {
         };
     }
@@ -141,17 +137,11 @@
      *
      * @return a non null {@link InstrumentationContext} object that will be called back when the step ends
      */
-<<<<<<< HEAD
-    default InstrumentationContext<CompletableFuture<ExecutionResult>> beginCompleteFieldList(InstrumentationFieldParameters parameters) {
-=======
     default InstrumentationContext<CompletableFuture<ExecutionResult>> beginCompleteFieldList(InstrumentationFieldCompleteParameters parameters) {
->>>>>>> 8d5ff1f6
         return (result, t) -> {
         };
     }
 
-<<<<<<< HEAD
-=======
     /**
      * This is called to instrument a {@link graphql.schema.GraphQLSchema} before it is used to parse, validate
      * and execute a query, allowing you to adjust what types are used.
@@ -179,7 +169,6 @@
     }
 
 
->>>>>>> 8d5ff1f6
     /**
      * This is called to instrument a {@link DataFetcher} just before it is used to fetch a field, allowing you
      * to adjust what information is passed back or record information about specific data fetches.  Note
