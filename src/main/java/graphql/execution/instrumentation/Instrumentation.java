package graphql.execution.instrumentation;

import graphql.ExecutionInput;
import graphql.ExecutionResult;
import graphql.ExperimentalApi;
import graphql.PublicSpi;
import graphql.execution.ExecutionContext;
import graphql.execution.instrumentation.adapters.ExecutionResultInstrumentationContextAdapter;
import graphql.execution.instrumentation.adapters.ExecuteObjectInstrumentationContextAdapter;
import graphql.execution.instrumentation.parameters.InstrumentationCreateStateParameters;
import graphql.execution.instrumentation.parameters.InstrumentationExecuteOperationParameters;
import graphql.execution.instrumentation.parameters.InstrumentationExecutionParameters;
import graphql.execution.instrumentation.parameters.InstrumentationExecutionStrategyParameters;
import graphql.execution.instrumentation.parameters.InstrumentationFieldCompleteParameters;
import graphql.execution.instrumentation.parameters.InstrumentationFieldFetchParameters;
import graphql.execution.instrumentation.parameters.InstrumentationFieldParameters;
import graphql.execution.instrumentation.parameters.InstrumentationValidationParameters;
import graphql.language.Document;
import graphql.schema.DataFetcher;
import graphql.schema.GraphQLSchema;
import graphql.validation.ValidationError;
import org.jetbrains.annotations.NotNull;
import org.jetbrains.annotations.Nullable;

import java.util.List;
import java.util.concurrent.CompletableFuture;

import static graphql.execution.instrumentation.SimpleInstrumentationContext.noOp;

/**
 * Provides the capability to instrument the execution steps of a GraphQL query.
 * <p>
 * For example you might want to track which fields are taking the most time to fetch from the backing database
 * or log what fields are being asked for.
 * <p>
 * Remember that graphql calls can cross threads so make sure you think about the thread safety of any instrumentation
 * code when you are writing it.
 * <p>
 * Each step gives back an {@link graphql.execution.instrumentation.InstrumentationContext} object.  This has two callbacks on it,
 * one for the step is `dispatched` and one for when the step has `completed`.  This is done because many of the "steps" are asynchronous
 * operations such as fetching data and resolving it into objects.
 */
@PublicSpi
public interface Instrumentation {

    /**
     * This will be called just before execution to create an object that is given back to all instrumentation methods
     * to allow them to have per execution request state
     *
     * @return a state object that is passed to each method
     *
     * @deprecated use {@link #createState(InstrumentationCreateStateParameters)} instead
     */
    @Deprecated(since = "2022-07-26")
    default InstrumentationState createState() {
        return null;
    }

    /**
     * This will be called just before execution to create an object that is given back to all instrumentation methods
     * to allow them to have per execution request state
     *
     * @param parameters the parameters to this step
     *
     * @return a state object that is passed to each method
     */
    @Deprecated(since = "2023-08-25")
    @Nullable
    default InstrumentationState createState(InstrumentationCreateStateParameters parameters) {
        return createState();
    }

    /**
     * This will be called just before execution to create an object, in an asynchronous manner, that is given back to all instrumentation methods
     * to allow them to have per execution request state
     *
     * @param parameters the parameters to this step
     *
     * @return a state object that is passed to each method
     */
    @Nullable
    default CompletableFuture<InstrumentationState> createStateAsync(InstrumentationCreateStateParameters parameters) {
        return CompletableFuture.completedFuture(createState(parameters));
    }

    /**
     * This is called right at the start of query execution, and it's the first step in the instrumentation chain.
     *
     * @param parameters the parameters to this step
     *
     * @return a non null {@link InstrumentationContext} object that will be called back when the step ends
     *
     * @deprecated use {@link #beginExecution(InstrumentationExecutionParameters, InstrumentationState)} instead
     */
    @Deprecated(since = "2022-07-26")
    @NotNull
    default InstrumentationContext<ExecutionResult> beginExecution(InstrumentationExecutionParameters parameters) {
        return noOp();
    }

    /**
     * This is called right at the start of query execution, and it's the first step in the instrumentation chain.
     *
     * @param parameters the parameters to this step
     * @param state      the state created during the call to {@link #createState(InstrumentationCreateStateParameters)}
     *
     * @return a nullable {@link InstrumentationContext} object that will be called back when the step ends (assuming it's not null)
     */
    @Nullable
    default InstrumentationContext<ExecutionResult> beginExecution(InstrumentationExecutionParameters parameters, InstrumentationState state) {
        return beginExecution(parameters.withNewState(state));
    }

    /**
     * This is called just before a query is parsed.
     *
     * @param parameters the parameters to this step
     *
     * @return a non null {@link InstrumentationContext} object that will be called back when the step ends
     *
     * @deprecated use {@link #beginParse(InstrumentationExecutionParameters, InstrumentationState)}  instead
     */
    @Deprecated(since = "2022-07-26")
    @NotNull
    default InstrumentationContext<Document> beginParse(InstrumentationExecutionParameters parameters) {
        return noOp();
    }

    /**
     * This is called just before a query is parsed.
     *
     * @param parameters the parameters to this step
     * @param state      the state created during the call to {@link #createState(InstrumentationCreateStateParameters)}
     *
     * @return a nullable {@link InstrumentationContext} object that will be called back when the step ends (assuming it's not null)
     */
    @Nullable
    default InstrumentationContext<Document> beginParse(InstrumentationExecutionParameters parameters, InstrumentationState state) {
        return beginParse(parameters.withNewState(state));
    }

    /**
     * This is called just before the parsed query document is validated.
     *
     * @param parameters the parameters to this step
     *
     * @return a non null {@link InstrumentationContext} object that will be called back when the step ends
     *
     * @deprecated use {@link #beginValidation(InstrumentationValidationParameters, InstrumentationState)} instead
     */
    @Deprecated(since = "2022-07-26")
    @NotNull
    default InstrumentationContext<List<ValidationError>> beginValidation(InstrumentationValidationParameters parameters) {
        return noOp();
    }

    /**
     * This is called just before the parsed query document is validated.
     *
     * @param parameters the parameters to this step
     * @param state      the state created during the call to {@link #createState(InstrumentationCreateStateParameters)}
     *
     * @return a nullable {@link InstrumentationContext} object that will be called back when the step ends (assuming it's not null)
     */
    @Nullable
    default InstrumentationContext<List<ValidationError>> beginValidation(InstrumentationValidationParameters parameters, InstrumentationState state) {
        return beginValidation(parameters.withNewState(state));
    }

    /**
     * This is called just before the execution of the query operation is started.
     *
     * @param parameters the parameters to this step
     *
     * @return a non null {@link InstrumentationContext} object that will be called back when the step ends
     *
     * @deprecated use {@link #beginExecuteOperation(InstrumentationExecuteOperationParameters, InstrumentationState)} instead
     */
    @Deprecated(since = "2022-07-26")
    @NotNull
    default InstrumentationContext<ExecutionResult> beginExecuteOperation(InstrumentationExecuteOperationParameters parameters) {
        return noOp();
    }

    /**
     * This is called just before the execution of the query operation is started.
     *
     * @param parameters the parameters to this step
     * @param state      the state created during the call to {@link #createState(InstrumentationCreateStateParameters)}
     *
     * @return a nullable {@link InstrumentationContext} object that will be called back when the step ends (assuming it's not null)
     */
    @Nullable
    default InstrumentationContext<ExecutionResult> beginExecuteOperation(InstrumentationExecuteOperationParameters parameters, InstrumentationState state) {
        return beginExecuteOperation(parameters.withNewState(state));
    }

    /**
     * This is called each time an {@link graphql.execution.ExecutionStrategy} is invoked, which may be multiple times
     * per query as the engine recursively descends over the query.
     *
     * @param parameters the parameters to this step
     *
     * @return a non null {@link ExecutionStrategyInstrumentationContext} object that will be called back when the step ends
     *
     * @deprecated use {@link #beginExecutionStrategy(InstrumentationExecutionStrategyParameters, InstrumentationState)} instead
     */
    @Deprecated(since = "2022-07-26")
    @NotNull
    default ExecutionStrategyInstrumentationContext beginExecutionStrategy(InstrumentationExecutionStrategyParameters parameters) {
        return ExecutionStrategyInstrumentationContext.NOOP;
    }

    /**
     * This is called each time an {@link graphql.execution.ExecutionStrategy} is invoked, which may be multiple times
     * per query as the engine recursively descends over the query.
     *
     * @param parameters the parameters to this step
     * @param state      the state created during the call to {@link #createState(InstrumentationCreateStateParameters)}
     *
     * @return a nullable {@link ExecutionStrategyInstrumentationContext} object that will be called back when the step ends (assuming it's not null)
     */
    @Nullable
    default ExecutionStrategyInstrumentationContext beginExecutionStrategy(InstrumentationExecutionStrategyParameters parameters, InstrumentationState state) {
        return beginExecutionStrategy(parameters.withNewState(state));
    }

    /**
<<<<<<< HEAD
     * This is called just before a deferred field is resolved into a value.
     * <p>
     * This is an EXPERIMENTAL instrumentation callback. The method signature will definitely change.
     *
     * @param state      the state created during the call to {@link #createState(InstrumentationCreateStateParameters)}
     * @return a non-null {@link InstrumentationContext} object that will be called back when the step ends
     */
    @ExperimentalApi
    default InstrumentationContext<ExecutionResult> beginDeferredField(InstrumentationState state) {
        return noOp();
    }
=======
     * This is called each time an {@link graphql.execution.ExecutionStrategy} object resolution is called, which may be multiple times
     * per query as the engine recursively descends over the query.
     *
     * @param parameters the parameters to this step
     * @param state      the state created during the call to {@link #createState(InstrumentationCreateStateParameters)}
     *
     * @return a nullable {@link ExecutionStrategyInstrumentationContext} object that will be called back when the step ends (assuming it's not null)
     */
    @Nullable
    default ExecuteObjectInstrumentationContext beginExecuteObject(InstrumentationExecutionStrategyParameters parameters, InstrumentationState state) {
        return ExecuteObjectInstrumentationContext.NOOP;
    }

>>>>>>> 97ba988e

    /**
     * This is called each time a subscription field produces a new reactive stream event value and it needs to be mapped over via the graphql field subselection.
     *
     * @param parameters the parameters to this step
     *
     * @return a non null {@link InstrumentationContext} object that will be called back when the step ends
     *
     * @deprecated use {@link #beginSubscribedFieldEvent(InstrumentationFieldParameters, InstrumentationState)}  instead
     */
    @Deprecated(since = "2022-07-26")
    @NotNull
    default InstrumentationContext<ExecutionResult> beginSubscribedFieldEvent(InstrumentationFieldParameters parameters) {
        return noOp();
    }

    /**
     * This is called each time a subscription field produces a new reactive stream event value and it needs to be mapped over via the graphql field subselection.
     *
     * @param parameters the parameters to this step
     * @param state      the state created during the call to {@link #createState(InstrumentationCreateStateParameters)}
     *
     * @return a nullable {@link InstrumentationContext} object that will be called back when the step ends (assuming it's not null)
     */
    @Nullable
    default InstrumentationContext<ExecutionResult> beginSubscribedFieldEvent(InstrumentationFieldParameters parameters, InstrumentationState state) {
        return beginSubscribedFieldEvent(parameters.withNewState(state));
    }

    /**
     * This is called just before a field is resolved into a value.
     *
     * @param parameters the parameters to this step
     *
     * @return a non null {@link InstrumentationContext} object that will be called back when the step ends
     *
     * @deprecated use {@link #beginField(InstrumentationFieldParameters, InstrumentationState)}   instead
     */
    @Deprecated(since = "2022-07-26")
    @NotNull
    default InstrumentationContext<ExecutionResult> beginField(InstrumentationFieldParameters parameters) {
        return noOp();
    }

    /**
     * This is called just before a field is resolved into a value.
     *
     * @param parameters the parameters to this step
     * @param state      the state created during the call to {@link #createState(InstrumentationCreateStateParameters)}
     *
     * @return a nullable {@link InstrumentationContext} object that will be called back when the step ends (assuming it's not null)
     */
    @Deprecated(since="2023-09-11" )
    @Nullable
    default InstrumentationContext<ExecutionResult> beginField(InstrumentationFieldParameters parameters, InstrumentationState state) {
        return beginField(parameters.withNewState(state));
    }

    /**
     * This is called just before a field is resolved into a value.
     *
     * @param parameters the parameters to this step
     * @param state      the state created during the call to {@link #createState(InstrumentationCreateStateParameters)}
     *
     * @return a nullable {@link InstrumentationContext} object that will be called back when the step ends (assuming it's not null)
     */
    @Nullable
    default InstrumentationContext<Object> beginFieldExecution(InstrumentationFieldParameters parameters, InstrumentationState state) {
        InstrumentationContext<ExecutionResult> ic = beginField(parameters, state);
        return ic == null ? null : new ExecutionResultInstrumentationContextAdapter(ic);
    }

    /**
     * This is called just before a field {@link DataFetcher} is invoked.
     *
     * @param parameters the parameters to this step
     *
     * @return a non null {@link InstrumentationContext} object that will be called back when the step ends
     *
     * @deprecated use {@link #beginFieldFetch(InstrumentationFieldFetchParameters, InstrumentationState)} instead
     */
    @Deprecated(since = "2022-07-26")
    @NotNull
    default InstrumentationContext<Object> beginFieldFetch(InstrumentationFieldFetchParameters parameters) {
        return noOp();
    }

    /**
     * This is called just before a field {@link DataFetcher} is invoked.
     *
     * @param parameters the parameters to this step
     * @param state      the state created during the call to {@link #createState(InstrumentationCreateStateParameters)}
     *
     * @return a nullable {@link InstrumentationContext} object that will be called back when the step ends (assuming it's not null)
     */
    @Nullable
    default InstrumentationContext<Object> beginFieldFetch(InstrumentationFieldFetchParameters parameters, InstrumentationState state) {
        return beginFieldFetch(parameters.withNewState(state));
    }


    /**
     * This is called just before the complete field is started.
     *
     * @param parameters the parameters to this step
     *
     * @return a non null {@link InstrumentationContext} object that will be called back when the step ends
     *
     * @deprecated use {@link #beginFieldComplete(InstrumentationFieldCompleteParameters, InstrumentationState)} instead
     */
    @Deprecated(since = "2022-07-26")
    @NotNull
    default InstrumentationContext<ExecutionResult> beginFieldComplete(InstrumentationFieldCompleteParameters parameters) {
        return noOp();
    }

    /**
     * This is called just before the complete field is started.
     *
     * @param parameters the parameters to this step
     * @param state      the state created during the call to {@link #createState(InstrumentationCreateStateParameters)}
     *
     * @return a nullable {@link InstrumentationContext} object that will be called back when the step ends (assuming it's not null)
     */
    @Deprecated(since = "2023-09-11")
    @Nullable
    default InstrumentationContext<ExecutionResult> beginFieldComplete(InstrumentationFieldCompleteParameters parameters, InstrumentationState state) {
        return beginFieldComplete(parameters.withNewState(state));
    }

    /**
     * This is called just before the complete field is started.
     *
     * @param parameters the parameters to this step
     * @param state      the state created during the call to {@link #createState(InstrumentationCreateStateParameters)}
     *
     * @return a nullable {@link InstrumentationContext} object that will be called back when the step ends (assuming it's not null)
     */
    @Nullable
    default InstrumentationContext<Object> beginFieldCompletion(InstrumentationFieldCompleteParameters parameters, InstrumentationState state) {
        InstrumentationContext<ExecutionResult> ic = beginFieldComplete(parameters, state);
        return ic == null ? null : new ExecutionResultInstrumentationContextAdapter(ic);
    }

    /**
     * This is called just before the complete field list is started.
     *
     * @param parameters the parameters to this step
     *
     * @return a non null {@link InstrumentationContext} object that will be called back when the step ends
     *
     * @deprecated use {@link #beginFieldListComplete(InstrumentationFieldCompleteParameters, InstrumentationState)}  instead
     */
    @Deprecated(since = "2022-07-26")
    @NotNull
    default InstrumentationContext<ExecutionResult> beginFieldListComplete(InstrumentationFieldCompleteParameters parameters) {
        return noOp();
    }

    /**
     * This is called just before the complete field list is started.
     *
     * @param parameters the parameters to this step
     * @param state      the state created during the call to {@link #createState(InstrumentationCreateStateParameters)}
     *
     * @return a nullable {@link InstrumentationContext} object that will be called back when the step ends (assuming it's not null)
     */
    @Deprecated(since = "2023-09-11")
    @Nullable
    default InstrumentationContext<ExecutionResult> beginFieldListComplete(InstrumentationFieldCompleteParameters parameters, InstrumentationState state) {
        return beginFieldListComplete(parameters.withNewState(state));
    }

    /**
     * This is called just before the complete field list is started.
     *
     * @param parameters the parameters to this step
     * @param state      the state created during the call to {@link #createState(InstrumentationCreateStateParameters)}
     *
     * @return a nullable {@link InstrumentationContext} object that will be called back when the step ends (assuming it's not null)
     */
    @Nullable
    default InstrumentationContext<Object> beginFieldListCompletion(InstrumentationFieldCompleteParameters parameters, InstrumentationState state) {
        InstrumentationContext<ExecutionResult> ic = beginFieldListComplete(parameters, state);
        return ic == null ? null : new ExecutionResultInstrumentationContextAdapter(ic);
    }

    /**
     * This is called to instrument a {@link graphql.ExecutionInput} before it is used to parse, validate
     * and execute a query, allowing you to adjust what query input parameters are used
     *
     * @param executionInput the execution input to be used
     * @param parameters     the parameters describing the field to be fetched
     *
     * @return a non null instrumented ExecutionInput, the default is to return to the same object
     *
     * @deprecated use {@link #instrumentExecutionInput(ExecutionInput, InstrumentationExecutionParameters, InstrumentationState)} instead
     */
    @Deprecated(since = "2022-07-26")
    @NotNull
    default ExecutionInput instrumentExecutionInput(ExecutionInput executionInput, InstrumentationExecutionParameters parameters) {
        return executionInput;
    }

    /**
     * This is called to instrument a {@link graphql.ExecutionInput} before it is used to parse, validate
     * and execute a query, allowing you to adjust what query input parameters are used
     *
     * @param executionInput the execution input to be used
     * @param parameters     the parameters describing the field to be fetched
     * @param state          the state created during the call to {@link #createState(InstrumentationCreateStateParameters)}
     *
     * @return a non null instrumented ExecutionInput, the default is to return to the same object
     */
    @NotNull
    default ExecutionInput instrumentExecutionInput(ExecutionInput executionInput, InstrumentationExecutionParameters parameters, InstrumentationState state) {
        return instrumentExecutionInput(executionInput, parameters.withNewState(state));
    }

    /**
     * This is called to instrument a {@link graphql.language.Document} and variables before it is used allowing you to adjust the query AST if you so desire
     *
     * @param documentAndVariables the document and variables to be used
     * @param parameters           the parameters describing the execution
     *
     * @return a non null instrumented DocumentAndVariables, the default is to return to the same objects
     *
     * @deprecated use {@link #instrumentDocumentAndVariables(DocumentAndVariables, InstrumentationExecutionParameters, InstrumentationState)}  instead
     */
    @Deprecated(since = "2022-07-26")
    @NotNull
    default DocumentAndVariables instrumentDocumentAndVariables(DocumentAndVariables documentAndVariables, InstrumentationExecutionParameters parameters) {
        return documentAndVariables;
    }

    /**
     * This is called to instrument a {@link graphql.language.Document} and variables before it is used allowing you to adjust the query AST if you so desire
     *
     * @param documentAndVariables the document and variables to be used
     * @param parameters           the parameters describing the execution
     * @param state                the state created during the call to {@link #createState(InstrumentationCreateStateParameters)}
     *
     * @return a non null instrumented DocumentAndVariables, the default is to return to the same objects
     */
    @NotNull
    default DocumentAndVariables instrumentDocumentAndVariables(DocumentAndVariables documentAndVariables, InstrumentationExecutionParameters parameters, InstrumentationState state) {
        return instrumentDocumentAndVariables(documentAndVariables, parameters.withNewState(state));
    }

    /**
     * This is called to instrument a {@link graphql.schema.GraphQLSchema} before it is used to parse, validate
     * and execute a query, allowing you to adjust what types are used.
     *
     * @param schema     the schema to be used
     * @param parameters the parameters describing the field to be fetched
     *
     * @return a non null instrumented GraphQLSchema, the default is to return to the same object
     *
     * @deprecated use {@link #instrumentSchema(GraphQLSchema, InstrumentationExecutionParameters, InstrumentationState)}  instead
     */
    @Deprecated(since = "2022-07-26")
    @NotNull
    default GraphQLSchema instrumentSchema(GraphQLSchema schema, InstrumentationExecutionParameters parameters) {
        return schema;
    }

    /**
     * This is called to instrument a {@link graphql.schema.GraphQLSchema} before it is used to parse, validate
     * and execute a query, allowing you to adjust what types are used.
     *
     * @param schema     the schema to be used
     * @param parameters the parameters describing the field to be fetched
     * @param state      the state created during the call to {@link #createState(InstrumentationCreateStateParameters)}
     *
     * @return a non null instrumented GraphQLSchema, the default is to return to the same object
     */
    @NotNull
    default GraphQLSchema instrumentSchema(GraphQLSchema schema, InstrumentationExecutionParameters parameters, InstrumentationState state) {
        return instrumentSchema(schema, parameters.withNewState(state));
    }

    /**
     * This is called to instrument a {@link ExecutionContext} before it is used to execute a query,
     * allowing you to adjust the base data used.
     *
     * @param executionContext the execution context to be used
     * @param parameters       the parameters describing the field to be fetched
     *
     * @return a non null instrumented ExecutionContext, the default is to return to the same object
     *
     * @deprecated use {@link #instrumentExecutionContext(ExecutionContext, InstrumentationExecutionParameters, InstrumentationState)} instead
     */
    @Deprecated(since = "2022-07-26")
    @NotNull
    default ExecutionContext instrumentExecutionContext(ExecutionContext executionContext, InstrumentationExecutionParameters parameters) {
        return executionContext;
    }

    /**
     * This is called to instrument a {@link ExecutionContext} before it is used to execute a query,
     * allowing you to adjust the base data used.
     *
     * @param executionContext the execution context to be used
     * @param parameters       the parameters describing the field to be fetched
     * @param state            the state created during the call to {@link #createState(InstrumentationCreateStateParameters)}
     *
     * @return a non null instrumented ExecutionContext, the default is to return to the same object
     */
    @NotNull
    default ExecutionContext instrumentExecutionContext(ExecutionContext executionContext, InstrumentationExecutionParameters parameters, InstrumentationState state) {
        return instrumentExecutionContext(executionContext, parameters.withNewState(state));
    }

    /**
     * This is called to instrument a {@link DataFetcher} just before it is used to fetch a field, allowing you
     * to adjust what information is passed back or record information about specific data fetches.  Note
     * the same data fetcher instance maybe presented to you many times and that data fetcher
     * implementations widely vary.
     *
     * @param dataFetcher the data fetcher about to be used
     * @param parameters  the parameters describing the field to be fetched
     *
     * @return a non null instrumented DataFetcher, the default is to return to the same object
     *
     * @deprecated use {@link #instrumentDataFetcher(DataFetcher, InstrumentationFieldFetchParameters, InstrumentationState)}  instead
     */
    @Deprecated(since = "2022-07-26")
    @NotNull
    default DataFetcher<?> instrumentDataFetcher(DataFetcher<?> dataFetcher, InstrumentationFieldFetchParameters parameters) {
        return dataFetcher;
    }

    /**
     * This is called to instrument a {@link DataFetcher} just before it is used to fetch a field, allowing you
     * to adjust what information is passed back or record information about specific data fetches.  Note
     * the same data fetcher instance maybe presented to you many times and that data fetcher
     * implementations widely vary.
     *
     * @param dataFetcher the data fetcher about to be used
     * @param parameters  the parameters describing the field to be fetched
     * @param state       the state created during the call to {@link #createState(InstrumentationCreateStateParameters)}
     *
     * @return a non null instrumented DataFetcher, the default is to return to the same object
     */
    @NotNull
    default DataFetcher<?> instrumentDataFetcher(DataFetcher<?> dataFetcher, InstrumentationFieldFetchParameters parameters, InstrumentationState state) {
        return instrumentDataFetcher(dataFetcher, parameters.withNewState(state));
    }

    /**
     * This is called to allow instrumentation to instrument the execution result in some way
     *
     * @param executionResult {@link java.util.concurrent.CompletableFuture} of the result to instrument
     * @param parameters      the parameters to this step
     *
     * @return a new execution result completable future
     *
     * @deprecated use {@link #instrumentExecutionResult(ExecutionResult, InstrumentationExecutionParameters, InstrumentationState)}   instead
     */
    @Deprecated(since = "2022-07-26")
    @NotNull
    default CompletableFuture<ExecutionResult> instrumentExecutionResult(ExecutionResult executionResult, InstrumentationExecutionParameters parameters) {
        return CompletableFuture.completedFuture(executionResult);
    }

    /**
     * This is called to allow instrumentation to instrument the execution result in some way
     *
     * @param executionResult {@link java.util.concurrent.CompletableFuture} of the result to instrument
     * @param parameters      the parameters to this step
     * @param state           the state created during the call to {@link #createState(InstrumentationCreateStateParameters)}
     *
     * @return a new execution result completable future
     */
    @NotNull
    default CompletableFuture<ExecutionResult> instrumentExecutionResult(ExecutionResult executionResult, InstrumentationExecutionParameters parameters, InstrumentationState state) {
        return instrumentExecutionResult(executionResult, parameters.withNewState(state));
    }
}<|MERGE_RESOLUTION|>--- conflicted
+++ resolved
@@ -226,33 +226,31 @@
     }
 
     /**
-<<<<<<< HEAD
+     * This is called each time an {@link graphql.execution.ExecutionStrategy} object resolution is called, which may be multiple times
+     * per query as the engine recursively descends over the query.
+     *
+     * @param parameters the parameters to this step
+     * @param state      the state created during the call to {@link #createState(InstrumentationCreateStateParameters)}
+     *
+     * @return a nullable {@link ExecutionStrategyInstrumentationContext} object that will be called back when the step ends (assuming it's not null)
+     */
+    @Nullable
+    default ExecuteObjectInstrumentationContext beginExecuteObject(InstrumentationExecutionStrategyParameters parameters, InstrumentationState state) {
+        return ExecuteObjectInstrumentationContext.NOOP;
+    }
+
+    /**
      * This is called just before a deferred field is resolved into a value.
      * <p>
      * This is an EXPERIMENTAL instrumentation callback. The method signature will definitely change.
      *
      * @param state      the state created during the call to {@link #createState(InstrumentationCreateStateParameters)}
-     * @return a non-null {@link InstrumentationContext} object that will be called back when the step ends
+     * @return a nullable {@link ExecutionStrategyInstrumentationContext} object that will be called back when the step ends (assuming it's not null)
      */
     @ExperimentalApi
-    default InstrumentationContext<ExecutionResult> beginDeferredField(InstrumentationState state) {
-        return noOp();
-    }
-=======
-     * This is called each time an {@link graphql.execution.ExecutionStrategy} object resolution is called, which may be multiple times
-     * per query as the engine recursively descends over the query.
-     *
-     * @param parameters the parameters to this step
-     * @param state      the state created during the call to {@link #createState(InstrumentationCreateStateParameters)}
-     *
-     * @return a nullable {@link ExecutionStrategyInstrumentationContext} object that will be called back when the step ends (assuming it's not null)
-     */
-    @Nullable
-    default ExecuteObjectInstrumentationContext beginExecuteObject(InstrumentationExecutionStrategyParameters parameters, InstrumentationState state) {
+    default ExecuteObjectInstrumentationContext beginDeferredField(InstrumentationState state) {
         return ExecuteObjectInstrumentationContext.NOOP;
     }
-
->>>>>>> 97ba988e
 
     /**
      * This is called each time a subscription field produces a new reactive stream event value and it needs to be mapped over via the graphql field subselection.
