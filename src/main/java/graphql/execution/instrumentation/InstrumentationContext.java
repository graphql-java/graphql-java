package graphql.execution.instrumentation;

/**
 * When a {@link Instrumentation}.'beginXXX' method is called then it must return a non null InstrumentationContext
<<<<<<< HEAD
 * that will the be invoked as {@link #onEnd(Object)} or {@link #onEnd(Throwable)} when the step completes.
=======
 * that will the be invoked as {@link #onEnd(Object, java.lang.Throwable)} when the step completes.
>>>>>>> a666d0d2
 *
 * This pattern of construction of an object then call back is intended to allow "timers" to be created that can instrument what has
 * just happened or "loggers" to be called to record what has happened.
 */
public interface InstrumentationContext<T> {

    /**
     * This is invoked when the execution step is completed
     *
     * @param result the result of the step (which may be null)
     * @param t      this exception will be non null if an exception was thrown during the step
     */
    void onEnd(T result, Throwable t);

<<<<<<< HEAD
    /**
     * This is invoked when the execution step is completed unsuccessfully
     * @param t the throwable that happened during the step
     */
    void onEnd(Throwable t);
=======
>>>>>>> a666d0d2
}<|MERGE_RESOLUTION|>--- conflicted
+++ resolved
@@ -2,11 +2,7 @@
 
 /**
  * When a {@link Instrumentation}.'beginXXX' method is called then it must return a non null InstrumentationContext
-<<<<<<< HEAD
- * that will the be invoked as {@link #onEnd(Object)} or {@link #onEnd(Throwable)} when the step completes.
-=======
  * that will the be invoked as {@link #onEnd(Object, java.lang.Throwable)} when the step completes.
->>>>>>> a666d0d2
  *
  * This pattern of construction of an object then call back is intended to allow "timers" to be created that can instrument what has
  * just happened or "loggers" to be called to record what has happened.
@@ -21,12 +17,4 @@
      */
     void onEnd(T result, Throwable t);
 
-<<<<<<< HEAD
-    /**
-     * This is invoked when the execution step is completed unsuccessfully
-     * @param t the throwable that happened during the step
-     */
-    void onEnd(Throwable t);
-=======
->>>>>>> a666d0d2
 }