--- conflicted
+++ resolved
@@ -1,4 +1,196 @@
-<<<<<<< HEAD
+// <<<<<<< HEAD
+// // package graphql.execution.instrumentation.dataloader;
+// //
+// // import graphql.ExecutionResult;
+// // import graphql.ExecutionResultImpl;
+// // import graphql.PublicApi;
+// // import graphql.collect.ImmutableKit;
+// // import graphql.execution.AsyncExecutionStrategy;
+// // import graphql.execution.ExecutionContext;
+// // import graphql.execution.ExecutionStrategy;
+// // import graphql.execution.instrumentation.ExecutionStrategyInstrumentationContext;
+// // import graphql.execution.instrumentation.InstrumentationContext;
+// // import graphql.execution.instrumentation.InstrumentationState;
+// // import graphql.execution.instrumentation.ExecuteObjectInstrumentationContext;
+// // import graphql.execution.instrumentation.SimplePerformantInstrumentation;
+// // import graphql.execution.instrumentation.parameters.InstrumentationCreateStateParameters;
+// // import graphql.execution.instrumentation.parameters.InstrumentationExecuteOperationParameters;
+// // import graphql.execution.instrumentation.parameters.InstrumentationExecutionParameters;
+// // import graphql.execution.instrumentation.parameters.InstrumentationExecutionStrategyParameters;
+// // import graphql.execution.instrumentation.parameters.InstrumentationFieldFetchParameters;
+// // import graphql.language.OperationDefinition;
+// // import graphql.schema.DataFetcher;
+// // import org.dataloader.DataLoader;
+// // import org.dataloader.DataLoaderRegistry;
+// // import org.dataloader.stats.Statistics;
+// // import org.jetbrains.annotations.NotNull;
+// // import org.jetbrains.annotations.Nullable;
+// // import org.slf4j.Logger;
+// // import org.slf4j.LoggerFactory;
+// //
+// // import java.util.LinkedHashMap;
+// // import java.util.Map;
+// // import java.util.concurrent.CompletableFuture;
+// //
+// // import static graphql.execution.instrumentation.InstrumentationState.ofState;
+// // import static graphql.execution.instrumentation.SimpleInstrumentationContext.noOp;
+// //
+// // /**
+// //  * This graphql {@link graphql.execution.instrumentation.Instrumentation} will dispatch
+// //  * all the contained {@link org.dataloader.DataLoader}s when each level of the graphql
+// //  * query is executed.
+// //  * <p>
+// //  * This allows you to use {@link org.dataloader.DataLoader}s in your {@link graphql.schema.DataFetcher}s
+// //  * to optimal loading of data.
+// //  * <p>
+// //  * A DataLoaderDispatcherInstrumentation will be automatically added to the {@link graphql.GraphQL}
+// //  * instrumentation list if one is not present.
+// //  *
+// //  * @see org.dataloader.DataLoader
+// //  * @see org.dataloader.DataLoaderRegistry
+// //  */
+// // @PublicApi
+// // public class DataLoaderDispatcherInstrumentation extends SimplePerformantInstrumentation {
+// //     private final DataLoaderDispatcherInstrumentationOptions options;
+// //
+// //     /**
+// //      * Creates a DataLoaderDispatcherInstrumentation with the default options
+// //      */
+// //     public DataLoaderDispatcherInstrumentation() {
+// //         this(DataLoaderDispatcherInstrumentationOptions.newOptions());
+// //     }
+// //
+// //     /**
+// //      * Creates a DataLoaderDispatcherInstrumentation with the specified options
+// //      *
+// //      * @param options the options to control the behaviour
+// //      */
+// //     public DataLoaderDispatcherInstrumentation(DataLoaderDispatcherInstrumentationOptions options) {
+// //         this.options = options;
+// //     }
+// //
+// //
+// //     @Override
+// //     public InstrumentationState createState(InstrumentationCreateStateParameters parameters) {
+// //         return new DataLoaderDispatcherInstrumentationState(parameters.getExecutionInput().getDataLoaderRegistry());
+// //     }
+// //
+// //     @Override
+// //     public @NotNull DataFetcher<?> instrumentDataFetcher(DataFetcher<?> dataFetcher, InstrumentationFieldFetchParameters parameters, InstrumentationState rawState) {
+// //         DataLoaderDispatcherInstrumentationState state = ofState(rawState);
+// //         if (state.isAggressivelyBatching()) {
+// //             return dataFetcher;
+// //         }
+// //         //
+// //         // currently only AsyncExecutionStrategy with DataLoader and hence this allows us to "dispatch"
+// //         // on every object if it's not using aggressive batching for other execution strategies
+// //         // which allows them to work if used.
+// //         return (DataFetcher<Object>) environment -> {
+// //             Object obj = dataFetcher.get(environment);
+// //             immediatelyDispatch(state);
+// //             return obj;
+// //         };
+// //     }
+// //
+// //     private void immediatelyDispatch(DataLoaderDispatcherInstrumentationState state) {
+// //         state.getApproach().dispatch();
+// //     }
+// //
+// //     @Override
+// //     public @Nullable InstrumentationContext<ExecutionResult> beginExecuteOperation(InstrumentationExecuteOperationParameters parameters, InstrumentationState rawState) {
+// //         DataLoaderDispatcherInstrumentationState state = ofState(rawState);
+// //         //
+// //         // during #instrumentExecutionInput they could have enhanced the data loader registry
+// //         // so we grab it now just before the query operation gets started
+// //         //
+// //         DataLoaderRegistry finalRegistry = parameters.getExecutionContext().getDataLoaderRegistry();
+// //         state.setDataLoaderRegistry(finalRegistry);
+// //         if (!isDataLoaderCompatibleExecution(parameters.getExecutionContext())) {
+// //             state.setAggressivelyBatching(false);
+// //         }
+// //         return noOp();
+// //     }
+// //
+// //     private boolean isDataLoaderCompatibleExecution(ExecutionContext executionContext) {
+// //         //
+// //         // Currently we only support aggressive batching for the AsyncExecutionStrategy.
+// //         // This may change in the future but this is the fix for now.
+// //         //
+// //         OperationDefinition.Operation operation = executionContext.getOperationDefinition().getOperation();
+// //         ExecutionStrategy strategy = executionContext.getStrategy(operation);
+// //         return (strategy instanceof AsyncExecutionStrategy);
+// //     }
+// //
+// //     @Override
+// //     public @Nullable ExecutionStrategyInstrumentationContext beginExecutionStrategy(InstrumentationExecutionStrategyParameters parameters, InstrumentationState rawState) {
+// //         DataLoaderDispatcherInstrumentationState state = ofState(rawState);
+// //         //
+// //         // if there are no data loaders, there is nothing to do
+// //         //
+// //         if (state.hasNoDataLoaders()) {
+// //             return ExecutionStrategyInstrumentationContext.NOOP;
+// //         }
+// //         return state.getApproach().beginExecutionStrategy(parameters, state.getState());
+// //     }
+// //
+// //     @Override
+// //     public @Nullable ExecuteObjectInstrumentationContext beginExecuteObject(InstrumentationExecutionStrategyParameters parameters, InstrumentationState rawState) {
+// //         DataLoaderDispatcherInstrumentationState state = ofState(rawState);
+// //         //
+// //         // if there are no data loaders, there is nothing to do
+// //         //
+// //         if (state.hasNoDataLoaders()) {
+// //             return ExecuteObjectInstrumentationContext.NOOP;
+// //         }
+// //         return state.getApproach().beginObjectResolution(parameters, state.getState());
+// //     }
+// //
+// //     @Override
+// //     public @Nullable InstrumentationContext<Object> beginFieldFetch(InstrumentationFieldFetchParameters parameters, InstrumentationState rawState) {
+// //         DataLoaderDispatcherInstrumentationState state = ofState(rawState);
+// //         //
+// //         // if there are no data loaders, there is nothing to do
+// //         //
+// //         if (state.hasNoDataLoaders()) {
+// //             return noOp();
+// //         }
+// //         return state.getApproach().beginFieldFetch(parameters, state.getState());
+// //     }
+// //
+// //     @Override
+// //     public @NotNull CompletableFuture<ExecutionResult> instrumentExecutionResult(ExecutionResult executionResult, InstrumentationExecutionParameters parameters, InstrumentationState rawState) {
+// //         if (!options.isIncludeStatistics()) {
+// //             return CompletableFuture.completedFuture(executionResult);
+// //         }
+// //         DataLoaderDispatcherInstrumentationState state = ofState(rawState);
+// //         Map<Object, Object> currentExt = executionResult.getExtensions();
+// //         Map<Object, Object> statsMap = new LinkedHashMap<>(currentExt == null ? ImmutableKit.emptyMap() : currentExt);
+// //         Map<Object, Object> dataLoaderStats = buildStatsMap(state);
+// //         statsMap.put("dataloader", dataLoaderStats);
+// //
+// //         return CompletableFuture.completedFuture(new ExecutionResultImpl(executionResult.getData(), executionResult.getErrors(), statsMap));
+// //     }
+// //
+// //     private Map<Object, Object> buildStatsMap(DataLoaderDispatcherInstrumentationState state) {
+// //         DataLoaderRegistry dataLoaderRegistry = state.getDataLoaderRegistry();
+// //         Statistics allStats = dataLoaderRegistry.getStatistics();
+// //         Map<Object, Object> statsMap = new LinkedHashMap<>();
+// //         statsMap.put("overall-statistics", allStats.toMap());
+// //
+// //         Map<Object, Object> individualStatsMap = new LinkedHashMap<>();
+// //
+// //         for (String dlKey : dataLoaderRegistry.getKeys()) {
+// //             DataLoader<Object, Object> dl = dataLoaderRegistry.getDataLoader(dlKey);
+// //             Statistics statistics = dl.getStatistics();
+// //             individualStatsMap.put(dlKey, statistics.toMap());
+// //         }
+// //
+// //         statsMap.put("individual-statistics", individualStatsMap);
+// //
+// //         return statsMap;
+// //     }
+// // }
+// =======
 // package graphql.execution.instrumentation.dataloader;
 //
 // import graphql.ExecutionResult;
@@ -25,8 +217,6 @@
 // import org.dataloader.stats.Statistics;
 // import org.jetbrains.annotations.NotNull;
 // import org.jetbrains.annotations.Nullable;
-// import org.slf4j.Logger;
-// import org.slf4j.LoggerFactory;
 //
 // import java.util.LinkedHashMap;
 // import java.util.Map;
@@ -146,6 +336,21 @@
 //     }
 //
 //     @Override
+//     public @Nullable InstrumentationContext<Object> beginDeferredField(InstrumentationState rawState) {
+//         DataLoaderDispatcherInstrumentationState state = ofState(rawState);
+//         //
+//         // if there are no data loaders, there is nothing to do
+//         //
+//         if (state.hasNoDataLoaders()) {
+//             return noOp();
+//         }
+//
+//         // The support for @defer in graphql-java is not yet complete. At this time, the resolution of deferred fields
+//         // cannot be done via Data Loaders.
+//         throw new UnsupportedOperationException("Data Loaders cannot be used to resolve deferred fields");
+//     }
+//
+//     @Override
 //     public @Nullable InstrumentationContext<Object> beginFieldFetch(InstrumentationFieldFetchParameters parameters, InstrumentationState rawState) {
 //         DataLoaderDispatcherInstrumentationState state = ofState(rawState);
 //         //
@@ -190,209 +395,4 @@
 //         return statsMap;
 //     }
 // }
-=======
-package graphql.execution.instrumentation.dataloader;
-
-import graphql.ExecutionResult;
-import graphql.ExecutionResultImpl;
-import graphql.PublicApi;
-import graphql.collect.ImmutableKit;
-import graphql.execution.AsyncExecutionStrategy;
-import graphql.execution.ExecutionContext;
-import graphql.execution.ExecutionStrategy;
-import graphql.execution.instrumentation.ExecutionStrategyInstrumentationContext;
-import graphql.execution.instrumentation.InstrumentationContext;
-import graphql.execution.instrumentation.InstrumentationState;
-import graphql.execution.instrumentation.ExecuteObjectInstrumentationContext;
-import graphql.execution.instrumentation.SimplePerformantInstrumentation;
-import graphql.execution.instrumentation.parameters.InstrumentationCreateStateParameters;
-import graphql.execution.instrumentation.parameters.InstrumentationExecuteOperationParameters;
-import graphql.execution.instrumentation.parameters.InstrumentationExecutionParameters;
-import graphql.execution.instrumentation.parameters.InstrumentationExecutionStrategyParameters;
-import graphql.execution.instrumentation.parameters.InstrumentationFieldFetchParameters;
-import graphql.language.OperationDefinition;
-import graphql.schema.DataFetcher;
-import org.dataloader.DataLoader;
-import org.dataloader.DataLoaderRegistry;
-import org.dataloader.stats.Statistics;
-import org.jetbrains.annotations.NotNull;
-import org.jetbrains.annotations.Nullable;
-
-import java.util.LinkedHashMap;
-import java.util.Map;
-import java.util.concurrent.CompletableFuture;
-
-import static graphql.execution.instrumentation.InstrumentationState.ofState;
-import static graphql.execution.instrumentation.SimpleInstrumentationContext.noOp;
-
-/**
- * This graphql {@link graphql.execution.instrumentation.Instrumentation} will dispatch
- * all the contained {@link org.dataloader.DataLoader}s when each level of the graphql
- * query is executed.
- * <p>
- * This allows you to use {@link org.dataloader.DataLoader}s in your {@link graphql.schema.DataFetcher}s
- * to optimal loading of data.
- * <p>
- * A DataLoaderDispatcherInstrumentation will be automatically added to the {@link graphql.GraphQL}
- * instrumentation list if one is not present.
- *
- * @see org.dataloader.DataLoader
- * @see org.dataloader.DataLoaderRegistry
- */
-@PublicApi
-public class DataLoaderDispatcherInstrumentation extends SimplePerformantInstrumentation {
-    private final DataLoaderDispatcherInstrumentationOptions options;
-
-    /**
-     * Creates a DataLoaderDispatcherInstrumentation with the default options
-     */
-    public DataLoaderDispatcherInstrumentation() {
-        this(DataLoaderDispatcherInstrumentationOptions.newOptions());
-    }
-
-    /**
-     * Creates a DataLoaderDispatcherInstrumentation with the specified options
-     *
-     * @param options the options to control the behaviour
-     */
-    public DataLoaderDispatcherInstrumentation(DataLoaderDispatcherInstrumentationOptions options) {
-        this.options = options;
-    }
-
-
-    @Override
-    public InstrumentationState createState(InstrumentationCreateStateParameters parameters) {
-        return new DataLoaderDispatcherInstrumentationState(parameters.getExecutionInput().getDataLoaderRegistry());
-    }
-
-    @Override
-    public @NotNull DataFetcher<?> instrumentDataFetcher(DataFetcher<?> dataFetcher, InstrumentationFieldFetchParameters parameters, InstrumentationState rawState) {
-        DataLoaderDispatcherInstrumentationState state = ofState(rawState);
-        if (state.isAggressivelyBatching()) {
-            return dataFetcher;
-        }
-        //
-        // currently only AsyncExecutionStrategy with DataLoader and hence this allows us to "dispatch"
-        // on every object if it's not using aggressive batching for other execution strategies
-        // which allows them to work if used.
-        return (DataFetcher<Object>) environment -> {
-            Object obj = dataFetcher.get(environment);
-            immediatelyDispatch(state);
-            return obj;
-        };
-    }
-
-    private void immediatelyDispatch(DataLoaderDispatcherInstrumentationState state) {
-        state.getApproach().dispatch();
-    }
-
-    @Override
-    public @Nullable InstrumentationContext<ExecutionResult> beginExecuteOperation(InstrumentationExecuteOperationParameters parameters, InstrumentationState rawState) {
-        DataLoaderDispatcherInstrumentationState state = ofState(rawState);
-        //
-        // during #instrumentExecutionInput they could have enhanced the data loader registry
-        // so we grab it now just before the query operation gets started
-        //
-        DataLoaderRegistry finalRegistry = parameters.getExecutionContext().getDataLoaderRegistry();
-        state.setDataLoaderRegistry(finalRegistry);
-        if (!isDataLoaderCompatibleExecution(parameters.getExecutionContext())) {
-            state.setAggressivelyBatching(false);
-        }
-        return noOp();
-    }
-
-    private boolean isDataLoaderCompatibleExecution(ExecutionContext executionContext) {
-        //
-        // Currently we only support aggressive batching for the AsyncExecutionStrategy.
-        // This may change in the future but this is the fix for now.
-        //
-        OperationDefinition.Operation operation = executionContext.getOperationDefinition().getOperation();
-        ExecutionStrategy strategy = executionContext.getStrategy(operation);
-        return (strategy instanceof AsyncExecutionStrategy);
-    }
-
-    @Override
-    public @Nullable ExecutionStrategyInstrumentationContext beginExecutionStrategy(InstrumentationExecutionStrategyParameters parameters, InstrumentationState rawState) {
-        DataLoaderDispatcherInstrumentationState state = ofState(rawState);
-        //
-        // if there are no data loaders, there is nothing to do
-        //
-        if (state.hasNoDataLoaders()) {
-            return ExecutionStrategyInstrumentationContext.NOOP;
-        }
-        return state.getApproach().beginExecutionStrategy(parameters, state.getState());
-    }
-
-    @Override
-    public @Nullable ExecuteObjectInstrumentationContext beginExecuteObject(InstrumentationExecutionStrategyParameters parameters, InstrumentationState rawState) {
-        DataLoaderDispatcherInstrumentationState state = ofState(rawState);
-        //
-        // if there are no data loaders, there is nothing to do
-        //
-        if (state.hasNoDataLoaders()) {
-            return ExecuteObjectInstrumentationContext.NOOP;
-        }
-        return state.getApproach().beginObjectResolution(parameters, state.getState());
-    }
-
-    @Override
-    public @Nullable InstrumentationContext<Object> beginDeferredField(InstrumentationState rawState) {
-        DataLoaderDispatcherInstrumentationState state = ofState(rawState);
-        //
-        // if there are no data loaders, there is nothing to do
-        //
-        if (state.hasNoDataLoaders()) {
-            return noOp();
-        }
-
-        // The support for @defer in graphql-java is not yet complete. At this time, the resolution of deferred fields
-        // cannot be done via Data Loaders.
-        throw new UnsupportedOperationException("Data Loaders cannot be used to resolve deferred fields");
-    }
-
-    @Override
-    public @Nullable InstrumentationContext<Object> beginFieldFetch(InstrumentationFieldFetchParameters parameters, InstrumentationState rawState) {
-        DataLoaderDispatcherInstrumentationState state = ofState(rawState);
-        //
-        // if there are no data loaders, there is nothing to do
-        //
-        if (state.hasNoDataLoaders()) {
-            return noOp();
-        }
-        return state.getApproach().beginFieldFetch(parameters, state.getState());
-    }
-
-    @Override
-    public @NotNull CompletableFuture<ExecutionResult> instrumentExecutionResult(ExecutionResult executionResult, InstrumentationExecutionParameters parameters, InstrumentationState rawState) {
-        if (!options.isIncludeStatistics()) {
-            return CompletableFuture.completedFuture(executionResult);
-        }
-        DataLoaderDispatcherInstrumentationState state = ofState(rawState);
-        Map<Object, Object> currentExt = executionResult.getExtensions();
-        Map<Object, Object> statsMap = new LinkedHashMap<>(currentExt == null ? ImmutableKit.emptyMap() : currentExt);
-        Map<Object, Object> dataLoaderStats = buildStatsMap(state);
-        statsMap.put("dataloader", dataLoaderStats);
-
-        return CompletableFuture.completedFuture(new ExecutionResultImpl(executionResult.getData(), executionResult.getErrors(), statsMap));
-    }
-
-    private Map<Object, Object> buildStatsMap(DataLoaderDispatcherInstrumentationState state) {
-        DataLoaderRegistry dataLoaderRegistry = state.getDataLoaderRegistry();
-        Statistics allStats = dataLoaderRegistry.getStatistics();
-        Map<Object, Object> statsMap = new LinkedHashMap<>();
-        statsMap.put("overall-statistics", allStats.toMap());
-
-        Map<Object, Object> individualStatsMap = new LinkedHashMap<>();
-
-        for (String dlKey : dataLoaderRegistry.getKeys()) {
-            DataLoader<Object, Object> dl = dataLoaderRegistry.getDataLoader(dlKey);
-            Statistics statistics = dl.getStatistics();
-            individualStatsMap.put(dlKey, statistics.toMap());
-        }
-
-        statsMap.put("individual-statistics", individualStatsMap);
-
-        return statsMap;
-    }
-}
->>>>>>> 1a126602
+// >>>>>>> master