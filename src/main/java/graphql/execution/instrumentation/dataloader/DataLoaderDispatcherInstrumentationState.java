package graphql.execution.instrumentation.dataloader;

import graphql.Assert;
import graphql.Internal;
import graphql.execution.instrumentation.InstrumentationState;
import org.dataloader.DataLoader;
import org.dataloader.DataLoaderRegistry;
import org.slf4j.Logger;

import java.util.concurrent.atomic.AtomicReference;

/**
 * A base class that keeps track of whether aggressive batching can be used
 */
public class DataLoaderDispatcherInstrumentationState implements InstrumentationState {

    @Internal
    public static final DataLoaderRegistry EMPTY_DATALOADER_REGISTRY = new DataLoaderRegistry() {
        @Override
        public DataLoaderRegistry register(String key, DataLoader<?, ?> dataLoader) {
            return Assert.assertShouldNeverHappen("You MUST set in your own DataLoaderRegistry to use data loader");
        }
    };

    private final FieldLevelTrackingApproach approach;
    private final AtomicReference<DataLoaderRegistry> dataLoaderRegistry;
    private final InstrumentationState state;
    private boolean aggressivelyBatching = true;

    public DataLoaderDispatcherInstrumentationState(Logger log, DataLoaderRegistry dataLoaderRegistry) {

        this.dataLoaderRegistry = new AtomicReference<>(dataLoaderRegistry);
        this.approach = new FieldLevelTrackingApproach(log, this::getDataLoaderRegistry);
        this.state = approach.createState();
<<<<<<< HEAD
=======
        //
        // if they have never set a dataloader into the execution input then we can optimize
        // away the tracking code
        //
        hasNoDataLoaders = dataLoaderRegistry == EMPTY_DATALOADER_REGISTRY;
>>>>>>> 52de81a0
    }

    boolean isAggressivelyBatching() {
        return aggressivelyBatching;
    }

    void setAggressivelyBatching(boolean aggressivelyBatching) {
        this.aggressivelyBatching = aggressivelyBatching;
    }

    FieldLevelTrackingApproach getApproach() {
        return approach;
    }

    DataLoaderRegistry getDataLoaderRegistry() {
        return dataLoaderRegistry.get();
    }

    void setDataLoaderRegistry(DataLoaderRegistry newRegistry) {
        dataLoaderRegistry.set(newRegistry);
    }

    boolean hasNoDataLoaders() {
        return getDataLoaderRegistry().getKeys().isEmpty();
    }

    InstrumentationState getState() {
        return state;
    }
}<|MERGE_RESOLUTION|>--- conflicted
+++ resolved
@@ -28,18 +28,9 @@
     private boolean aggressivelyBatching = true;
 
     public DataLoaderDispatcherInstrumentationState(Logger log, DataLoaderRegistry dataLoaderRegistry) {
-
         this.dataLoaderRegistry = new AtomicReference<>(dataLoaderRegistry);
         this.approach = new FieldLevelTrackingApproach(log, this::getDataLoaderRegistry);
         this.state = approach.createState();
-<<<<<<< HEAD
-=======
-        //
-        // if they have never set a dataloader into the execution input then we can optimize
-        // away the tracking code
-        //
-        hasNoDataLoaders = dataLoaderRegistry == EMPTY_DATALOADER_REGISTRY;
->>>>>>> 52de81a0
     }
 
     boolean isAggressivelyBatching() {
