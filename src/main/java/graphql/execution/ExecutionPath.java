package graphql.execution;

import graphql.PublicApi;

import java.util.ArrayList;
import java.util.Collections;
import java.util.List;

import static graphql.Assert.assertNotNull;
import static graphql.Assert.assertTrue;


/**
<<<<<<< HEAD
 * The execution path represents the logical "path" that has been take to execute a field
 * during a request.
 * <p>
 * For example the graphql spec says that that path field of any error should be a list
 * of path entries - http://facebook.github.io/graphql/#sec-Errors and hence {@link #toList()}
 * can be called to provide this.
=======
 * As a graphql query is executed, each field forms a hierarchical path from parent field to child field and this
 * class represents that path as a series of segments.
>>>>>>> e448e484
 */
@PublicApi
public class ExecutionPath {
    private static ExecutionPath ROOT_PATH = new ExecutionPath();

    /**
     * All paths start from here
     *
     * @return the root path
     */
    public static ExecutionPath rootPath() {
        return ROOT_PATH;
    }

    private final ExecutionPath parent;
    private final PathSegment segment;
    private final List<Object> pathList;

    private ExecutionPath() {
        parent = null;
        segment = null;
        pathList = toListImpl();
    }

    private ExecutionPath(ExecutionPath parent, PathSegment segment) {
        this.parent = assertNotNull(parent, "Must provide a parent path");
        this.segment = assertNotNull(segment, "Must provide a sub path");
        pathList = toListImpl();
    }

    /**
     * Takes the current path and adds a new segment to it, returning a new path
     *
     * @param segment the string path segment to add
     *
     * @return a new path containing that segment
     */
    public ExecutionPath segment(String segment) {
        return new ExecutionPath(this, new StringPathSegment(segment));
    }

    /**
     * Takes the current path and adds a new segment to it, returning a new path
     *
     * @param segment the int path segment to add
     *
     * @return a new path containing that segment
     */
    public ExecutionPath segment(int segment) {
        return new ExecutionPath(this, new IntPathSegment(segment));
    }

    /**
     * @return converts the path into a list of segments
     */
    public List<Object> toList() {
        return pathList;
    }

    private List<Object> toListImpl() {
        if (parent == null) {
            return Collections.emptyList();
        }
        List<Object> list = new ArrayList<>();
        ExecutionPath p = this;
        while (p.segment != null) {
            list.add(p.segment.getValue());
            p = p.parent;
        }
        Collections.reverse(list);
        return list;
    }

    /**
     * @return the path as a string which represents the call hierarchy
     */
    @Override
    public String toString() {
        if (parent == null) {
            return "";
        }

        if (parent == ROOT_PATH) {
            return segment.toString();
        }

        return parent.toString() + segment.toString();
    }

    @Override
    public boolean equals(Object o) {
        if (this == o) return true;
        if (o == null || getClass() != o.getClass()) return false;

        ExecutionPath that = (ExecutionPath) o;

        return pathList.equals(that.pathList);
    }

    @Override
    public int hashCode() {
        return pathList.hashCode();
    }

    public interface PathSegment<T> {
        T getValue();
    }

    private static class StringPathSegment implements PathSegment<String> {
        private final String value;

        StringPathSegment(String value) {
            assertTrue(value != null && !value.isEmpty(), "empty path component");
            this.value = value;
        }

        @Override
        public String getValue() {
            return value;
        }

        @Override
        public String toString() {
            return '/' + value;
        }
    }

    private static class IntPathSegment implements PathSegment<Integer> {
        private final int value;

        IntPathSegment(int value) {
            this.value = value;
        }

        @Override
        public Integer getValue() {
            return value;
        }

        @Override
        public String toString() {
            return "[" + value + ']';
        }
    }
}<|MERGE_RESOLUTION|>--- conflicted
+++ resolved
@@ -11,17 +11,8 @@
 
 
 /**
-<<<<<<< HEAD
- * The execution path represents the logical "path" that has been take to execute a field
- * during a request.
- * <p>
- * For example the graphql spec says that that path field of any error should be a list
- * of path entries - http://facebook.github.io/graphql/#sec-Errors and hence {@link #toList()}
- * can be called to provide this.
-=======
  * As a graphql query is executed, each field forms a hierarchical path from parent field to child field and this
  * class represents that path as a series of segments.
->>>>>>> e448e484
  */
 @PublicApi
 public class ExecutionPath {
@@ -133,7 +124,7 @@
     private static class StringPathSegment implements PathSegment<String> {
         private final String value;
 
-        StringPathSegment(String value) {
+        public StringPathSegment(String value) {
             assertTrue(value != null && !value.isEmpty(), "empty path component");
             this.value = value;
         }
@@ -152,7 +143,7 @@
     private static class IntPathSegment implements PathSegment<Integer> {
         private final int value;
 
-        IntPathSegment(int value) {
+        public IntPathSegment(int value) {
             this.value = value;
         }
 
