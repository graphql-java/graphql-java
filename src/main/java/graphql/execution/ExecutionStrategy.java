package graphql.execution;

import graphql.ExecutionResult;
import graphql.ExecutionResultImpl;
import graphql.GraphQLException;
import graphql.PublicSpi;
import graphql.SerializationError;
import graphql.TypeResolutionEnvironment;
import graphql.execution.instrumentation.Instrumentation;
import graphql.execution.instrumentation.InstrumentationContext;
import graphql.execution.instrumentation.parameters.InstrumentationFieldFetchParameters;
import graphql.execution.instrumentation.parameters.InstrumentationFieldParameters;
import graphql.language.Field;
import graphql.schema.CoercingSerializeException;
import graphql.schema.DataFetcher;
import graphql.schema.DataFetchingEnvironment;
import graphql.schema.DataFetchingFieldSelectionSet;
import graphql.schema.DataFetchingFieldSelectionSetImpl;
import graphql.schema.GraphQLEnumType;
import graphql.schema.GraphQLFieldDefinition;
import graphql.schema.GraphQLInterfaceType;
import graphql.schema.GraphQLList;
import graphql.schema.GraphQLObjectType;
import graphql.schema.GraphQLOutputType;
import graphql.schema.GraphQLScalarType;
import graphql.schema.GraphQLSchema;
import graphql.schema.GraphQLType;
import graphql.schema.GraphQLUnionType;
import org.slf4j.Logger;
import org.slf4j.LoggerFactory;

import java.util.ArrayList;
import java.util.Arrays;
import java.util.List;
import java.util.Map;
import java.util.concurrent.CompletableFuture;
import java.util.concurrent.CompletionException;
import java.util.concurrent.CompletionStage;

import static graphql.execution.ExecutionTypeInfo.newTypeInfo;
import static graphql.execution.FieldCollectorParameters.newParameters;
import static graphql.introspection.Introspection.SchemaMetaFieldDef;
import static graphql.introspection.Introspection.TypeMetaFieldDef;
import static graphql.introspection.Introspection.TypeNameMetaFieldDef;
import static graphql.schema.DataFetchingEnvironmentBuilder.newDataFetchingEnvironment;
import static java.util.concurrent.CompletableFuture.completedFuture;

/**
 * An execution strategy is give a list of fields from the graphql query to execute and find values for using a recursive strategy.
 * <pre>
 *     query {
 *          friends {
 *              id
 *              name
 *              friends {
 *                  id
 *                  name
 *              }
 *          }
 *          enemies {
 *              id
 *              name
 *              allies {
 *                  id
 *                  name
 *              }
 *          }
 *     }
 *
 * </pre>
 * <p>
 * Given the graphql query above, an execution strategy will be called for the top level fields 'friends' and 'enemies' and it will be asked to find an object
 * to describe them.  Because they are both complex object types, it needs to descend down that query and start fetching and completing
 * fields such as 'id','name' and other complex fields such as 'friends' and 'allies', by recursively calling to itself to execute these lower
 * field layers
 * <p>
 * The execution of a field has two phases, first a raw object must be fetched for a field via a {@link DataFetcher} which
 * is defined on the {@link GraphQLFieldDefinition}.  This object must then be 'completed' into a suitable value, either as a scalar/enum type via
 * coercion or if its a complex object type by recursively calling the execution strategy for the lower level fields.
 * <p>
 * The first phase (data fetching) is handled by the method {@link #fetchField(ExecutionContext, ExecutionStrategyParameters)}
 * <p>
 * The second phase (value completion) is handled by the methods {@link #completeField(ExecutionContext, ExecutionStrategyParameters, Object)}
 * and the other "completeXXX" methods.
 * <p>
 * The order of fields fetching and completion is up to the execution strategy. As the graphql specification
 * <a href="http://facebook.github.io/graphql/#sec-Normal-and-Serial-Execution">http://facebook.github.io/graphql/#sec-Normal-and-Serial-Execution</a> says:
 * <blockquote>
 * Normally the executor can execute the entries in a grouped field set in whatever order it chooses (often in parallel). Because
 * the resolution of fields other than top‐level mutation fields must always be side effect‐free and idempotent, the
 * execution order must not affect the result, and hence the server has the freedom to execute the
 * field entries in whatever order it deems optimal.
 * </blockquote>
 * <p>
 * So in the case above you could execute the fields depth first ('friends' and its sub fields then do 'enemies' and its sub fields or it
 * could do breadth first ('fiends' and 'enemies' data fetch first and then all the sub fields) or in parallel via asynchronous
 * facilities like {@link CompletableFuture}s.
 * <p>
 * {@link #execute(ExecutionContext, ExecutionStrategyParameters)} is the entry point of the execution strategy.
 */
@PublicSpi
public abstract class ExecutionStrategy {

    private static final Logger log = LoggerFactory.getLogger(ExecutionStrategy.class);

    protected final ValuesResolver valuesResolver = new ValuesResolver();
    protected final FieldCollector fieldCollector = new FieldCollector();

    protected final DataFetcherExceptionHandler dataFetcherExceptionHandler;

    /**
     * The default execution strategy constructor uses the {@link SimpleDataFetcherExceptionHandler}
     * for data fetching errors.
     */
    protected ExecutionStrategy() {
        dataFetcherExceptionHandler = new SimpleDataFetcherExceptionHandler();
    }

    /**
     * The consumers of the execution strategy can pass in a {@link DataFetcherExceptionHandler} to better
     * decide what do when a data fetching error happens
     *
     * @param dataFetcherExceptionHandler the callback invoked if an exception happens during data fetching
     */
    protected ExecutionStrategy(DataFetcherExceptionHandler dataFetcherExceptionHandler) {
        this.dataFetcherExceptionHandler = dataFetcherExceptionHandler;
    }

    /**
     * This is the entry point to an execution strategy.  It will be passed the fields to execute and get values for.
     *
     * @param executionContext contains the top level execution parameters
     * @param parameters       contains the parameters holding the fields to be executed and source object
     * @return an {@link ExecutionResult}
     * @throws NonNullableFieldWasNullException if a non null field resolves to a null value
     */
    public abstract CompletableFuture<ExecutionResult> execute(ExecutionContext executionContext, ExecutionStrategyParameters parameters) throws NonNullableFieldWasNullException;

    /**
     * Called to fetch a value for a field and resolve it further in terms of the graphql query.  This will call
     * #fetchField followed by #completeField and the completed {@link ExecutionResult} is returned.
     * <p>
     * An execution strategy can iterate the fields to be executed and call this method for each one
     * <p>
     * Graphql fragments mean that for any give logical field can have one or more {@link Field} values associated with it
     * in the query, hence the fieldList.  However the first entry is representative of the field for most purposes.
     *
     * @param executionContext contains the top level execution parameters
     * @param parameters       contains the parameters holding the fields to be executed and source object
     * @return an {@link ExecutionResult}
     * @throws NonNullableFieldWasNullException if a non null field resolves to a null value
     */
    protected CompletableFuture<ExecutionResult> resolveField(ExecutionContext executionContext, ExecutionStrategyParameters parameters) {
        GraphQLFieldDefinition fieldDef = getFieldDef(executionContext, parameters, parameters.field().get(0));

        Instrumentation instrumentation = executionContext.getInstrumentation();
        InstrumentationContext<ExecutionResult> fieldCtx = instrumentation.beginField(
                new InstrumentationFieldParameters(executionContext, fieldDef, fieldTypeInfo(parameters, fieldDef))
        );

        CompletableFuture<ExecutionResult> result = fetchField(executionContext, parameters)
                .thenCompose((fetchedValue) ->
                        completeField(executionContext, parameters, fetchedValue));

<<<<<<< HEAD
        result = result.whenComplete((obj, throwable) -> {
            if (throwable != null) {
                fieldCtx.onEnd(throwable);
            } else {
                fieldCtx.onEnd(obj);
            }
        });
=======
        result.whenComplete(fieldCtx::onEnd);
>>>>>>> a666d0d2
        return result;
    }

    /**
     * Called to fetch a value for a field from the {@link DataFetcher} associated with the field
     * {@link GraphQLFieldDefinition}.
     * <p>
     * Graphql fragments mean that for any give logical field can have one or more {@link Field} values associated with it
     * in the query, hence the fieldList.  However the first entry is representative of the field for most purposes.
     *
     * @param executionContext contains the top level execution parameters
     * @param parameters       contains the parameters holding the fields to be executed and source object
     * @return a fetched object
     * @throws NonNullableFieldWasNullException if a non null field resolves to a null value
     */
    protected CompletableFuture<Object> fetchField(ExecutionContext executionContext, ExecutionStrategyParameters parameters) {
        Field field = parameters.field().get(0);
        GraphQLObjectType parentType = parameters.typeInfo().castType(GraphQLObjectType.class);
        GraphQLFieldDefinition fieldDef = getFieldDef(executionContext.getGraphQLSchema(), parentType, field);

        Map<String, Object> argumentValues = valuesResolver.getArgumentValues(fieldDef.getArguments(), field.getArguments(), executionContext.getVariables());

        GraphQLOutputType fieldType = fieldDef.getType();
        DataFetchingFieldSelectionSet fieldCollector = DataFetchingFieldSelectionSetImpl.newCollector(executionContext, fieldType, parameters.field());
        ExecutionTypeInfo fieldTypeInfo = fieldTypeInfo(parameters, fieldDef);

        DataFetchingEnvironment environment = newDataFetchingEnvironment(executionContext)
                .source(parameters.source())
                .arguments(argumentValues)
                .fieldDefinition(fieldDef)
                .fields(parameters.field())
                .fieldType(fieldType)
                .fieldTypeInfo(fieldTypeInfo)
                .parentType(parentType)
                .selectionSet(fieldCollector)
                .build();

        Instrumentation instrumentation = executionContext.getInstrumentation();

        InstrumentationFieldFetchParameters instrumentationFieldFetchParams = new InstrumentationFieldFetchParameters(executionContext, fieldDef, environment);
        InstrumentationContext<Object> fetchCtx = instrumentation.beginFieldFetch(instrumentationFieldFetchParams);
        CompletableFuture<?> fetchedValue;
        DataFetcher dataFetcher = fieldDef.getDataFetcher();
        dataFetcher = instrumentation.instrumentDataFetcher(dataFetcher, instrumentationFieldFetchParams);
        try {
            Object fetchedValueRaw = dataFetcher.get(environment);
            if (fetchedValueRaw instanceof CompletionStage) {
                fetchedValue = ((CompletionStage) fetchedValueRaw).toCompletableFuture();
            } else {
                fetchedValue = CompletableFuture.completedFuture(fetchedValueRaw);
            }
        } catch (Exception e) {
            fetchedValue = new CompletableFuture<>();
            fetchedValue.completeExceptionally(e);
        }
        return fetchedValue.handle((result, exception) -> {
            fetchCtx.onEnd(result,exception);
            if (exception != null) {
                handleFetchingException(executionContext, parameters, field, fieldDef, argumentValues, environment, fetchCtx, exception);
                return null;
            } else {
                return result;
            }
        });
    }

    private void handleFetchingException(ExecutionContext executionContext,
                                         ExecutionStrategyParameters parameters,
                                         Field field,
                                         GraphQLFieldDefinition fieldDef,
                                         Map<String, Object> argumentValues,
                                         DataFetchingEnvironment environment,
                                         InstrumentationContext<Object> fetchCtx,
                                         Throwable e) {
        fetchCtx.onEnd(null, e);

        DataFetcherExceptionHandlerParameters handlerParameters = DataFetcherExceptionHandlerParameters.newExceptionParameters()
                .executionContext(executionContext)
                .dataFetchingEnvironment(environment)
                .argumentValues(argumentValues)
                .field(field)
                .fieldDefinition(fieldDef)
                .path(parameters.path())
                .exception(e)
                .build();

        dataFetcherExceptionHandler.accept(handlerParameters);
    }

    /**
     * Called to complete a field based on the type of the field.
     * <p>
     * If the field is a scalar type, then it will be coerced  and returned.  However if the field type is an complex object type, then
     * the execution strategy will be called recursively again to execute the fields of that type before returning.
     * <p>
     * Graphql fragments mean that for any give logical field can have one or more {@link Field} values associated with it
     * in the query, hence the fieldList.  However the first entry is representative of the field for most purposes.
     *
     * @param executionContext contains the top level execution parameters
     * @param parameters       contains the parameters holding the fields to be executed and source object
     * @param fetchedValue     the fetched raw value
     * @return an {@link ExecutionResult}
     * @throws NonNullableFieldWasNullException if a non null field resolves to a null value
     */
    protected CompletableFuture<ExecutionResult> completeField(ExecutionContext executionContext, ExecutionStrategyParameters parameters, Object fetchedValue) {
        Field field = parameters.field().get(0);
        GraphQLObjectType parentType = parameters.typeInfo().castType(GraphQLObjectType.class);
        GraphQLFieldDefinition fieldDef = getFieldDef(executionContext.getGraphQLSchema(), parentType, field);

        Map<String, Object> argumentValues = valuesResolver.getArgumentValues(fieldDef.getArguments(), field.getArguments(), executionContext.getVariables());

        ExecutionTypeInfo fieldTypeInfo = fieldTypeInfo(parameters, fieldDef);

        NonNullableFieldValidator nonNullableFieldValidator = new NonNullableFieldValidator(executionContext, fieldTypeInfo);

        ExecutionStrategyParameters newParameters = ExecutionStrategyParameters.newParameters()
                .typeInfo(fieldTypeInfo)
                .field(parameters.field())
                .fields(parameters.fields())
                .arguments(argumentValues)
                .source(fetchedValue)
                .nonNullFieldValidator(nonNullableFieldValidator)
                .path(parameters.path())
                .build();

        return completeValue(executionContext, newParameters);
    }


    /**
     * Called to complete a value for a field based on the type of the field.
     * <p>
     * If the field is a scalar type, then it will be coerced  and returned.  However if the field type is an complex object type, then
     * the execution strategy will be called recursively again to execute the fields of that type before returning.
     * <p>
     * Graphql fragments mean that for any give logical field can have one or more {@link Field} values associated with it
     * in the query, hence the fieldList.  However the first entry is representative of the field for most purposes.
     *
     * @param executionContext contains the top level execution parameters
     * @param parameters       contains the parameters holding the fields to be executed and source object
     * @return an {@link ExecutionResult}
     * @throws NonNullableFieldWasNullException if a non null field resolves to a null value
     */
    protected CompletableFuture<ExecutionResult> completeValue(ExecutionContext executionContext, ExecutionStrategyParameters parameters) throws NonNullableFieldWasNullException {
        ExecutionTypeInfo typeInfo = parameters.typeInfo();
        Object result = parameters.source();
        GraphQLType fieldType = typeInfo.getType();

        if (result == null) {
            return completedFuture(new ExecutionResultImpl(parameters.nonNullFieldValidator().validate(parameters.path(), null), null));
        } else if (fieldType instanceof GraphQLList) {
            return completeValueForList(executionContext, parameters, toIterable(result));
        } else if (fieldType instanceof GraphQLScalarType) {
            return completeValueForScalar(executionContext, parameters, (GraphQLScalarType) fieldType, result);
        } else if (fieldType instanceof GraphQLEnumType) {
            return completeValueForEnum(executionContext, parameters, (GraphQLEnumType) fieldType, result);
        }


        // when we are here, we have a complex type: Interface, Union or Object
        // and we must go deeper

        GraphQLObjectType resolvedType;
        if (fieldType instanceof GraphQLInterfaceType) {
            TypeResolutionParameters resolutionParams = TypeResolutionParameters.newParameters()
                    .graphQLInterfaceType((GraphQLInterfaceType) fieldType)
                    .field(parameters.field().get(0))
                    .value(parameters.source())
                    .argumentValues(parameters.arguments())
                    .schema(executionContext.getGraphQLSchema()).build();
            resolvedType = resolveTypeForInterface(resolutionParams);

        } else if (fieldType instanceof GraphQLUnionType) {
            TypeResolutionParameters resolutionParams = TypeResolutionParameters.newParameters()
                    .graphQLUnionType((GraphQLUnionType) fieldType)
                    .field(parameters.field().get(0))
                    .value(parameters.source())
                    .argumentValues(parameters.arguments())
                    .schema(executionContext.getGraphQLSchema()).build();
            resolvedType = resolveTypeForUnion(resolutionParams);
        } else {
            resolvedType = (GraphQLObjectType) fieldType;
        }

        FieldCollectorParameters collectorParameters = newParameters()
                .schema(executionContext.getGraphQLSchema())
                .objectType(resolvedType)
                .fragments(executionContext.getFragmentsByName())
                .variables(executionContext.getVariables())
                .build();

        Map<String, List<Field>> subFields = fieldCollector.collectFields(collectorParameters, parameters.field());

        ExecutionTypeInfo newTypeInfo = typeInfo.treatAs(resolvedType);
        NonNullableFieldValidator nonNullableFieldValidator = new NonNullableFieldValidator(executionContext, newTypeInfo);

        ExecutionStrategyParameters newParameters = ExecutionStrategyParameters.newParameters()
                .typeInfo(newTypeInfo)
                .fields(subFields)
                .nonNullFieldValidator(nonNullableFieldValidator)
                .path(parameters.path())
                .source(result).build();

        // Calling this from the executionContext to ensure we shift back from mutation strategy to the query strategy.

        return executionContext.getQueryStrategy().execute(executionContext, newParameters);
    }

    private Iterable<Object> toIterable(Object result) {
        if (result.getClass().isArray()) {
            result = Arrays.asList((Object[]) result);
        }
        //noinspection unchecked
        return (Iterable<Object>) result;
    }

    /**
     * Called to resolve a {@link GraphQLInterfaceType} into a specific {@link GraphQLObjectType} so the object can be executed in terms of that type
     *
     * @param params the params needed for type resolution
     * @return a {@link GraphQLObjectType}
     */
    protected GraphQLObjectType resolveTypeForInterface(TypeResolutionParameters params) {
        TypeResolutionEnvironment env = new TypeResolutionEnvironment(params.getValue(), params.getArgumentValues(), params.getField(), params.getGraphQLInterfaceType(), params.getSchema());
        GraphQLObjectType result = params.getGraphQLInterfaceType().getTypeResolver().getType(env);
        if (result == null) {
            throw new GraphQLException("Could not determine the exact type of " + params.getGraphQLInterfaceType().getName());
        }
        return result;
    }

    /**
     * Called to resolve a {@link GraphQLUnionType} into a specific {@link GraphQLObjectType} so the object can be executed in terms of that type
     *
     * @param params the params needed for type resolution
     * @return a {@link GraphQLObjectType}
     */
    protected GraphQLObjectType resolveTypeForUnion(TypeResolutionParameters params) {
        TypeResolutionEnvironment env = new TypeResolutionEnvironment(params.getValue(), params.getArgumentValues(), params.getField(), params.getGraphQLUnionType(), params.getSchema());
        GraphQLObjectType result = params.getGraphQLUnionType().getTypeResolver().getType(env);
        if (result == null) {
            throw new GraphQLException("Could not determine the exact type of " + params.getGraphQLUnionType().getName());
        }
        return result;
    }

    /**
     * Called to turn an object into a enum value according to the {@link GraphQLEnumType} by asking that enum type to coerce the object into a valid value
     *
     * @param executionContext contains the top level execution parameters
     * @param parameters       contains the parameters holding the fields to be executed and source object
     * @param enumType         the type of the enum
     * @param result           the result to be coerced
     * @return an {@link ExecutionResult}
     */
    protected CompletableFuture<ExecutionResult> completeValueForEnum(ExecutionContext executionContext, ExecutionStrategyParameters parameters, GraphQLEnumType enumType, Object result) {
        Object serialized;
        try {
            serialized = enumType.getCoercing().serialize(result);
        } catch (CoercingSerializeException e) {
            serialized = handleCoercionProblem(executionContext, parameters, e);
        }
        serialized = parameters.nonNullFieldValidator().validate(parameters.path(), serialized);
        return completedFuture(new ExecutionResultImpl(serialized, null));
    }

    /**
     * Called to turn an object into a scale value according to the {@link GraphQLScalarType} by asking that scalar type to coerce the object
     * into a valid value
     *
     * @param executionContext contains the top level execution parameters
     * @param parameters       contains the parameters holding the fields to be executed and source object
     * @param scalarType       the type of the scalar
     * @param result           the result to be coerced
     * @return an {@link ExecutionResult}
     */
    protected CompletableFuture<ExecutionResult> completeValueForScalar(ExecutionContext executionContext, ExecutionStrategyParameters parameters, GraphQLScalarType scalarType, Object result) {
        Object serialized;
        try {
            serialized = scalarType.getCoercing().serialize(result);
        } catch (CoercingSerializeException e) {
            serialized = handleCoercionProblem(executionContext, parameters, e);
        }

        // TODO: fix that: this should not be handled here
        //6.6.1 http://facebook.github.io/graphql/#sec-Field-entries
        if (serialized instanceof Double && ((Double) serialized).isNaN()) {
            serialized = null;
        }
        serialized = parameters.nonNullFieldValidator().validate(parameters.path(), serialized);
        return completedFuture(new ExecutionResultImpl(serialized, null));
    }

    private Object handleCoercionProblem(ExecutionContext context, ExecutionStrategyParameters parameters, CoercingSerializeException e) {
        SerializationError error = new SerializationError(parameters.path(), e);
        log.warn(error.getMessage(), e);
        context.addError(error);
        return null;
    }

    /**
     * Called to complete a list of value for a field based on a list type.  This iterates the values and calls
     * {@link #completeValue(ExecutionContext, ExecutionStrategyParameters)} for each value.
     *
     * @param executionContext contains the top level execution parameters
     * @param parameters       contains the parameters holding the fields to be executed and source object
     * @param iterableValues   the values to complete
     * @return an {@link ExecutionResult}
     */
    protected CompletableFuture<ExecutionResult> completeValueForList(ExecutionContext executionContext, ExecutionStrategyParameters parameters, Iterable<Object> iterableValues) {
        List<CompletableFuture<ExecutionResult>> completedValues = new ArrayList<>();
        ExecutionTypeInfo typeInfo = parameters.typeInfo();
        GraphQLList fieldType = typeInfo.castType(GraphQLList.class);
        int idx = 0;
        for (Object item : iterableValues) {

            ExecutionTypeInfo wrappedTypeInfo = typeInfo.treatAs(fieldType.getWrappedType());
            NonNullableFieldValidator nonNullableFieldValidator = new NonNullableFieldValidator(executionContext, wrappedTypeInfo);

            ExecutionPath indexedPath = parameters.path().segment(idx);

            ExecutionStrategyParameters newParameters = ExecutionStrategyParameters.newParameters()
                    .typeInfo(wrappedTypeInfo)
                    .fields(parameters.fields())
                    .nonNullFieldValidator(nonNullableFieldValidator)
                    .path(indexedPath)
                    .field(parameters.field())
                    .source(item).build();

            CompletableFuture<ExecutionResult> completedValue = completeValue(executionContext, newParameters);
            completedValues.add(completedValue);
            idx++;
        }
        ExecutionResult executionResult = joinAllOf(completedValues);
        return completedFuture(executionResult);
    }

    /**
     * Called to discover the field definition give the current parameters and the AST {@link Field}
     *
     * @param executionContext contains the top level execution parameters
     * @param parameters       contains the parameters holding the fields to be executed and source object
     * @param field            the field to find the definition of
     * @return a {@link GraphQLFieldDefinition}
     */
    protected GraphQLFieldDefinition getFieldDef(ExecutionContext executionContext, ExecutionStrategyParameters parameters, Field field) {
        GraphQLObjectType parentType = parameters.typeInfo().castType(GraphQLObjectType.class);
        return getFieldDef(executionContext.getGraphQLSchema(), parentType, field);
    }

    /**
     * Called to discover the field definition give the current parameters and the AST {@link Field}
     *
     * @param schema     the schema in play
     * @param parentType the parent type of the field
     * @param field      the field to find the definition of
     * @return a {@link GraphQLFieldDefinition}
     */
    protected GraphQLFieldDefinition getFieldDef(GraphQLSchema schema, GraphQLObjectType parentType, Field field) {
        if (schema.getQueryType() == parentType) {
            if (field.getName().equals(SchemaMetaFieldDef.getName())) {
                return SchemaMetaFieldDef;
            }
            if (field.getName().equals(TypeMetaFieldDef.getName())) {
                return TypeMetaFieldDef;
            }
        }
        if (field.getName().equals(TypeNameMetaFieldDef.getName())) {
            return TypeNameMetaFieldDef;
        }

        GraphQLFieldDefinition fieldDefinition = parentType.getFieldDefinition(field.getName());
        if (fieldDefinition == null) {
            throw new GraphQLException("Unknown field " + field.getName());
        }
        return fieldDefinition;
    }

    /**
     * See (http://facebook.github.io/graphql/#sec-Errors-and-Non-Nullability),
     * <p>
     * If a non nullable child field type actually resolves to a null value and the parent type is nullable
     * then the parent must in fact become null
     * so we use exceptions to indicate this special case.  However if the parent is in fact a non nullable type
     * itself then we need to bubble that upwards again until we get to the root in which case the result
     * is meant to be null.
     *
     * @param e this indicates that a null value was returned for a non null field, which needs to cause the parent field
     *          to become null OR continue on as an exception
     * @throws NonNullableFieldWasNullException if a non null field resolves to a null value
     */
    protected void assertNonNullFieldPrecondition(NonNullableFieldWasNullException e) throws NonNullableFieldWasNullException {
        ExecutionTypeInfo typeInfo = e.getTypeInfo();
        if (typeInfo.hasParentType() && typeInfo.getParentTypeInfo().isNonNullType()) {
            throw new NonNullableFieldWasNullException(e);
        }
    }

    protected void assertNonNullFieldPrecondition(NonNullableFieldWasNullException e, CompletableFuture<?> completableFuture) throws NonNullableFieldWasNullException {
        ExecutionTypeInfo typeInfo = e.getTypeInfo();
        if (typeInfo.hasParentType() && typeInfo.getParentTypeInfo().isNonNullType()) {
            completableFuture.completeExceptionally(new NonNullableFieldWasNullException(e));
        }
    }

    /**
     * This will join all of the promises of a result as one and return a execution result that
     * is a list of all the promised values
     *
     * @param completableFutures the list of futures to wait for to complete
     * @return a new execution result of all the values in the promises
     * @throws CompletionException if anything bad happens while waiting
     */
    protected ExecutionResult joinAllOf(List<CompletableFuture<ExecutionResult>> completableFutures) throws CompletionException {
        CompletableFuture[] stages = completableFutures.toArray(new CompletableFuture[completableFutures.size()]);

        CompletableFuture.allOf(stages).join();
        // they are all now complete (or an runtime exception has been thrown)

        List<Object> completedResults = new ArrayList<>();
        completableFutures.forEach(future -> {
            ExecutionResult completedValue = future.getNow(null);
            completedResults.add(completedValue.getData());
        });
        return new ExecutionResultImpl(completedResults, null);
    }


    /**
     * Builds the type info hierarchy for the current field
     *
     * @param parameters      contains the parameters holding the fields to be executed and source object
     * @param fieldDefinition the field definition to build type info for
     * @return a new type info
     */
    protected ExecutionTypeInfo fieldTypeInfo(ExecutionStrategyParameters parameters, GraphQLFieldDefinition fieldDefinition) {
        GraphQLOutputType fieldType = fieldDefinition.getType();
        return newTypeInfo()
                .type(fieldType)
                .fieldDefinition(fieldDefinition)
                .path(parameters.path())
                .parentInfo(parameters.typeInfo())
                .build();

    }
}<|MERGE_RESOLUTION|>--- conflicted
+++ resolved
@@ -162,17 +162,7 @@
                 .thenCompose((fetchedValue) ->
                         completeField(executionContext, parameters, fetchedValue));
 
-<<<<<<< HEAD
-        result = result.whenComplete((obj, throwable) -> {
-            if (throwable != null) {
-                fieldCtx.onEnd(throwable);
-            } else {
-                fieldCtx.onEnd(obj);
-            }
-        });
-=======
         result.whenComplete(fieldCtx::onEnd);
->>>>>>> a666d0d2
         return result;
     }
 
