package graphql.execution;

import com.google.common.collect.ImmutableList;
import graphql.DuckTyped;
import graphql.EngineRunningState;
import graphql.ExecutionResult;
import graphql.ExecutionResultImpl;
import graphql.GraphQLError;
import graphql.Internal;
import graphql.PublicSpi;
import graphql.SerializationError;
import graphql.TrivialDataFetcher;
import graphql.TypeMismatchError;
import graphql.UnresolvedTypeError;
import graphql.execution.directives.QueryDirectives;
import graphql.execution.directives.QueryDirectivesImpl;
import graphql.execution.incremental.DeferredExecutionSupport;
import graphql.execution.instrumentation.ExecuteObjectInstrumentationContext;
import graphql.execution.instrumentation.FieldFetchingInstrumentationContext;
import graphql.execution.instrumentation.Instrumentation;
import graphql.execution.instrumentation.InstrumentationContext;
import graphql.execution.instrumentation.parameters.InstrumentationExecutionStrategyParameters;
import graphql.execution.instrumentation.parameters.InstrumentationFieldCompleteParameters;
import graphql.execution.instrumentation.parameters.InstrumentationFieldFetchParameters;
import graphql.execution.instrumentation.parameters.InstrumentationFieldParameters;
import graphql.execution.reactive.ReactiveSupport;
import graphql.extensions.ExtensionsBuilder;
import graphql.introspection.Introspection;
import graphql.language.Field;
import graphql.normalized.ExecutableNormalizedField;
import graphql.normalized.ExecutableNormalizedOperation;
import graphql.schema.CoercingSerializeException;
import graphql.schema.DataFetcher;
import graphql.schema.DataFetchingEnvironment;
import graphql.schema.DataFetchingFieldSelectionSet;
import graphql.schema.DataFetchingFieldSelectionSetImpl;
import graphql.schema.GraphQLCodeRegistry;
import graphql.schema.GraphQLEnumType;
import graphql.schema.GraphQLFieldDefinition;
import graphql.schema.GraphQLObjectType;
import graphql.schema.GraphQLScalarType;
import graphql.schema.GraphQLSchema;
import graphql.schema.GraphQLType;
import graphql.schema.LightDataFetcher;
import graphql.util.FpKit;
import org.jspecify.annotations.NonNull;

import java.util.ArrayList;
import java.util.Collections;
import java.util.List;
import java.util.Map;
import java.util.OptionalInt;
import java.util.concurrent.CompletableFuture;
import java.util.concurrent.CompletionException;
import java.util.function.BiConsumer;
import java.util.function.Function;
import java.util.function.Supplier;

import static graphql.execution.Async.exceptionallyCompletedFuture;
import static graphql.execution.FieldCollectorParameters.newParameters;
import static graphql.execution.FieldValueInfo.CompleteValueType.ENUM;
import static graphql.execution.FieldValueInfo.CompleteValueType.LIST;
import static graphql.execution.FieldValueInfo.CompleteValueType.NULL;
import static graphql.execution.FieldValueInfo.CompleteValueType.OBJECT;
import static graphql.execution.FieldValueInfo.CompleteValueType.SCALAR;
import static graphql.execution.ResultNodesInfo.MAX_RESULT_NODES;
import static graphql.execution.instrumentation.SimpleInstrumentationContext.nonNullCtx;
import static graphql.schema.DataFetchingEnvironmentImpl.newDataFetchingEnvironment;
import static graphql.schema.GraphQLTypeUtil.isEnum;
import static graphql.schema.GraphQLTypeUtil.isList;
import static graphql.schema.GraphQLTypeUtil.isScalar;

/**
 * An execution strategy is give a list of fields from the graphql query to execute and find values for using a recursive strategy.
 * <pre>
 *     query {
 *          friends {
 *              id
 *              name
 *              friends {
 *                  id
 *                  name
 *              }
 *          }
 *          enemies {
 *              id
 *              name
 *              allies {
 *                  id
 *                  name
 *              }
 *          }
 *     }
 *
 * </pre>
 * <p>
 * Given the graphql query above, an execution strategy will be called for the top level fields 'friends' and 'enemies' and it will be asked to find an object
 * to describe them.  Because they are both complex object types, it needs to descend down that query and start fetching and completing
 * fields such as 'id','name' and other complex fields such as 'friends' and 'allies', by recursively calling to itself to execute these lower
 * field layers
 * <p>
 * The execution of a field has two phases, first a raw object must be fetched for a field via a {@link DataFetcher} which
 * is defined on the {@link GraphQLFieldDefinition}.  This object must then be 'completed' into a suitable value, either as a scalar/enum type via
 * coercion or if it's a complex object type by recursively calling the execution strategy for the lower level fields.
 * <p>
 * The first phase (data fetching) is handled by the method {@link #fetchField(ExecutionContext, ExecutionStrategyParameters)}
 * <p>
 * The second phase (value completion) is handled by the methods {@link #completeField(ExecutionContext, ExecutionStrategyParameters, Object)}
 * and the other "completeXXX" methods.
 * <p>
 * The order of fields fetching and completion is up to the execution strategy. As the graphql specification
 * <a href="https://spec.graphql.org/October2021/#sec-Normal-and-Serial-Execution">https://spec.graphql.org/October2021/#sec-Normal-and-Serial-Execution</a> says:
 * <blockquote>
 * Normally the executor can execute the entries in a grouped field set in whatever order it chooses (often in parallel). Because
 * the resolution of fields other than top-level mutation fields must always be side effect-free and idempotent, the
 * execution order must not affect the result, and hence the server has the freedom to execute the
 * field entries in whatever order it deems optimal.
 * </blockquote>
 * <p>
 * So in the case above you could execute the fields depth first ('friends' and its sub fields then do 'enemies' and its sub fields or it
 * could do breadth first ('fiends' and 'enemies' data fetch first and then all the sub fields) or in parallel via asynchronous
 * facilities like {@link CompletableFuture}s.
 * <p>
 * {@link #execute(ExecutionContext, ExecutionStrategyParameters)} is the entry point of the execution strategy.
 */
@PublicSpi
@SuppressWarnings("FutureReturnValueIgnored")
public abstract class ExecutionStrategy {

    protected final FieldCollector fieldCollector = new FieldCollector();
    protected final ExecutionStepInfoFactory executionStepInfoFactory = new ExecutionStepInfoFactory();
    protected final DataFetcherExceptionHandler dataFetcherExceptionHandler;
    private final ResolveType resolvedType = new ResolveType();


    /**
     * The default execution strategy constructor uses the {@link SimpleDataFetcherExceptionHandler}
     * for data fetching errors.
     */
    protected ExecutionStrategy() {
        dataFetcherExceptionHandler = new SimpleDataFetcherExceptionHandler();
    }


    /**
     * The consumers of the execution strategy can pass in a {@link DataFetcherExceptionHandler} to better
     * decide what do when a data fetching error happens
     *
     * @param dataFetcherExceptionHandler the callback invoked if an exception happens during data fetching
     */
    protected ExecutionStrategy(DataFetcherExceptionHandler dataFetcherExceptionHandler) {
        this.dataFetcherExceptionHandler = dataFetcherExceptionHandler;
    }


    @Internal
    public static String mkNameForPath(Field currentField) {
        return mkNameForPath(Collections.singletonList(currentField));
    }

    @Internal
    public static String mkNameForPath(MergedField mergedField) {
        return mkNameForPath(mergedField.getFields());
    }

    @Internal
    public static String mkNameForPath(List<Field> currentField) {
        Field field = currentField.get(0);
        return field.getResultKey();
    }

    /**
     * This is the entry point to an execution strategy.  It will be passed the fields to execute and get values for.
     *
     * @param executionContext contains the top level execution parameters
     * @param parameters       contains the parameters holding the fields to be executed and source object
     *
     * @return a promise to an {@link ExecutionResult}
     *
     * @throws NonNullableFieldWasNullException in the future if a non-null field resolves to a null value
     */
    public abstract CompletableFuture<ExecutionResult> execute(ExecutionContext executionContext, ExecutionStrategyParameters parameters) throws NonNullableFieldWasNullException;

    /**
     * This is the re-entry point for an execution strategy when an object type needs to be resolved.
     *
     * @param executionContext contains the top level execution parameters
     * @param parameters       contains the parameters holding the fields to be executed and source object
     *
     * @return a {@link CompletableFuture} promise to a map of object field values or a materialized map of object field values
     *
     * @throws NonNullableFieldWasNullException in the {@link CompletableFuture} if a non-null field resolved to a null value
     */
    @SuppressWarnings("unchecked")
    @DuckTyped(shape = "CompletableFuture<Map<String, Object>> | Map<String, Object>")
    protected Object executeObject(ExecutionContext executionContext, ExecutionStrategyParameters parameters) throws NonNullableFieldWasNullException {
        executionContext.throwIfCancelled();

        DataLoaderDispatchStrategy dataLoaderDispatcherStrategy = executionContext.getDataLoaderDispatcherStrategy();
        Instrumentation instrumentation = executionContext.getInstrumentation();
        InstrumentationExecutionStrategyParameters instrumentationParameters = new InstrumentationExecutionStrategyParameters(executionContext, parameters);

        ExecuteObjectInstrumentationContext resolveObjectCtx = ExecuteObjectInstrumentationContext.nonNullCtx(
                instrumentation.beginExecuteObject(instrumentationParameters, executionContext.getInstrumentationState())
        );

        List<String> fieldNames = parameters.getFields().getKeys();

        DeferredExecutionSupport deferredExecutionSupport = createDeferredExecutionSupport(executionContext, parameters);
        Async.CombinedBuilder<FieldValueInfo> resolvedFieldFutures = getAsyncFieldValueInfo(executionContext, parameters, deferredExecutionSupport);

        CompletableFuture<Map<String, Object>> overallResult = new CompletableFuture<>();
        List<String> fieldsExecutedOnInitialResult = deferredExecutionSupport.getNonDeferredFieldNames(fieldNames);
        dataLoaderDispatcherStrategy.executeObject(executionContext, parameters, fieldsExecutedOnInitialResult.size());
        BiConsumer<List<Object>, Throwable> handleResultsConsumer = buildFieldValueMap(fieldsExecutedOnInitialResult, overallResult, executionContext);

        resolveObjectCtx.onDispatched();

        Object fieldValueInfosResult = resolvedFieldFutures.awaitPolymorphic();
        if (fieldValueInfosResult instanceof CompletableFuture) {
            CompletableFuture<List<FieldValueInfo>> fieldValueInfos = (CompletableFuture<List<FieldValueInfo>>) fieldValueInfosResult;
            fieldValueInfos.whenComplete((completeValueInfos, throwable) -> {
                throwable = executionContext.possibleCancellation(throwable);

                if (throwable != null) {
                    handleResultsConsumer.accept(null, throwable);
                    return;
                }

                Async.CombinedBuilder<Object> resultFutures = fieldValuesCombinedBuilder(completeValueInfos);
                dataLoaderDispatcherStrategy.executeObjectOnFieldValuesInfo(completeValueInfos, parameters);
                resolveObjectCtx.onFieldValuesInfo(completeValueInfos);
                resultFutures.await().whenComplete(handleResultsConsumer);
            }).exceptionally((ex) -> {
                // if there are any issues with combining/handling the field results,
                // complete the future at all costs and bubble up any thrown exception so
                // the execution does not hang.
                dataLoaderDispatcherStrategy.executeObjectOnFieldValuesException(ex, parameters);
                resolveObjectCtx.onFieldValuesException();
                overallResult.completeExceptionally(ex);
                return null;
            });
            overallResult.whenComplete(resolveObjectCtx::onCompleted);
            return overallResult;
        } else {
            List<FieldValueInfo> completeValueInfos = (List<FieldValueInfo>) fieldValueInfosResult;

            Async.CombinedBuilder<Object> resultFutures = fieldValuesCombinedBuilder(completeValueInfos);
            dataLoaderDispatcherStrategy.executeObjectOnFieldValuesInfo(completeValueInfos, parameters);
            resolveObjectCtx.onFieldValuesInfo(completeValueInfos);

            Object completedValuesObject = resultFutures.awaitPolymorphic();
            if (completedValuesObject instanceof CompletableFuture) {
                CompletableFuture<List<Object>> completedValues = (CompletableFuture<List<Object>>) completedValuesObject;
                completedValues.whenComplete(handleResultsConsumer);
                overallResult.whenComplete(resolveObjectCtx::onCompleted);
                return overallResult;
            } else {
                Map<String, Object> fieldValueMap = executionContext.getResponseMapFactory().createInsertionOrdered(fieldsExecutedOnInitialResult, (List<Object>) completedValuesObject);
                resolveObjectCtx.onCompleted(fieldValueMap, null);
                return fieldValueMap;
            }
        }
    }

    private static Async.@NonNull CombinedBuilder<Object> fieldValuesCombinedBuilder(List<FieldValueInfo> completeValueInfos) {
        Async.CombinedBuilder<Object> resultFutures = Async.ofExpectedSize(completeValueInfos.size());
        for (FieldValueInfo completeValueInfo : completeValueInfos) {
            resultFutures.addObject(completeValueInfo.getFieldValueObject());
        }
        return resultFutures;
    }

    private BiConsumer<List<Object>, Throwable> buildFieldValueMap(List<String> fieldNames, CompletableFuture<Map<String, Object>> overallResult, ExecutionContext executionContext) {
        return (List<Object> results, Throwable exception) -> {
            exception = executionContext.possibleCancellation(exception);

            if (exception != null) {
                handleValueException(overallResult, exception, executionContext);
                return;
            }
            Map<String, Object> resolvedValuesByField = executionContext.getResponseMapFactory().createInsertionOrdered(fieldNames, results);
            overallResult.complete(resolvedValuesByField);
        };
    }

    DeferredExecutionSupport createDeferredExecutionSupport(ExecutionContext executionContext, ExecutionStrategyParameters parameters) {
        MergedSelectionSet fields = parameters.getFields();

        return executionContext.hasIncrementalSupport() ?
                new DeferredExecutionSupport.DeferredExecutionSupportImpl(
                        fields,
                        parameters,
                        executionContext,
                        (ec, esp) -> Async.toCompletableFuture(resolveFieldWithInfo(ec, esp))
                ) : DeferredExecutionSupport.NOOP;

    }

    Async.@NonNull CombinedBuilder<FieldValueInfo> getAsyncFieldValueInfo(
            ExecutionContext executionContext,
            ExecutionStrategyParameters parameters,
            DeferredExecutionSupport deferredExecutionSupport
    ) {
        executionContext.throwIfCancelled();

        MergedSelectionSet fields = parameters.getFields();

        executionContext.getIncrementalCallState().enqueue(deferredExecutionSupport.createCalls());

        // Only non-deferred fields should be considered for calculating the expected size of futures.
        Async.CombinedBuilder<FieldValueInfo> futures = Async
                .ofExpectedSize(fields.size() - deferredExecutionSupport.deferredFieldsCount());

        for (String fieldName : fields.getKeys()) {
            executionContext.throwIfCancelled();

            MergedField currentField = fields.getSubField(fieldName);

            ResultPath fieldPath = parameters.getPath().segment(mkNameForPath(currentField));
            ExecutionStrategyParameters newParameters = parameters.transform(currentField, fieldPath, parameters);

            if (!deferredExecutionSupport.isDeferredField(currentField)) {
                Object fieldValueInfo = resolveFieldWithInfo(executionContext, newParameters);
                futures.addObject(fieldValueInfo);
            }
        }
        return futures;
    }

    /**
     * Called to fetch a value for a field and its extra runtime info and resolve it further in terms of the graphql query.  This will call
     * #fetchField followed by #completeField and the completed {@link graphql.execution.FieldValueInfo} is returned.
     * <p>
     * An execution strategy can iterate the fields to be executed and call this method for each one
     * <p>
     * Graphql fragments mean that for any give logical field can have one or more {@link Field} values associated with it
     * in the query, hence the fieldList.  However the first entry is representative of the field for most purposes.
     *
     * @param executionContext contains the top level execution parameters
     * @param parameters       contains the parameters holding the fields to be executed and source object
     *
     * @return a {@link CompletableFuture} promise to a {@link FieldValueInfo} or a materialised {@link FieldValueInfo}
     *
     * @throws NonNullableFieldWasNullException in the {@link FieldValueInfo#getFieldValueFuture()} future
     *                                          if a nonnull field resolves to a null value
     */
    @SuppressWarnings("unchecked")
    @DuckTyped(shape = "CompletableFuture<FieldValueInfo> | FieldValueInfo")
    protected Object resolveFieldWithInfo(ExecutionContext executionContext, ExecutionStrategyParameters parameters) {
        GraphQLFieldDefinition fieldDef = getFieldDef(executionContext, parameters, parameters.getField().getSingleField());
        Supplier<ExecutionStepInfo> executionStepInfo = FpKit.intraThreadMemoize(() -> createExecutionStepInfo(executionContext, parameters, fieldDef, null));

        Instrumentation instrumentation = executionContext.getInstrumentation();
        InstrumentationContext<Object> fieldCtx = nonNullCtx(instrumentation.beginFieldExecution(
                new InstrumentationFieldParameters(executionContext, executionStepInfo), executionContext.getInstrumentationState()
        ));

        Object fetchedValueObj = fetchField(executionContext, parameters);
        if (fetchedValueObj instanceof CompletableFuture) {
            CompletableFuture<Object> fetchFieldFuture = (CompletableFuture<Object>) fetchedValueObj;
            CompletableFuture<FieldValueInfo> result = fetchFieldFuture.thenApply((fetchedValue) ->
                    completeField(fieldDef, executionContext, parameters, fetchedValue));

            fieldCtx.onDispatched();
            result.whenComplete(fieldCtx::onCompleted);
            return result;
        } else {
            try {
                FieldValueInfo fieldValueInfo = completeField(fieldDef, executionContext, parameters, fetchedValueObj);
                fieldCtx.onDispatched();
                fieldCtx.onCompleted(FetchedValue.getFetchedValue(fetchedValueObj), null);
                return fieldValueInfo;
            } catch (Exception e) {
                return Async.exceptionallyCompletedFuture(e);
            }
        }
    }

    /**
     * Called to fetch a value for a field from the {@link DataFetcher} associated with the field
     * {@link GraphQLFieldDefinition}.
     * <p>
     * Graphql fragments mean that for any give logical field can have one or more {@link Field} values associated with it
     * in the query, hence the fieldList.  However, the first entry is representative of the field for most purposes.
     *
     * @param executionContext contains the top level execution parameters
     * @param parameters       contains the parameters holding the fields to be executed and source object
     *
     * @return a promise to a value object or the value itself.  The value maybe a raw object OR a {@link FetchedValue}
     *
     * @throws NonNullableFieldWasNullException in the future if a non-null field resolves to a null value
     */
    @DuckTyped(shape = "CompletableFuture<FetchedValue|Object> | <FetchedValue|Object>")
    protected Object fetchField(ExecutionContext executionContext, ExecutionStrategyParameters parameters) {
        MergedField field = parameters.getField();
        GraphQLObjectType parentType = (GraphQLObjectType) parameters.getExecutionStepInfo().getUnwrappedNonNullType();
        GraphQLFieldDefinition fieldDef = getFieldDef(executionContext.getGraphQLSchema(), parentType, field.getSingleField());
        return fetchField(fieldDef, executionContext, parameters);
    }

    @DuckTyped(shape = "CompletableFuture<FetchedValue|Object> | <FetchedValue|Object>")
    private Object fetchField(GraphQLFieldDefinition fieldDef, ExecutionContext executionContext, ExecutionStrategyParameters parameters) {
        executionContext.throwIfCancelled();

        if (incrementAndCheckMaxNodesExceeded(executionContext)) {
            return null;
        }

        MergedField field = parameters.getField();
        GraphQLObjectType parentType = (GraphQLObjectType) parameters.getExecutionStepInfo().getUnwrappedNonNullType();

        // if the DF (like PropertyDataFetcher) does not use the arguments or execution step info then dont build any

        Supplier<DataFetchingEnvironment> dataFetchingEnvironment = FpKit.intraThreadMemoize(() -> {

            Supplier<ExecutionStepInfo> executionStepInfo = FpKit.intraThreadMemoize(
                    () -> createExecutionStepInfo(executionContext, parameters, fieldDef, parentType));

            Supplier<Map<String, Object>> argumentValues = () -> executionStepInfo.get().getArguments();

            Supplier<ExecutableNormalizedField> normalizedFieldSupplier = getNormalizedField(executionContext, parameters, executionStepInfo);

            // DataFetchingFieldSelectionSet and QueryDirectives is a supplier of sorts - eg a lazy pattern
            DataFetchingFieldSelectionSet fieldCollector = DataFetchingFieldSelectionSetImpl.newCollector(executionContext.getGraphQLSchema(), fieldDef.getType(), normalizedFieldSupplier);
            QueryDirectives queryDirectives = new QueryDirectivesImpl(field,
                    executionContext.getGraphQLSchema(),
                    executionContext.getCoercedVariables(),
                    executionContext.getNormalizedVariables(),
                    executionContext.getGraphQLContext(),
                    executionContext.getLocale());


            return newDataFetchingEnvironment(executionContext)
                    .source(parameters.getSource())
                    .localContext(parameters.getLocalContext())
                    .arguments(argumentValues)
                    .fieldDefinition(fieldDef)
                    .mergedField(parameters.getField())
                    .fieldType(fieldDef.getType())
                    .executionStepInfo(executionStepInfo)
                    .parentType(parentType)
                    .selectionSet(fieldCollector)
                    .queryDirectives(queryDirectives)
                    .deferredCallContext(parameters.getDeferredCallContext())
                    .build();
        });

        GraphQLCodeRegistry codeRegistry = executionContext.getGraphQLSchema().getCodeRegistry();
        DataFetcher<?> dataFetcher = codeRegistry.getDataFetcher(parentType, fieldDef);

        Instrumentation instrumentation = executionContext.getInstrumentation();

        InstrumentationFieldFetchParameters instrumentationFieldFetchParams = new InstrumentationFieldFetchParameters(executionContext, dataFetchingEnvironment, parameters, dataFetcher instanceof TrivialDataFetcher);
        FieldFetchingInstrumentationContext fetchCtx = FieldFetchingInstrumentationContext.nonNullCtx(instrumentation.beginFieldFetching(instrumentationFieldFetchParams,
                executionContext.getInstrumentationState())
        );

        dataFetcher = instrumentation.instrumentDataFetcher(dataFetcher, instrumentationFieldFetchParams, executionContext.getInstrumentationState());
        dataFetcher = executionContext.getDataLoaderDispatcherStrategy().modifyDataFetcher(dataFetcher);
        Object fetchedObject = invokeDataFetcher(executionContext, parameters, fieldDef, dataFetchingEnvironment, dataFetcher);
        executionContext.getDataLoaderDispatcherStrategy().fieldFetched(executionContext, parameters, dataFetcher, fetchedObject, dataFetchingEnvironment);
        fetchCtx.onDispatched();
        fetchCtx.onFetchedValue(fetchedObject);
        // if it's a subscription, leave any reactive objects alone
        if (!executionContext.isSubscriptionOperation()) {
            // possible convert reactive objects into CompletableFutures
            fetchedObject = ReactiveSupport.fetchedObject(fetchedObject);
        }
        if (fetchedObject instanceof CompletableFuture) {
            @SuppressWarnings("unchecked")
            CompletableFuture<Object> fetchedValue = (CompletableFuture<Object>) fetchedObject;
            EngineRunningState engineRunningState = executionContext.getEngineRunningState();

            CompletableFuture<CompletableFuture<Object>> handleCF = engineRunningState.handle(fetchedValue, (result, exception) -> {
                // because we added an artificial CF, we need to unwrap the exception
                fetchCtx.onCompleted(result, exception);
                exception = engineRunningState.possibleCancellation(exception);

                if (exception != null) {
                    return handleFetchingException(dataFetchingEnvironment.get(), parameters, exception);
                } else {
                    // we can simply return the fetched value CF and avoid a allocation
                    return fetchedValue;
                }
            });
            CompletableFuture<Object> rawResultCF = engineRunningState.compose(handleCF, Function.identity());
            return rawResultCF
                    .thenApply(result -> unboxPossibleDataFetcherResult(executionContext, parameters, result));
        } else {
            fetchCtx.onCompleted(fetchedObject, null);
            return unboxPossibleDataFetcherResult(executionContext, parameters, fetchedObject);
        }
    }

    /*
     * ExecutionContext is not used in the method, but the java agent uses it, so it needs to be present
     */
    @SuppressWarnings("unused")
    private Object invokeDataFetcher(ExecutionContext executionContext, ExecutionStrategyParameters parameters, GraphQLFieldDefinition fieldDef, Supplier<DataFetchingEnvironment> dataFetchingEnvironment, DataFetcher<?> dataFetcher) {
        Object fetchedValue;
        try {
            Object fetchedValueRaw;
            if (dataFetcher instanceof LightDataFetcher) {
                fetchedValueRaw = ((LightDataFetcher<?>) dataFetcher).get(fieldDef, parameters.getSource(), dataFetchingEnvironment);
            } else {
                fetchedValueRaw = dataFetcher.get(dataFetchingEnvironment.get());
            }
            fetchedValue = Async.toCompletableFutureOrMaterializedObject(fetchedValueRaw);
        } catch (Exception e) {
            fetchedValue = Async.exceptionallyCompletedFuture(e);
        }
        return fetchedValue;
    }

    protected Supplier<ExecutableNormalizedField> getNormalizedField(ExecutionContext executionContext, ExecutionStrategyParameters parameters, Supplier<ExecutionStepInfo> executionStepInfo) {
        Supplier<ExecutableNormalizedOperation> normalizedQuery = executionContext.getNormalizedQueryTree();
        return () -> normalizedQuery.get().getNormalizedField(parameters.getField(), executionStepInfo.get().getObjectType(), executionStepInfo.get().getPath());
    }

    /**
     * If the data fetching returned a {@link DataFetcherResult} then it can contain errors and new local context
     * and hence it gets turned into a {@link FetchedValue} but otherwise this method returns the unboxed
     * value without the wrapper.  This means its more efficient overall by default.
     *
     * @param executionContext the execution context in play
     * @param parameters       the parameters in play
     * @param result           the fetched raw object
     *
     * @return an unboxed value which can be a FetchedValue or an Object
     */
    @DuckTyped(shape = "FetchedValue | Object")
    protected Object unboxPossibleDataFetcherResult(ExecutionContext executionContext,
                                                    ExecutionStrategyParameters parameters,
                                                    Object result) {
        if (result instanceof DataFetcherResult) {
            DataFetcherResult<?> dataFetcherResult = (DataFetcherResult<?>) result;

            addErrorsToRightContext(dataFetcherResult.getErrors(), parameters, executionContext);

            addExtensionsIfPresent(executionContext, dataFetcherResult);

            Object localContext = dataFetcherResult.getLocalContext();
            if (localContext == null) {
                // if the field returns nothing then they get the context of their parent field
                localContext = parameters.getLocalContext();
            }
            Object unBoxedValue = executionContext.getValueUnboxer().unbox(dataFetcherResult.getData());
            return new FetchedValue(unBoxedValue, dataFetcherResult.getErrors(), localContext);
        } else {
            return executionContext.getValueUnboxer().unbox(result);
        }
    }

    private void addExtensionsIfPresent(ExecutionContext executionContext, DataFetcherResult<?> dataFetcherResult) {
        Map<Object, Object> extensions = dataFetcherResult.getExtensions();
        if (extensions != null) {
            ExtensionsBuilder extensionsBuilder = executionContext.getGraphQLContext().get(ExtensionsBuilder.class);
            if (extensionsBuilder != null) {
                extensionsBuilder.addValues(extensions);
            }
        }
    }

    protected <T> CompletableFuture<T> handleFetchingException(
            DataFetchingEnvironment environment,
            ExecutionStrategyParameters parameters,
            Throwable e
    ) {
        DataFetcherExceptionHandlerParameters handlerParameters = DataFetcherExceptionHandlerParameters.newExceptionParameters()
                .dataFetchingEnvironment(environment)
                .exception(e)
                .build();

        try {
            return asyncHandleException(dataFetcherExceptionHandler, handlerParameters);
        } catch (Exception handlerException) {
            handlerParameters = DataFetcherExceptionHandlerParameters.newExceptionParameters()
                    .dataFetchingEnvironment(environment)
                    .exception(handlerException)
                    .build();
            return asyncHandleException(new SimpleDataFetcherExceptionHandler(), handlerParameters);
        }
    }

    private <T> CompletableFuture<T> asyncHandleException(DataFetcherExceptionHandler handler, DataFetcherExceptionHandlerParameters handlerParameters) {
        //noinspection unchecked
        return handler.handleException(handlerParameters).thenApply(
                handlerResult -> (T) DataFetcherResult.newResult().errors(handlerResult.getErrors()).build()
        );
    }

    /**
     * Called to complete a field based on the type of the field.
     * <p>
     * If the field is a scalar type, then it will be coerced  and returned.  However, if the field type is an complex object type, then
     * the execution strategy will be called recursively again to execute the fields of that type before returning.
     * <p>
     * Graphql fragments mean that for any give logical field can have one or more {@link Field} values associated with it
     * in the query, hence the fieldList.  However, the first entry is representative of the field for most purposes.
     *
     * @param executionContext contains the top level execution parameters
     * @param parameters       contains the parameters holding the fields to be executed and source object
     * @param fetchedValue     the fetched raw value or perhaps a {@link FetchedValue} wrapper of that value
     *
     * @return a {@link FieldValueInfo}
     *
     * @throws NonNullableFieldWasNullException in the {@link FieldValueInfo#getFieldValueFuture()} future
     *                                          if a nonnull field resolves to a null value
     */
<<<<<<< HEAD
    protected FieldValueInfo completeField(ExecutionContext executionContext,
                                           ExecutionStrategyParameters parameters,
                                           @DuckTyped(shape = "Object | FetchedValue")
                                           Object fetchedValue) {
=======
    protected FieldValueInfo completeField(ExecutionContext executionContext, ExecutionStrategyParameters parameters, FetchedValue fetchedValue) {
        executionContext.throwIfCancelled();

>>>>>>> 89e78090
        Field field = parameters.getField().getSingleField();
        GraphQLObjectType parentType = (GraphQLObjectType) parameters.getExecutionStepInfo().getUnwrappedNonNullType();
        GraphQLFieldDefinition fieldDef = getFieldDef(executionContext.getGraphQLSchema(), parentType, field);
        return completeField(fieldDef, executionContext, parameters, fetchedValue);
    }

    private FieldValueInfo completeField(GraphQLFieldDefinition fieldDef, ExecutionContext executionContext, ExecutionStrategyParameters parameters, Object fetchedValue) {
        GraphQLObjectType parentType = (GraphQLObjectType) parameters.getExecutionStepInfo().getUnwrappedNonNullType();
        ExecutionStepInfo executionStepInfo = createExecutionStepInfo(executionContext, parameters, fieldDef, parentType);

        Instrumentation instrumentation = executionContext.getInstrumentation();
        InstrumentationFieldCompleteParameters instrumentationParams = new InstrumentationFieldCompleteParameters(executionContext, parameters, () -> executionStepInfo, fetchedValue);
        InstrumentationContext<Object> ctxCompleteField = nonNullCtx(instrumentation.beginFieldCompletion(
                instrumentationParams, executionContext.getInstrumentationState()
        ));

<<<<<<< HEAD
        NonNullableFieldValidator nonNullableFieldValidator = new NonNullableFieldValidator(executionContext, executionStepInfo);

        Object rawFetchedValue = FetchedValue.getFetchedValue(fetchedValue);
        Object localContext = FetchedValue.getLocalContext(fetchedValue, parameters.getLocalContext());

        ExecutionStrategyParameters newParameters = parameters.transform(builder ->
                builder.executionStepInfo(executionStepInfo)
                        .source(rawFetchedValue)
                        .localContext(localContext)
                        .nonNullFieldValidator(nonNullableFieldValidator)
        );
=======
        ExecutionStrategyParameters newParameters = parameters.transform(executionStepInfo,
                fetchedValue.getLocalContext(),
                fetchedValue.getFetchedValue());
>>>>>>> 89e78090

        FieldValueInfo fieldValueInfo = completeValue(executionContext, newParameters);
        ctxCompleteField.onDispatched();
        if (fieldValueInfo.isFutureValue()) {
            CompletableFuture<Object> executionResultFuture = fieldValueInfo.getFieldValueFuture();
            executionResultFuture.whenComplete(ctxCompleteField::onCompleted);
        } else {
            ctxCompleteField.onCompleted(fieldValueInfo.getFieldValueObject(), null);
        }
        return fieldValueInfo;
    }

    /**
     * Called to complete a value for a field based on the type of the field.
     * <p>
     * If the field is a scalar type, then it will be coerced  and returned.  However if the field type is an complex object type, then
     * the execution strategy will be called recursively again to execute the fields of that type before returning.
     * <p>
     * Graphql fragments mean that for any give logical field can have one or more {@link Field} values associated with it
     * in the query, hence the fieldList.  However the first entry is representative of the field for most purposes.
     *
     * @param executionContext contains the top level execution parameters
     * @param parameters       contains the parameters holding the fields to be executed and source object
     *
     * @return a {@link FieldValueInfo}
     *
     * @throws NonNullableFieldWasNullException if a non null field resolves to a null value
     */
    protected FieldValueInfo completeValue(ExecutionContext executionContext, ExecutionStrategyParameters parameters) throws NonNullableFieldWasNullException {
        ExecutionStepInfo executionStepInfo = parameters.getExecutionStepInfo();
        Object result = executionContext.getValueUnboxer().unbox(parameters.getSource());
        GraphQLType fieldType = executionStepInfo.getUnwrappedNonNullType();
        Object fieldValue;

        if (result == null) {
            return getFieldValueInfoForNull(parameters);
        } else if (isList(fieldType)) {
            return completeValueForList(executionContext, parameters, result);
        } else if (isScalar(fieldType)) {
            fieldValue = completeValueForScalar(executionContext, parameters, (GraphQLScalarType) fieldType, result);
            return new FieldValueInfo(SCALAR, fieldValue);
        } else if (isEnum(fieldType)) {
            fieldValue = completeValueForEnum(executionContext, parameters, (GraphQLEnumType) fieldType, result);
            return new FieldValueInfo(ENUM, fieldValue);
        }

        // when we are here, we have a complex type: Interface, Union or Object
        // and we must go deeper
        //
        GraphQLObjectType resolvedObjectType;
        try {
            resolvedObjectType = resolveType(executionContext, parameters, fieldType);
            fieldValue = completeValueForObject(executionContext, parameters, resolvedObjectType, result);
        } catch (UnresolvedTypeException ex) {
            // consider the result to be null and add the error on the context
            handleUnresolvedTypeProblem(executionContext, parameters, ex);
            // complete field as null, validating it is nullable
            return getFieldValueInfoForNull(parameters);
        }
        return new FieldValueInfo(OBJECT, fieldValue);
    }

    private void handleUnresolvedTypeProblem(ExecutionContext context, ExecutionStrategyParameters parameters, UnresolvedTypeException e) {
        UnresolvedTypeError error = new UnresolvedTypeError(parameters.getPath(), parameters.getExecutionStepInfo(), e);

        addErrorToRightContext(error, parameters, context);
    }

    /**
     * Called to complete a null value.
     *
     * @param parameters contains the parameters holding the fields to be executed and source object
     *
     * @return a {@link FieldValueInfo}
     *
     * @throws NonNullableFieldWasNullException inside a {@link CompletableFuture} if a non null field resolves to a null value
     */
    private FieldValueInfo getFieldValueInfoForNull(ExecutionStrategyParameters parameters) {
        Object fieldValue = completeValueForNull(parameters);
        return new FieldValueInfo(NULL, fieldValue);
    }

    /**
     * Called to complete a null value.
     *
     * @param parameters contains the parameters holding the fields to be executed and source object
     *
     * @return a null value or a {@link CompletableFuture} exceptionally completed
     *
     * @throws NonNullableFieldWasNullException inside the {@link CompletableFuture} if a non-null field resolves to a null value
     */
    @DuckTyped(shape = "CompletableFuture<Object> | Object")
    protected Object completeValueForNull(ExecutionStrategyParameters parameters) {
        try {
            return parameters.getNonNullFieldValidator().validate(parameters, null);
        } catch (Exception e) {
            return Async.exceptionallyCompletedFuture(e);
        }
    }

    /**
     * Called to complete a list of value for a field based on a list type.  This iterates the values and calls
     * {@link #completeValue(ExecutionContext, ExecutionStrategyParameters)} for each value.
     *
     * @param executionContext contains the top level execution parameters
     * @param parameters       contains the parameters holding the fields to be executed and source object
     * @param result           the result to complete, raw result
     *
     * @return a {@link FieldValueInfo}
     */
    protected FieldValueInfo completeValueForList(ExecutionContext executionContext, ExecutionStrategyParameters parameters, Object result) {
        Iterable<Object> resultIterable = toIterable(executionContext, parameters, result);
        try {
            resultIterable = parameters.getNonNullFieldValidator().validate(parameters, resultIterable);
        } catch (NonNullableFieldWasNullException e) {
            return new FieldValueInfo(LIST, exceptionallyCompletedFuture(e));
        }
        if (resultIterable == null) {
            return new FieldValueInfo(LIST, null);
        }
        return completeValueForList(executionContext, parameters, resultIterable);
    }

    /**
     * Called to complete a list of value for a field based on a list type.  This iterates the values and calls
     * {@link #completeValue(ExecutionContext, ExecutionStrategyParameters)} for each value.
     *
     * @param executionContext contains the top level execution parameters
     * @param parameters       contains the parameters holding the fields to be executed and source object
     * @param iterableValues   the values to complete, can't be null
     *
     * @return a {@link FieldValueInfo}
     */
    protected FieldValueInfo completeValueForList(ExecutionContext executionContext, ExecutionStrategyParameters parameters, Iterable<Object> iterableValues) {

        OptionalInt size = FpKit.toSize(iterableValues);
        ExecutionStepInfo executionStepInfo = parameters.getExecutionStepInfo();

        InstrumentationFieldCompleteParameters instrumentationParams = new InstrumentationFieldCompleteParameters(executionContext, parameters, () -> executionStepInfo, iterableValues);
        Instrumentation instrumentation = executionContext.getInstrumentation();

        InstrumentationContext<Object> completeListCtx = nonNullCtx(instrumentation.beginFieldListCompletion(
                instrumentationParams, executionContext.getInstrumentationState()
        ));

        List<FieldValueInfo> fieldValueInfos = new ArrayList<>(size.orElse(1));
        int index = 0;
        for (Object item : iterableValues) {
            if (incrementAndCheckMaxNodesExceeded(executionContext)) {
                return new FieldValueInfo(NULL, null, fieldValueInfos);
            }

            ResultPath indexedPath = parameters.getPath().segment(index);

            ExecutionStepInfo stepInfoForListElement = executionStepInfoFactory.newExecutionStepInfoForListElement(executionStepInfo, indexedPath);

<<<<<<< HEAD
            NonNullableFieldValidator nonNullableFieldValidator = new NonNullableFieldValidator(executionContext, stepInfoForListElement);

            Object fetchedValue = unboxPossibleDataFetcherResult(executionContext, parameters, item);

            Object rawFetchedValue = FetchedValue.getFetchedValue(fetchedValue);
            Object localContext = FetchedValue.getLocalContext(fetchedValue, parameters.getLocalContext());

            ExecutionStrategyParameters newParameters = parameters.transform(builder ->
                    builder.executionStepInfo(stepInfoForListElement)
                            .nonNullFieldValidator(nonNullableFieldValidator)
                            .localContext(localContext)
                            .path(indexedPath)
                            .source(rawFetchedValue)
            );
=======
            FetchedValue value = unboxPossibleDataFetcherResult(executionContext, parameters, item);

            ExecutionStrategyParameters newParameters = parameters.transform(stepInfoForListElement,
                    indexedPath,
                    value.getLocalContext(),
                    value.getFetchedValue());

>>>>>>> 89e78090
            fieldValueInfos.add(completeValue(executionContext, newParameters));
            index++;
        }

        Object listResults = Async.eachPolymorphic(fieldValueInfos, FieldValueInfo::getFieldValueObject);
        Object listOrPromiseToList;
        if (listResults instanceof CompletableFuture) {
            @SuppressWarnings("unchecked")
            CompletableFuture<List<Object>> resultsFuture = (CompletableFuture<List<Object>>) listResults;
            CompletableFuture<Object> overallResult = new CompletableFuture<>();
            completeListCtx.onDispatched();
            overallResult.whenComplete(completeListCtx::onCompleted);

            resultsFuture.whenComplete((results, exception) -> {
                exception = executionContext.possibleCancellation(exception);

                if (exception != null) {
                    handleValueException(overallResult, exception, executionContext);
                    return;
                }
                List<Object> completedResults = new ArrayList<>(results.size());
                completedResults.addAll(results);
                overallResult.complete(completedResults);
            });
            listOrPromiseToList = overallResult;
        } else {
            completeListCtx.onCompleted(listResults, null);
            listOrPromiseToList = listResults;
        }
        return new FieldValueInfo(LIST, listOrPromiseToList, fieldValueInfos);
    }

    protected <T> void handleValueException(CompletableFuture<T> overallResult, Throwable e, ExecutionContext executionContext) {
        Throwable underlyingException = e;
        if (e instanceof CompletionException) {
            underlyingException = e.getCause();
        }
        if (underlyingException instanceof NonNullableFieldWasNullException) {
            assertNonNullFieldPrecondition((NonNullableFieldWasNullException) underlyingException, overallResult);
            if (!overallResult.isDone()) {
                overallResult.complete(null);
            }
        } else if (underlyingException instanceof AbortExecutionException) {
            AbortExecutionException abortException = (AbortExecutionException) underlyingException;
            executionContext.addError(abortException);
            if (!overallResult.isDone()) {
                overallResult.complete(null);
            }
        } else {
            overallResult.completeExceptionally(e);
        }
    }


    /**
     * Called to turn an object into a scalar value according to the {@link GraphQLScalarType} by asking that scalar type to coerce the object
     * into a valid value
     *
     * @param executionContext contains the top level execution parameters
     * @param parameters       contains the parameters holding the fields to be executed and source object
     * @param scalarType       the type of the scalar
     * @param result           the result to be coerced
     *
     * @return a materialized scalar value or exceptionally completed {@link CompletableFuture} if there is a problem
     */
    @DuckTyped(shape = "CompletableFuture<Object> | Object")
    protected Object completeValueForScalar(ExecutionContext executionContext, ExecutionStrategyParameters parameters, GraphQLScalarType scalarType, Object result) {
        Object serialized;
        try {
            serialized = scalarType.getCoercing().serialize(result, executionContext.getGraphQLContext(), executionContext.getLocale());
        } catch (CoercingSerializeException e) {
            serialized = handleCoercionProblem(executionContext, parameters, e);
        }

        try {
            serialized = parameters.getNonNullFieldValidator().validate(parameters, serialized);
        } catch (NonNullableFieldWasNullException e) {
            return exceptionallyCompletedFuture(e);
        }
        return serialized;
    }

    /**
     * Called to turn an object into an enum value according to the {@link GraphQLEnumType} by asking that enum type to coerce the object into a valid value
     *
     * @param executionContext contains the top level execution parameters
     * @param parameters       contains the parameters holding the fields to be executed and source object
     * @param enumType         the type of the enum
     * @param result           the result to be coerced
     *
     * @return a materialized enum value or exceptionally completed {@link CompletableFuture} if there is a problem
     */
    @DuckTyped(shape = "CompletableFuture<Object> | Object")
    protected Object completeValueForEnum(ExecutionContext executionContext, ExecutionStrategyParameters parameters, GraphQLEnumType enumType, Object result) {
        Object serialized;
        try {
            serialized = enumType.serialize(result, executionContext.getGraphQLContext(), executionContext.getLocale());
        } catch (CoercingSerializeException e) {
            serialized = handleCoercionProblem(executionContext, parameters, e);
        }
        try {
            serialized = parameters.getNonNullFieldValidator().validate(parameters, serialized);
        } catch (NonNullableFieldWasNullException e) {
            return exceptionallyCompletedFuture(e);
        }
        return serialized;
    }

    /**
     * Called to turn a java object value into an graphql object value
     *
     * @param executionContext   contains the top level execution parameters
     * @param parameters         contains the parameters holding the fields to be executed and source object
     * @param resolvedObjectType the resolved object type
     * @param result             the result to be coerced
     *
     * @return a {@link CompletableFuture} promise to a map of object field values or a materialized map of object field values
     */
    @DuckTyped(shape = "CompletableFuture<Map<String, Object>> | Map<String, Object>")
    protected Object completeValueForObject(ExecutionContext executionContext, ExecutionStrategyParameters parameters, GraphQLObjectType resolvedObjectType, Object result) {
        ExecutionStepInfo executionStepInfo = parameters.getExecutionStepInfo();

        FieldCollectorParameters collectorParameters = newParameters()
                .schema(executionContext.getGraphQLSchema())
                .objectType(resolvedObjectType)
                .fragments(executionContext.getFragmentsByName())
                .variables(executionContext.getCoercedVariables().toMap())
                .graphQLContext(executionContext.getGraphQLContext())
                .build();

        MergedSelectionSet subFields = fieldCollector.collectFields(
                collectorParameters,
                parameters.getField(),
                executionContext.hasIncrementalSupport()
        );

        ExecutionStepInfo newExecutionStepInfo = executionStepInfo.changeTypeWithPreservedNonNull(resolvedObjectType);

        ExecutionStrategyParameters newParameters = parameters.transform(newExecutionStepInfo,
                subFields,
                result);

        // Calling this from the executionContext to ensure we shift back from mutation strategy to the query strategy.
        return executionContext.getQueryStrategy().executeObject(executionContext, newParameters);
    }

    @SuppressWarnings("SameReturnValue")
    private Object handleCoercionProblem(ExecutionContext context, ExecutionStrategyParameters parameters, CoercingSerializeException e) {
        SerializationError error = new SerializationError(parameters.getPath(), e);

        addErrorToRightContext(error, parameters, context);

        return null;
    }

    protected GraphQLObjectType resolveType(ExecutionContext executionContext, ExecutionStrategyParameters parameters, GraphQLType fieldType) {
        // we can avoid a method call and type resolver environment allocation if we know it's an object type
        if (fieldType instanceof GraphQLObjectType) {
            return (GraphQLObjectType) fieldType;
        }
        return resolvedType.resolveType(executionContext, parameters.getField(), parameters.getSource(), parameters.getExecutionStepInfo(), fieldType, parameters.getLocalContext());
    }

    protected Iterable<Object> toIterable(ExecutionContext context, ExecutionStrategyParameters parameters, Object result) {
        if (FpKit.isIterable(result)) {
            return FpKit.toIterable(result);
        }

        handleTypeMismatchProblem(context, parameters);
        return null;
    }

    private void handleTypeMismatchProblem(ExecutionContext context, ExecutionStrategyParameters parameters) {
        TypeMismatchError error = new TypeMismatchError(parameters.getPath(), parameters.getExecutionStepInfo().getUnwrappedNonNullType());

        addErrorToRightContext(error, parameters, context);
    }

    /**
     * This has a side effect of incrementing the number of nodes returned and also checks
     * if max nodes were exceeded for this request.
     *
     * @param executionContext the execution context in play
     *
     * @return true if max nodes were exceeded
     */
    private boolean incrementAndCheckMaxNodesExceeded(ExecutionContext executionContext) {
        int resultNodesCount = executionContext.getResultNodesInfo().incrementAndGetResultNodesCount();
        Integer maxNodes;
        if ((maxNodes = executionContext.getGraphQLContext().get(MAX_RESULT_NODES)) != null) {
            if (resultNodesCount > maxNodes) {
                executionContext.getResultNodesInfo().maxResultNodesExceeded();
                return true;
            }
        }
        return false;
    }

    /**
     * Called to discover the field definition give the current parameters and the AST {@link Field}
     *
     * @param executionContext contains the top level execution parameters
     * @param parameters       contains the parameters holding the fields to be executed and source object
     * @param field            the field to find the definition of
     *
     * @return a {@link GraphQLFieldDefinition}
     */
    protected GraphQLFieldDefinition getFieldDef(ExecutionContext executionContext, ExecutionStrategyParameters parameters, Field field) {
        GraphQLObjectType parentType = (GraphQLObjectType) parameters.getExecutionStepInfo().getUnwrappedNonNullType();
        return getFieldDef(executionContext.getGraphQLSchema(), parentType, field);
    }

    /**
     * Called to discover the field definition give the current parameters and the AST {@link Field}
     *
     * @param schema     the schema in play
     * @param parentType the parent type of the field
     * @param field      the field to find the definition of
     *
     * @return a {@link GraphQLFieldDefinition}
     */
    protected GraphQLFieldDefinition getFieldDef(GraphQLSchema schema, GraphQLObjectType parentType, Field field) {
        return Introspection.getFieldDefinition(schema, parentType, field.getName());
    }

    /**
     * See (<a href="https://spec.graphql.org/October2021/#sec-Errors-and-Non-Nullability">...</a>),
     * <p>
     * If a non nullable child field type actually resolves to a null value and the parent type is nullable
     * then the parent must in fact become null
     * so we use exceptions to indicate this special case.  However if the parent is in fact a non nullable type
     * itself then we need to bubble that upwards again until we get to the root in which case the result
     * is meant to be null.
     *
     * @param e this indicates that a null value was returned for a non null field, which needs to cause the parent field
     *          to become null OR continue on as an exception
     *
     * @throws NonNullableFieldWasNullException if a non null field resolves to a null value
     */
    protected void assertNonNullFieldPrecondition(NonNullableFieldWasNullException e) throws NonNullableFieldWasNullException {
        ExecutionStepInfo executionStepInfo = e.getExecutionStepInfo();
        if (executionStepInfo.hasParent() && executionStepInfo.getParent().isNonNullType()) {
            throw new NonNullableFieldWasNullException(e);
        }
    }

    protected void assertNonNullFieldPrecondition(NonNullableFieldWasNullException e, CompletableFuture<?> completableFuture) throws NonNullableFieldWasNullException {
        ExecutionStepInfo executionStepInfo = e.getExecutionStepInfo();
        if (executionStepInfo.hasParent() && executionStepInfo.getParent().isNonNullType()) {
            completableFuture.completeExceptionally(new NonNullableFieldWasNullException(e));
        }
    }

    protected ExecutionResult handleNonNullException(ExecutionContext executionContext, CompletableFuture<ExecutionResult> result, Throwable e) {
        ExecutionResult executionResult = null;
        List<GraphQLError> errors = ImmutableList.copyOf(executionContext.getErrors());
        Throwable underlyingException = e;
        if (e instanceof CompletionException) {
            underlyingException = e.getCause();
        }
        if (underlyingException instanceof NonNullableFieldWasNullException) {
            assertNonNullFieldPrecondition((NonNullableFieldWasNullException) underlyingException, result);
            if (!result.isDone()) {
                executionResult = new ExecutionResultImpl(null, errors);
                result.complete(executionResult);
            }
        } else if (underlyingException instanceof AbortExecutionException) {
            AbortExecutionException abortException = (AbortExecutionException) underlyingException;
            executionResult = abortException.toExecutionResult();
            result.complete(executionResult);
        } else {
            result.completeExceptionally(e);
        }
        return executionResult;
    }

    /**
     * Builds the type info hierarchy for the current field
     *
     * @param executionContext the execution context  in play
     * @param parameters       contains the parameters holding the fields to be executed and source object
     * @param fieldDefinition  the field definition to build type info for
     * @param fieldContainer   the field container
     *
     * @return a new type info
     */
    protected ExecutionStepInfo createExecutionStepInfo(ExecutionContext executionContext,
                                                        ExecutionStrategyParameters parameters,
                                                        GraphQLFieldDefinition fieldDefinition,
                                                        GraphQLObjectType fieldContainer) {
        return executionStepInfoFactory.createExecutionStepInfo(executionContext,
                parameters,
                fieldDefinition,
                fieldContainer);
    }

    // Errors that result from the execution of deferred fields are kept in the deferred context only.
    private static void addErrorToRightContext(GraphQLError error, ExecutionStrategyParameters parameters, ExecutionContext executionContext) {
        if (parameters.getDeferredCallContext() != null) {
            parameters.getDeferredCallContext().addError(error);
        } else {
            executionContext.addError(error);
        }
    }

    private static void addErrorsToRightContext(List<GraphQLError> errors, ExecutionStrategyParameters parameters, ExecutionContext executionContext) {
        if (parameters.getDeferredCallContext() != null) {
            parameters.getDeferredCallContext().addErrors(errors);
        } else {
            executionContext.addErrors(errors);
        }
    }
}<|MERGE_RESOLUTION|>--- conflicted
+++ resolved
@@ -608,16 +608,12 @@
      * @throws NonNullableFieldWasNullException in the {@link FieldValueInfo#getFieldValueFuture()} future
      *                                          if a nonnull field resolves to a null value
      */
-<<<<<<< HEAD
     protected FieldValueInfo completeField(ExecutionContext executionContext,
                                            ExecutionStrategyParameters parameters,
                                            @DuckTyped(shape = "Object | FetchedValue")
                                            Object fetchedValue) {
-=======
-    protected FieldValueInfo completeField(ExecutionContext executionContext, ExecutionStrategyParameters parameters, FetchedValue fetchedValue) {
         executionContext.throwIfCancelled();
 
->>>>>>> 89e78090
         Field field = parameters.getField().getSingleField();
         GraphQLObjectType parentType = (GraphQLObjectType) parameters.getExecutionStepInfo().getUnwrappedNonNullType();
         GraphQLFieldDefinition fieldDef = getFieldDef(executionContext.getGraphQLSchema(), parentType, field);
@@ -634,7 +630,7 @@
                 instrumentationParams, executionContext.getInstrumentationState()
         ));
 
-<<<<<<< HEAD
+
         NonNullableFieldValidator nonNullableFieldValidator = new NonNullableFieldValidator(executionContext, executionStepInfo);
 
         Object rawFetchedValue = FetchedValue.getFetchedValue(fetchedValue);
@@ -646,12 +642,6 @@
                         .localContext(localContext)
                         .nonNullFieldValidator(nonNullableFieldValidator)
         );
-=======
-        ExecutionStrategyParameters newParameters = parameters.transform(executionStepInfo,
-                fetchedValue.getLocalContext(),
-                fetchedValue.getFetchedValue());
->>>>>>> 89e78090
-
         FieldValueInfo fieldValueInfo = completeValue(executionContext, newParameters);
         ctxCompleteField.onDispatched();
         if (fieldValueInfo.isFutureValue()) {
@@ -807,30 +797,29 @@
 
             ExecutionStepInfo stepInfoForListElement = executionStepInfoFactory.newExecutionStepInfoForListElement(executionStepInfo, indexedPath);
 
-<<<<<<< HEAD
-            NonNullableFieldValidator nonNullableFieldValidator = new NonNullableFieldValidator(executionContext, stepInfoForListElement);
-
             Object fetchedValue = unboxPossibleDataFetcherResult(executionContext, parameters, item);
+
+            ExecutionStrategyParameters newParameters = parameters.transform(stepInfoForListElement,
+                    indexedPath,
+                    value.getLocalContext(),
+                    value.getFetchedValue());
 
             Object rawFetchedValue = FetchedValue.getFetchedValue(fetchedValue);
             Object localContext = FetchedValue.getLocalContext(fetchedValue, parameters.getLocalContext());
 
+            //fix me
+            ExecutionStrategyParameters newParameters = parameters.transform(stepInfoForListElement,
+                    indexedPath,
+                    value.getLocalContext(),
+                    value.getFetchedValue());
+
             ExecutionStrategyParameters newParameters = parameters.transform(builder ->
                     builder.executionStepInfo(stepInfoForListElement)
-                            .nonNullFieldValidator(nonNullableFieldValidator)
                             .localContext(localContext)
                             .path(indexedPath)
                             .source(rawFetchedValue)
             );
-=======
-            FetchedValue value = unboxPossibleDataFetcherResult(executionContext, parameters, item);
-
-            ExecutionStrategyParameters newParameters = parameters.transform(stepInfoForListElement,
-                    indexedPath,
-                    value.getLocalContext(),
-                    value.getFetchedValue());
-
->>>>>>> 89e78090
+
             fieldValueInfos.add(completeValue(executionContext, newParameters));
             index++;
         }
