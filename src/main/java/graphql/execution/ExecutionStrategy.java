--- conflicted
+++ resolved
@@ -181,33 +181,20 @@
      *
      * @param executionContext contains the top level execution parameters
      * @param parameters       contains the parameters holding the fields to be executed and source object
-<<<<<<< HEAD
-=======
-     * @param fieldList        the instances of the AST {@link Field} to be fetched
->>>>>>> 5d7d2655
      * @return an {@link ExecutionResult}
      * @throws NonNullableFieldWasNullException if a non null field resolves to a null value
      */
-<<<<<<< HEAD
-    protected ExecutionResult resolveField(ExecutionContext executionContext, ExecutionStrategyParameters parameters) {
+    protected CompletableFuture<ExecutionResult> resolveField(ExecutionContext executionContext, ExecutionStrategyParameters parameters) {
         GraphQLFieldDefinition fieldDef = getFieldDef(executionContext, parameters, parameters.field().get(0));
-=======
-    protected CompletableFuture<ExecutionResult> resolveField(ExecutionContext executionContext, ExecutionStrategyParameters parameters, List<Field> fieldList) {
-        GraphQLFieldDefinition fieldDef = getFieldDef(executionContext, parameters, fieldList.get(0));
->>>>>>> 5d7d2655
 
         Instrumentation instrumentation = executionContext.getInstrumentation();
         InstrumentationContext<ExecutionResult> fieldCtx = instrumentation.beginField(new InstrumentationFieldParameters(executionContext, fieldDef));
 
         Object fetchedValue = fetchField(executionContext, parameters);
 
-<<<<<<< HEAD
-        ExecutionResult result = completeField(executionContext, parameters, fetchedValue);
-=======
-        CompletableFuture<ExecutionResult> result = completeField(executionContext, parameters, fieldList, fetchedValue);
+        CompletableFuture<ExecutionResult> result = completeField(executionContext, parameters, fetchedValue);
 
         result.thenAccept(fieldCtx::onEnd);
->>>>>>> 5d7d2655
 
         return result;
     }
@@ -221,11 +208,7 @@
      *
      * @param executionContext contains the top level execution parameters
      * @param parameters       contains the parameters holding the fields to be executed and source object
-<<<<<<< HEAD
-=======
-     * @param fieldList        the instances of the AST {@link Field} to be fetched
->>>>>>> 5d7d2655
-     * @return an fetched object
+     * @return a fetched object
      * @throws NonNullableFieldWasNullException if a non null field resolves to a null value
      */
     protected Object fetchField(ExecutionContext executionContext, ExecutionStrategyParameters parameters) {
@@ -290,13 +273,8 @@
      * @return an {@link ExecutionResult}
      * @throws NonNullableFieldWasNullException if a non null field resolves to a null value
      */
-<<<<<<< HEAD
-    protected ExecutionResult completeField(ExecutionContext executionContext, ExecutionStrategyParameters parameters, Object fetchedValue) {
+    protected CompletableFuture<ExecutionResult> completeField(ExecutionContext executionContext, ExecutionStrategyParameters parameters, Object fetchedValue) {
         Field field = parameters.field().get(0);
-=======
-    protected CompletableFuture<ExecutionResult> completeField(ExecutionContext executionContext, ExecutionStrategyParameters parameters, List<Field> fieldList, Object fetchedValue) {
-        Field field = fieldList.get(0);
->>>>>>> 5d7d2655
         GraphQLObjectType parentType = parameters.typeInfo().castType(GraphQLObjectType.class);
         GraphQLFieldDefinition fieldDef = getFieldDef(executionContext.getGraphQLSchema(), parentType, field);
 
@@ -335,19 +313,11 @@
      *
      * @param executionContext contains the top level execution parameters
      * @param parameters       contains the parameters holding the fields to be executed and source object
-<<<<<<< HEAD
-     *
-=======
-     * @param fieldList        the instances of the AST {@link Field} to be fetched
->>>>>>> 5d7d2655
+     *
      * @return an {@link ExecutionResult}
      * @throws NonNullableFieldWasNullException if a non null field resolves to a null value
      */
-<<<<<<< HEAD
-    protected ExecutionResult completeValue(ExecutionContext executionContext, ExecutionStrategyParameters parameters) throws NonNullableFieldWasNullException {
-=======
-    protected CompletableFuture<ExecutionResult> completeValue(ExecutionContext executionContext, ExecutionStrategyParameters parameters, List<Field> fieldList) throws NonNullableFieldWasNullException {
->>>>>>> 5d7d2655
+    protected CompletableFuture<ExecutionResult> completeValue(ExecutionContext executionContext, ExecutionStrategyParameters parameters) throws NonNullableFieldWasNullException {
         TypeInfo typeInfo = parameters.typeInfo();
         Object result = parameters.source();
         GraphQLType fieldType = parameters.typeInfo().type();
@@ -513,13 +483,8 @@
      * @param iterableValues   the values to complete
      * @return an {@link ExecutionResult}
      */
-<<<<<<< HEAD
-    protected ExecutionResult completeValueForList(ExecutionContext executionContext, ExecutionStrategyParameters parameters, Iterable<Object> iterableValues) {
-        List<Object> completedResults = new ArrayList<>();
-=======
-    protected CompletableFuture<ExecutionResult> completeValueForList(ExecutionContext executionContext, ExecutionStrategyParameters parameters, List<Field> fieldList, Iterable<Object> iterableValues) {
+    protected CompletableFuture<ExecutionResult> completeValueForList(ExecutionContext executionContext, ExecutionStrategyParameters parameters, Iterable<Object> iterableValues) {
         List<CompletableFuture<ExecutionResult>> completedValues = new ArrayList<>();
->>>>>>> 5d7d2655
         TypeInfo typeInfo = parameters.typeInfo();
         GraphQLList fieldType = typeInfo.castType(GraphQLList.class);
         int idx = 0;
@@ -538,13 +503,8 @@
                     .field(parameters.field())
                     .source(item).build();
 
-<<<<<<< HEAD
-            ExecutionResult completedValue = completeValue(executionContext, newParameters);
-            completedResults.add(completedValue != null ? completedValue.getData() : null);
-=======
-            CompletableFuture<ExecutionResult> completedValue = completeValue(executionContext, newParameters, fieldList);
+            CompletableFuture<ExecutionResult> completedValue = completeValue(executionContext, newParameters);
             completedValues.add(completedValue);
->>>>>>> 5d7d2655
             idx++;
         }
         ExecutionResult executionResult = joinAllOf(completedValues);
