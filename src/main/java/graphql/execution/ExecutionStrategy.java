package graphql.execution;

import com.google.common.collect.ImmutableList;
import com.google.common.collect.Maps;
import graphql.ExecutionResult;
import graphql.ExecutionResultImpl;
import graphql.ExperimentalApi;
import graphql.GraphQLError;
import graphql.Internal;
import graphql.PublicSpi;
import graphql.SerializationError;
import graphql.TrivialDataFetcher;
import graphql.TypeMismatchError;
import graphql.UnresolvedTypeError;
import graphql.collect.ImmutableKit;
import graphql.execution.directives.QueryDirectives;
import graphql.execution.directives.QueryDirectivesImpl;
import graphql.execution.incremental.DeferredExecutionSupport;
import graphql.execution.instrumentation.ExecuteObjectInstrumentationContext;
import graphql.execution.instrumentation.Instrumentation;
import graphql.execution.instrumentation.InstrumentationContext;
import graphql.execution.instrumentation.parameters.InstrumentationExecutionStrategyParameters;
import graphql.execution.instrumentation.parameters.InstrumentationFieldCompleteParameters;
import graphql.execution.instrumentation.parameters.InstrumentationFieldFetchParameters;
import graphql.execution.instrumentation.parameters.InstrumentationFieldParameters;
import graphql.extensions.ExtensionsBuilder;
import graphql.introspection.Introspection;
import graphql.language.Argument;
import graphql.language.Field;
import graphql.normalized.ExecutableNormalizedField;
import graphql.normalized.ExecutableNormalizedOperation;
import graphql.schema.CoercingSerializeException;
import graphql.schema.DataFetcher;
import graphql.schema.DataFetchingEnvironment;
import graphql.schema.DataFetchingFieldSelectionSet;
import graphql.schema.DataFetchingFieldSelectionSetImpl;
import graphql.schema.GraphQLArgument;
import graphql.schema.GraphQLCodeRegistry;
import graphql.schema.GraphQLEnumType;
import graphql.schema.GraphQLFieldDefinition;
import graphql.schema.GraphQLObjectType;
import graphql.schema.GraphQLOutputType;
import graphql.schema.GraphQLScalarType;
import graphql.schema.GraphQLSchema;
import graphql.schema.GraphQLType;
import graphql.schema.LightDataFetcher;
import graphql.util.FpKit;
import org.jetbrains.annotations.NotNull;

import java.util.ArrayList;
import java.util.Collections;
import java.util.List;
import java.util.Map;
import java.util.Optional;
import java.util.OptionalInt;
import java.util.concurrent.CompletableFuture;
import java.util.concurrent.CompletionException;
import java.util.function.BiConsumer;
import java.util.function.Function;
import java.util.function.Supplier;

import static graphql.execution.Async.exceptionallyCompletedFuture;
import static graphql.execution.ExecutionStepInfo.newExecutionStepInfo;
import static graphql.execution.FieldCollectorParameters.newParameters;
import static graphql.execution.FieldValueInfo.CompleteValueType.ENUM;
import static graphql.execution.FieldValueInfo.CompleteValueType.LIST;
import static graphql.execution.FieldValueInfo.CompleteValueType.NULL;
import static graphql.execution.FieldValueInfo.CompleteValueType.OBJECT;
import static graphql.execution.FieldValueInfo.CompleteValueType.SCALAR;
import static graphql.execution.instrumentation.SimpleInstrumentationContext.nonNullCtx;
import static graphql.schema.DataFetchingEnvironmentImpl.newDataFetchingEnvironment;
import static graphql.schema.GraphQLTypeUtil.isEnum;
import static graphql.schema.GraphQLTypeUtil.isList;
import static graphql.schema.GraphQLTypeUtil.isScalar;
import static java.util.concurrent.CompletableFuture.completedFuture;

/**
 * An execution strategy is give a list of fields from the graphql query to execute and find values for using a recursive strategy.
 * <pre>
 *     query {
 *          friends {
 *              id
 *              name
 *              friends {
 *                  id
 *                  name
 *              }
 *          }
 *          enemies {
 *              id
 *              name
 *              allies {
 *                  id
 *                  name
 *              }
 *          }
 *     }
 *
 * </pre>
 * <p>
 * Given the graphql query above, an execution strategy will be called for the top level fields 'friends' and 'enemies' and it will be asked to find an object
 * to describe them.  Because they are both complex object types, it needs to descend down that query and start fetching and completing
 * fields such as 'id','name' and other complex fields such as 'friends' and 'allies', by recursively calling to itself to execute these lower
 * field layers
 * <p>
 * The execution of a field has two phases, first a raw object must be fetched for a field via a {@link DataFetcher} which
 * is defined on the {@link GraphQLFieldDefinition}.  This object must then be 'completed' into a suitable value, either as a scalar/enum type via
 * coercion or if it's a complex object type by recursively calling the execution strategy for the lower level fields.
 * <p>
 * The first phase (data fetching) is handled by the method {@link #fetchField(ExecutionContext, ExecutionStrategyParameters)}
 * <p>
 * The second phase (value completion) is handled by the methods {@link #completeField(ExecutionContext, ExecutionStrategyParameters, FetchedValue)}
 * and the other "completeXXX" methods.
 * <p>
 * The order of fields fetching and completion is up to the execution strategy. As the graphql specification
 * <a href="https://spec.graphql.org/October2021/#sec-Normal-and-Serial-Execution">https://spec.graphql.org/October2021/#sec-Normal-and-Serial-Execution</a> says:
 * <blockquote>
 * Normally the executor can execute the entries in a grouped field set in whatever order it chooses (often in parallel). Because
 * the resolution of fields other than top-level mutation fields must always be side effect-free and idempotent, the
 * execution order must not affect the result, and hence the server has the freedom to execute the
 * field entries in whatever order it deems optimal.
 * </blockquote>
 * <p>
 * So in the case above you could execute the fields depth first ('friends' and its sub fields then do 'enemies' and its sub fields or it
 * could do breadth first ('fiends' and 'enemies' data fetch first and then all the sub fields) or in parallel via asynchronous
 * facilities like {@link CompletableFuture}s.
 * <p>
 * {@link #execute(ExecutionContext, ExecutionStrategyParameters)} is the entry point of the execution strategy.
 */
@PublicSpi
@SuppressWarnings("FutureReturnValueIgnored")
public abstract class ExecutionStrategy {

    protected final FieldCollector fieldCollector = new FieldCollector();
    protected final ExecutionStepInfoFactory executionStepInfoFactory = new ExecutionStepInfoFactory();
    protected final DataFetcherExceptionHandler dataFetcherExceptionHandler;
    private final ResolveType resolvedType = new ResolveType();


    /**
     * The default execution strategy constructor uses the {@link SimpleDataFetcherExceptionHandler}
     * for data fetching errors.
     */
    protected ExecutionStrategy() {
        dataFetcherExceptionHandler = new SimpleDataFetcherExceptionHandler();
    }


    /**
     * The consumers of the execution strategy can pass in a {@link DataFetcherExceptionHandler} to better
     * decide what do when a data fetching error happens
     *
     * @param dataFetcherExceptionHandler the callback invoked if an exception happens during data fetching
     */
    protected ExecutionStrategy(DataFetcherExceptionHandler dataFetcherExceptionHandler) {
        this.dataFetcherExceptionHandler = dataFetcherExceptionHandler;
    }


    @Internal
    public static String mkNameForPath(Field currentField) {
        return mkNameForPath(Collections.singletonList(currentField));
    }

    @Internal
    public static String mkNameForPath(MergedField mergedField) {
        return mkNameForPath(mergedField.getFields());
    }

    @Internal
    public static String mkNameForPath(List<Field> currentField) {
        Field field = currentField.get(0);
        return field.getResultKey();
    }

    /**
     * This is the entry point to an execution strategy.  It will be passed the fields to execute and get values for.
     *
     * @param executionContext contains the top level execution parameters
     * @param parameters       contains the parameters holding the fields to be executed and source object
     *
     * @return a promise to an {@link ExecutionResult}
     *
     * @throws NonNullableFieldWasNullException in the future if a non-null field resolves to a null value
     */
    public abstract CompletableFuture<ExecutionResult> execute(ExecutionContext executionContext, ExecutionStrategyParameters parameters) throws NonNullableFieldWasNullException;

    /**
     * This is the re-entry point for an execution strategy when an object type needs to be resolved.
     *
     * @param executionContext contains the top level execution parameters
     * @param parameters       contains the parameters holding the fields to be executed and source object
     *
     * @return a promise to a map of object field values
     *
     * @throws NonNullableFieldWasNullException in the future if a non-null field resolves to a null value
     */
    protected CompletableFuture<Map<String, Object>> executeObject(ExecutionContext executionContext, ExecutionStrategyParameters parameters) throws NonNullableFieldWasNullException {
        DataLoaderDispatchStrategy dataLoaderDispatcherStrategy = executionContext.getDataLoaderDispatcherStrategy();
        dataLoaderDispatcherStrategy.executeObject(executionContext, parameters);
        Instrumentation instrumentation = executionContext.getInstrumentation();
        InstrumentationExecutionStrategyParameters instrumentationParameters = new InstrumentationExecutionStrategyParameters(executionContext, parameters);

        ExecuteObjectInstrumentationContext resolveObjectCtx = ExecuteObjectInstrumentationContext.nonNullCtx(
                instrumentation.beginExecuteObject(instrumentationParameters, executionContext.getInstrumentationState())
        );

        List<String> fieldNames = parameters.getFields().getKeys();

        DeferredExecutionSupport deferredExecutionSupport = createDeferredExecutionSupport(executionContext, parameters);
        Async.CombinedBuilder<FieldValueInfo> resolvedFieldFutures = getAsyncFieldValueInfo(executionContext, parameters, deferredExecutionSupport);

        CompletableFuture<Map<String, Object>> overallResult = new CompletableFuture<>();
        resolveObjectCtx.onDispatched();

        resolvedFieldFutures.await().whenComplete((completeValueInfos, throwable) -> {
            List<String> fieldsExecutedOnInitialResult = deferredExecutionSupport.getNonDeferredFieldNames(fieldNames);

            BiConsumer<List<Object>, Throwable> handleResultsConsumer = buildFieldValueMap(fieldsExecutedOnInitialResult, overallResult, executionContext);
            if (throwable != null) {
                handleResultsConsumer.accept(null, throwable);
                return;
            }

            Async.CombinedBuilder<Object> resultFutures = Async.ofExpectedSize(completeValueInfos.size());
            for (FieldValueInfo completeValueInfo : completeValueInfos) {
                resultFutures.add(completeValueInfo.getFieldValueFuture());
            }
            dataLoaderDispatcherStrategy.executeObjectOnFieldValuesInfo(completeValueInfos, parameters);
            resolveObjectCtx.onFieldValuesInfo(completeValueInfos);
            resultFutures.await().whenComplete(handleResultsConsumer);
        }).exceptionally((ex) -> {
            // if there are any issues with combining/handling the field results,
            // complete the future at all costs and bubble up any thrown exception so
            // the execution does not hang.
            dataLoaderDispatcherStrategy.executeObjectOnFieldValuesException(ex, parameters);
            resolveObjectCtx.onFieldValuesException();
            overallResult.completeExceptionally(ex);
            return null;
        });

        overallResult.whenComplete(resolveObjectCtx::onCompleted);
        return overallResult;
    }

    private BiConsumer<List<Object>, Throwable> buildFieldValueMap(List<String> fieldNames, CompletableFuture<Map<String, Object>> overallResult, ExecutionContext executionContext) {
        return (List<Object> results, Throwable exception) -> {
            if (exception != null) {
                handleValueException(overallResult, exception, executionContext);
                return;
            }
            Map<String, Object> resolvedValuesByField = Maps.newLinkedHashMapWithExpectedSize(fieldNames.size());
            int ix = 0;
            for (Object fieldValue : results) {
                String fieldName = fieldNames.get(ix++);
                resolvedValuesByField.put(fieldName, fieldValue);
            }
            overallResult.complete(resolvedValuesByField);
        };
    }

    DeferredExecutionSupport createDeferredExecutionSupport(ExecutionContext executionContext, ExecutionStrategyParameters parameters) {
        MergedSelectionSet fields = parameters.getFields();

        return Optional.ofNullable(executionContext.getGraphQLContext())
                .map(graphqlContext -> (Boolean) graphqlContext.get(ExperimentalApi.ENABLE_INCREMENTAL_SUPPORT))
                .orElse(false) ?
                new DeferredExecutionSupport.DeferredExecutionSupportImpl(
                        fields,
                        parameters,
                        executionContext,
                        this::resolveFieldWithInfo
                ) : DeferredExecutionSupport.NOOP;

    }

    @NotNull
    Async.CombinedBuilder<FieldValueInfo> getAsyncFieldValueInfo(
            ExecutionContext executionContext,
            ExecutionStrategyParameters parameters,
            DeferredExecutionSupport deferredExecutionSupport
    ) {
        MergedSelectionSet fields = parameters.getFields();

        executionContext.getIncrementalCallState().enqueue(deferredExecutionSupport.createCalls());

        // Only non-deferred fields should be considered for calculating the expected size of futures.
        Async.CombinedBuilder<FieldValueInfo> futures = Async
                .ofExpectedSize(fields.size() - deferredExecutionSupport.deferredFieldsCount());

        for (String fieldName : fields.getKeys()) {
            MergedField currentField = fields.getSubField(fieldName);

            ResultPath fieldPath = parameters.getPath().segment(mkNameForPath(currentField));
            ExecutionStrategyParameters newParameters = parameters
                    .transform(builder -> builder.field(currentField).path(fieldPath).parent(parameters));

            if (!deferredExecutionSupport.isDeferredField(currentField)) {
                CompletableFuture<FieldValueInfo> future = resolveFieldWithInfo(executionContext, newParameters);
                futures.add(future);
            }
        }
        return futures;
    }

    /**
     * Called to fetch a value for a field and resolve it further in terms of the graphql query.  This will call
     * #fetchField followed by #completeField and the completed Object is returned.
     * <p>
     * An execution strategy can iterate the fields to be executed and call this method for each one
     * <p>
     * Graphql fragments mean that for any give logical field can have one or more {@link Field} values associated with it
     * in the query, hence the fieldList.  However, the first entry is representative of the field for most purposes.
     *
     * @param executionContext contains the top level execution parameters
     * @param parameters       contains the parameters holding the fields to be executed and source object
     *
     * @return a promise to an {@link Object}
     *
     * @throws NonNullableFieldWasNullException in the future if a non null field resolves to a null value
     */
    protected CompletableFuture<Object> resolveField(ExecutionContext executionContext, ExecutionStrategyParameters parameters) {
        return resolveFieldWithInfo(executionContext, parameters).thenCompose(FieldValueInfo::getFieldValueFuture);
    }

    /**
     * Called to fetch a value for a field and its extra runtime info and resolve it further in terms of the graphql query.  This will call
     * #fetchField followed by #completeField and the completed {@link graphql.execution.FieldValueInfo} is returned.
     * <p>
     * An execution strategy can iterate the fields to be executed and call this method for each one
     * <p>
     * Graphql fragments mean that for any give logical field can have one or more {@link Field} values associated with it
     * in the query, hence the fieldList.  However the first entry is representative of the field for most purposes.
     *
     * @param executionContext contains the top level execution parameters
     * @param parameters       contains the parameters holding the fields to be executed and source object
     *
     * @return a promise to a {@link FieldValueInfo}
     *
     * @throws NonNullableFieldWasNullException in the {@link FieldValueInfo#getFieldValue()} future if a non null field resolves to a null value
     */
    protected CompletableFuture<FieldValueInfo> resolveFieldWithInfo(ExecutionContext executionContext, ExecutionStrategyParameters parameters) {
        GraphQLFieldDefinition fieldDef = getFieldDef(executionContext, parameters, parameters.getField().getSingleField());
        Supplier<ExecutionStepInfo> executionStepInfo = FpKit.intraThreadMemoize(() -> createExecutionStepInfo(executionContext, parameters, fieldDef, null));

        Instrumentation instrumentation = executionContext.getInstrumentation();
        InstrumentationContext<Object> fieldCtx = nonNullCtx(instrumentation.beginFieldExecution(
                new InstrumentationFieldParameters(executionContext, executionStepInfo), executionContext.getInstrumentationState()
        ));

        CompletableFuture<FetchedValue> fetchFieldFuture = fetchField(executionContext, parameters);
        CompletableFuture<FieldValueInfo> result = fetchFieldFuture.thenApply((fetchedValue) ->
                completeField(executionContext, parameters, fetchedValue));

        CompletableFuture<Object> fieldValueFuture = result.thenCompose(FieldValueInfo::getFieldValueFuture);

        fieldCtx.onDispatched();
        fieldValueFuture.whenComplete(fieldCtx::onCompleted);
        return result;
    }

    /**
     * Called to fetch a value for a field from the {@link DataFetcher} associated with the field
     * {@link GraphQLFieldDefinition}.
     * <p>
     * Graphql fragments mean that for any give logical field can have one or more {@link Field} values associated with it
     * in the query, hence the fieldList.  However the first entry is representative of the field for most purposes.
     *
     * @param executionContext contains the top level execution parameters
     * @param parameters       contains the parameters holding the fields to be executed and source object
     *
     * @return a promise to a fetched object
     *
     * @throws NonNullableFieldWasNullException in the future if a non null field resolves to a null value
     */
    protected CompletableFuture<FetchedValue> fetchField(ExecutionContext executionContext, ExecutionStrategyParameters parameters) {
        MergedField field = parameters.getField();
        GraphQLObjectType parentType = (GraphQLObjectType) parameters.getExecutionStepInfo().getUnwrappedNonNullType();
        GraphQLFieldDefinition fieldDef = getFieldDef(executionContext.getGraphQLSchema(), parentType, field.getSingleField());
        GraphQLCodeRegistry codeRegistry = executionContext.getGraphQLSchema().getCodeRegistry();

        // if the DF (like PropertyDataFetcher) does not use the arguments or execution step info then dont build any

        Supplier<DataFetchingEnvironment> dataFetchingEnvironment = FpKit.intraThreadMemoize(() -> {

            Supplier<ExecutionStepInfo> executionStepInfo = FpKit.intraThreadMemoize(
                    () -> createExecutionStepInfo(executionContext, parameters, fieldDef, parentType));

            Supplier<Map<String, Object>> argumentValues = () -> executionStepInfo.get().getArguments();

            Supplier<ExecutableNormalizedField> normalizedFieldSupplier = getNormalizedField(executionContext, parameters, executionStepInfo);

            // DataFetchingFieldSelectionSet and QueryDirectives is a supplier of sorts - eg a lazy pattern
            DataFetchingFieldSelectionSet fieldCollector = DataFetchingFieldSelectionSetImpl.newCollector(executionContext.getGraphQLSchema(), fieldDef.getType(), normalizedFieldSupplier);
            QueryDirectives queryDirectives = new QueryDirectivesImpl(field,
                    executionContext.getGraphQLSchema(),
                    executionContext.getCoercedVariables().toMap(),
                    executionContext.getGraphQLContext(),
                    executionContext.getLocale());


            return newDataFetchingEnvironment(executionContext)
                    .source(parameters.getSource())
                    .localContext(parameters.getLocalContext())
                    .arguments(argumentValues)
                    .fieldDefinition(fieldDef)
                    .mergedField(parameters.getField())
                    .fieldType(fieldDef.getType())
                    .executionStepInfo(executionStepInfo)
                    .parentType(parentType)
                    .selectionSet(fieldCollector)
                    .queryDirectives(queryDirectives)
                    .build();
        });
        DataFetcher<?> dataFetcher = codeRegistry.getDataFetcher(parentType, fieldDef);

        Instrumentation instrumentation = executionContext.getInstrumentation();

        InstrumentationFieldFetchParameters instrumentationFieldFetchParams = new InstrumentationFieldFetchParameters(executionContext, dataFetchingEnvironment, parameters, dataFetcher instanceof TrivialDataFetcher);
        InstrumentationContext<Object> fetchCtx = nonNullCtx(instrumentation.beginFieldFetch(instrumentationFieldFetchParams,
                executionContext.getInstrumentationState())
        );

        dataFetcher = instrumentation.instrumentDataFetcher(dataFetcher, instrumentationFieldFetchParams, executionContext.getInstrumentationState());
        dataFetcher = executionContext.getDataLoaderDispatcherStrategy().modifyDataFetcher(dataFetcher);
        CompletableFuture<Object> fetchedValue = invokeDataFetcher(executionContext, parameters, fieldDef, dataFetchingEnvironment, dataFetcher);
<<<<<<< HEAD

        fetchCtx.onDispatched();
=======
        executionContext.getDataLoaderDispatcherStrategy().fieldFetched(executionContext, parameters, dataFetcher, fetchedValue);
        fetchCtx.onDispatched(fetchedValue);
>>>>>>> 34e92d75
        return fetchedValue
                .handle((result, exception) -> {
                    fetchCtx.onCompleted(result, exception);
                    if (exception != null) {
                        return handleFetchingException(dataFetchingEnvironment.get(), parameters, exception);
                    } else {
                        // we can simply return the fetched value CF and avoid a allocation
                        return fetchedValue;
                    }
                })
                .thenCompose(Function.identity())
                .thenApply(result -> unboxPossibleDataFetcherResult(executionContext, parameters, result));
    }

    private CompletableFuture<Object> invokeDataFetcher(ExecutionContext executionContext, ExecutionStrategyParameters parameters, GraphQLFieldDefinition fieldDef, Supplier<DataFetchingEnvironment> dataFetchingEnvironment, DataFetcher<?> dataFetcher) {
        CompletableFuture<Object> fetchedValue;
        try {
            Object fetchedValueRaw;
            if (dataFetcher instanceof LightDataFetcher) {
                fetchedValueRaw = ((LightDataFetcher<?>) dataFetcher).get(fieldDef, parameters.getSource(), dataFetchingEnvironment);
            } else {
                fetchedValueRaw = dataFetcher.get(dataFetchingEnvironment.get());
            }
            fetchedValue = Async.toCompletableFuture(fetchedValueRaw);
        } catch (Exception e) {
            fetchedValue = Async.exceptionallyCompletedFuture(e);
        }
        return fetchedValue;
    }

    protected Supplier<ExecutableNormalizedField> getNormalizedField(ExecutionContext executionContext, ExecutionStrategyParameters parameters, Supplier<ExecutionStepInfo> executionStepInfo) {
        Supplier<ExecutableNormalizedOperation> normalizedQuery = executionContext.getNormalizedQueryTree();
        return () -> normalizedQuery.get().getNormalizedField(parameters.getField(), executionStepInfo.get().getObjectType(), executionStepInfo.get().getPath());
    }

    protected FetchedValue unboxPossibleDataFetcherResult(ExecutionContext executionContext,
                                                          ExecutionStrategyParameters parameters,
                                                          Object result) {

        if (result instanceof DataFetcherResult) {
            DataFetcherResult<?> dataFetcherResult = (DataFetcherResult<?>) result;
            executionContext.addErrors(dataFetcherResult.getErrors());
            addExtensionsIfPresent(executionContext, dataFetcherResult);

            Object localContext = dataFetcherResult.getLocalContext();
            if (localContext == null) {
                // if the field returns nothing then they get the context of their parent field
                localContext = parameters.getLocalContext();
            }
            return FetchedValue.newFetchedValue()
                    .fetchedValue(executionContext.getValueUnboxer().unbox(dataFetcherResult.getData()))
                    .rawFetchedValue(dataFetcherResult.getData())
                    .errors(dataFetcherResult.getErrors())
                    .localContext(localContext)
                    .build();
        } else {
            return FetchedValue.newFetchedValue()
                    .fetchedValue(executionContext.getValueUnboxer().unbox(result))
                    .rawFetchedValue(result)
                    .localContext(parameters.getLocalContext())
                    .build();
        }
    }

    private void addExtensionsIfPresent(ExecutionContext executionContext, DataFetcherResult<?> dataFetcherResult) {
        Map<Object, Object> extensions = dataFetcherResult.getExtensions();
        if (extensions != null) {
            ExtensionsBuilder extensionsBuilder = executionContext.getGraphQLContext().get(ExtensionsBuilder.class);
            if (extensionsBuilder != null) {
                extensionsBuilder.addValues(extensions);
            }
        }
    }

    protected <T> CompletableFuture<T> handleFetchingException(
            DataFetchingEnvironment environment,
            ExecutionStrategyParameters parameters,
            Throwable e
    ) {
        DataFetcherExceptionHandlerParameters handlerParameters = DataFetcherExceptionHandlerParameters.newExceptionParameters()
                .dataFetchingEnvironment(environment)
                .exception(e)
                .build();

        parameters.getDeferredCallContext().onFetchingException(
                parameters.getPath(),
                parameters.getField().getSingleField().getSourceLocation(),
                e
        );

        try {
            return asyncHandleException(dataFetcherExceptionHandler, handlerParameters);
        } catch (Exception handlerException) {
            handlerParameters = DataFetcherExceptionHandlerParameters.newExceptionParameters()
                    .dataFetchingEnvironment(environment)
                    .exception(handlerException)
                    .build();
            return asyncHandleException(new SimpleDataFetcherExceptionHandler(), handlerParameters);
        }
    }

    private <T> CompletableFuture<T> asyncHandleException(DataFetcherExceptionHandler handler, DataFetcherExceptionHandlerParameters handlerParameters) {
        //noinspection unchecked
        return handler.handleException(handlerParameters).thenApply(
                handlerResult -> (T) DataFetcherResult.<FetchedValue>newResult().errors(handlerResult.getErrors()).build()
        );
    }

    /**
     * Called to complete a field based on the type of the field.
     * <p>
     * If the field is a scalar type, then it will be coerced  and returned.  However if the field type is an complex object type, then
     * the execution strategy will be called recursively again to execute the fields of that type before returning.
     * <p>
     * Graphql fragments mean that for any give logical field can have one or more {@link Field} values associated with it
     * in the query, hence the fieldList.  However the first entry is representative of the field for most purposes.
     *
     * @param executionContext contains the top level execution parameters
     * @param parameters       contains the parameters holding the fields to be executed and source object
     * @param fetchedValue     the fetched raw value
     *
     * @return a {@link FieldValueInfo}
     *
     * @throws NonNullableFieldWasNullException in the {@link FieldValueInfo#getFieldValue()} future if a non null field resolves to a null value
     */
    protected FieldValueInfo completeField(ExecutionContext executionContext, ExecutionStrategyParameters parameters, FetchedValue fetchedValue) {
        Field field = parameters.getField().getSingleField();
        GraphQLObjectType parentType = (GraphQLObjectType) parameters.getExecutionStepInfo().getUnwrappedNonNullType();
        GraphQLFieldDefinition fieldDef = getFieldDef(executionContext.getGraphQLSchema(), parentType, field);
        ExecutionStepInfo executionStepInfo = createExecutionStepInfo(executionContext, parameters, fieldDef, parentType);

        Instrumentation instrumentation = executionContext.getInstrumentation();
        InstrumentationFieldCompleteParameters instrumentationParams = new InstrumentationFieldCompleteParameters(executionContext, parameters, () -> executionStepInfo, fetchedValue);
        InstrumentationContext<Object> ctxCompleteField = nonNullCtx(instrumentation.beginFieldCompletion(
                instrumentationParams, executionContext.getInstrumentationState()
        ));

        NonNullableFieldValidator nonNullableFieldValidator = new NonNullableFieldValidator(executionContext, executionStepInfo);

        ExecutionStrategyParameters newParameters = parameters.transform(builder ->
                builder.executionStepInfo(executionStepInfo)
                        .source(fetchedValue.getFetchedValue())
                        .localContext(fetchedValue.getLocalContext())
                        .nonNullFieldValidator(nonNullableFieldValidator)
        );

        FieldValueInfo fieldValueInfo = completeValue(executionContext, newParameters);

        CompletableFuture<Object> executionResultFuture = fieldValueInfo.getFieldValueFuture();
        ctxCompleteField.onDispatched();
        executionResultFuture.whenComplete(ctxCompleteField::onCompleted);
        return fieldValueInfo;
    }

    /**
     * Called to complete a value for a field based on the type of the field.
     * <p>
     * If the field is a scalar type, then it will be coerced  and returned.  However if the field type is an complex object type, then
     * the execution strategy will be called recursively again to execute the fields of that type before returning.
     * <p>
     * Graphql fragments mean that for any give logical field can have one or more {@link Field} values associated with it
     * in the query, hence the fieldList.  However the first entry is representative of the field for most purposes.
     *
     * @param executionContext contains the top level execution parameters
     * @param parameters       contains the parameters holding the fields to be executed and source object
     *
     * @return a {@link FieldValueInfo}
     *
     * @throws NonNullableFieldWasNullException if a non null field resolves to a null value
     */
    protected FieldValueInfo completeValue(ExecutionContext executionContext, ExecutionStrategyParameters parameters) throws NonNullableFieldWasNullException {
        ExecutionStepInfo executionStepInfo = parameters.getExecutionStepInfo();
        Object result = executionContext.getValueUnboxer().unbox(parameters.getSource());
        GraphQLType fieldType = executionStepInfo.getUnwrappedNonNullType();
        CompletableFuture<Object> fieldValue;

        if (result == null) {
            return getFieldValueInfoForNull(parameters);
        } else if (isList(fieldType)) {
            return completeValueForList(executionContext, parameters, result);
        } else if (isScalar(fieldType)) {
            fieldValue = completeValueForScalar(executionContext, parameters, (GraphQLScalarType) fieldType, result);
            return FieldValueInfo.newFieldValueInfo(SCALAR).fieldValue(fieldValue).build();
        } else if (isEnum(fieldType)) {
            fieldValue = completeValueForEnum(executionContext, parameters, (GraphQLEnumType) fieldType, result);
            return FieldValueInfo.newFieldValueInfo(ENUM).fieldValue(fieldValue).build();
        }

        // when we are here, we have a complex type: Interface, Union or Object
        // and we must go deeper
        //
        GraphQLObjectType resolvedObjectType;
        try {
            resolvedObjectType = resolveType(executionContext, parameters, fieldType);
            CompletableFuture<Map<String, Object>> objectValue = completeValueForObject(executionContext, parameters, resolvedObjectType, result);
            fieldValue = objectValue.thenApply(map -> map);
        } catch (UnresolvedTypeException ex) {
            // consider the result to be null and add the error on the context
            handleUnresolvedTypeProblem(executionContext, parameters, ex);
            // complete field as null, validating it is nullable
            return getFieldValueInfoForNull(parameters);
        }
        return FieldValueInfo.newFieldValueInfo(OBJECT).fieldValue(fieldValue).build();
    }

    private void handleUnresolvedTypeProblem(ExecutionContext context, ExecutionStrategyParameters parameters, UnresolvedTypeException e) {
        UnresolvedTypeError error = new UnresolvedTypeError(parameters.getPath(), parameters.getExecutionStepInfo(), e);
        context.addError(error);

        parameters.getDeferredCallContext().onError(error);
    }

    /**
     * Called to complete a null value.
     *
     * @param parameters contains the parameters holding the fields to be executed and source object
     *
     * @return a {@link FieldValueInfo}
     *
     * @throws NonNullableFieldWasNullException if a non null field resolves to a null value
     */
    private FieldValueInfo getFieldValueInfoForNull(ExecutionStrategyParameters parameters) {
        CompletableFuture<Object> fieldValue = completeValueForNull(parameters);
        return FieldValueInfo.newFieldValueInfo(NULL).fieldValue(fieldValue).build();
    }

    protected CompletableFuture<Object> completeValueForNull(ExecutionStrategyParameters parameters) {
        return Async.tryCatch(() -> {
            Object nullValue = parameters.getNonNullFieldValidator().validate(parameters.getPath(), null);
            return completedFuture(nullValue);
        });
    }

    /**
     * Called to complete a list of value for a field based on a list type.  This iterates the values and calls
     * {@link #completeValue(ExecutionContext, ExecutionStrategyParameters)} for each value.
     *
     * @param executionContext contains the top level execution parameters
     * @param parameters       contains the parameters holding the fields to be executed and source object
     * @param result           the result to complete, raw result
     *
     * @return a {@link FieldValueInfo}
     */
    protected FieldValueInfo completeValueForList(ExecutionContext executionContext, ExecutionStrategyParameters parameters, Object result) {
        Iterable<Object> resultIterable = toIterable(executionContext, parameters, result);
        try {
            resultIterable = parameters.getNonNullFieldValidator().validate(parameters.getPath(), resultIterable);
        } catch (NonNullableFieldWasNullException e) {
            return FieldValueInfo.newFieldValueInfo(LIST).fieldValue(exceptionallyCompletedFuture(e)).build();
        }
        if (resultIterable == null) {
            return FieldValueInfo.newFieldValueInfo(LIST).fieldValue(completedFuture(null)).build();
        }
        return completeValueForList(executionContext, parameters, resultIterable);
    }

    /**
     * Called to complete a list of value for a field based on a list type.  This iterates the values and calls
     * {@link #completeValue(ExecutionContext, ExecutionStrategyParameters)} for each value.
     *
     * @param executionContext contains the top level execution parameters
     * @param parameters       contains the parameters holding the fields to be executed and source object
     * @param iterableValues   the values to complete, can't be null
     *
     * @return a {@link FieldValueInfo}
     */
    protected FieldValueInfo completeValueForList(ExecutionContext executionContext, ExecutionStrategyParameters parameters, Iterable<Object> iterableValues) {

        OptionalInt size = FpKit.toSize(iterableValues);
        ExecutionStepInfo executionStepInfo = parameters.getExecutionStepInfo();

        InstrumentationFieldCompleteParameters instrumentationParams = new InstrumentationFieldCompleteParameters(executionContext, parameters, () -> executionStepInfo, iterableValues);
        Instrumentation instrumentation = executionContext.getInstrumentation();

        InstrumentationContext<Object> completeListCtx = nonNullCtx(instrumentation.beginFieldListCompletion(
                instrumentationParams, executionContext.getInstrumentationState()
        ));

        List<FieldValueInfo> fieldValueInfos = new ArrayList<>(size.orElse(1));
        int index = 0;
        for (Object item : iterableValues) {
            ResultPath indexedPath = parameters.getPath().segment(index);

            ExecutionStepInfo stepInfoForListElement = executionStepInfoFactory.newExecutionStepInfoForListElement(executionStepInfo, indexedPath);

            NonNullableFieldValidator nonNullableFieldValidator = new NonNullableFieldValidator(executionContext, stepInfoForListElement);

            FetchedValue value = unboxPossibleDataFetcherResult(executionContext, parameters, item);

            ExecutionStrategyParameters newParameters = parameters.transform(builder ->
                    builder.executionStepInfo(stepInfoForListElement)
                            .nonNullFieldValidator(nonNullableFieldValidator)
                            .localContext(value.getLocalContext())
                            .path(indexedPath)
                            .source(value.getFetchedValue())
            );
            fieldValueInfos.add(completeValue(executionContext, newParameters));
            index++;
        }

        CompletableFuture<List<Object>> resultsFuture = Async.each(fieldValueInfos, FieldValueInfo::getFieldValueFuture);

        CompletableFuture<Object> overallResult = new CompletableFuture<>();
        completeListCtx.onDispatched();
        overallResult.whenComplete(completeListCtx::onCompleted);

        resultsFuture.whenComplete((results, exception) -> {
            if (exception != null) {
                handleValueException(overallResult, exception, executionContext);
                return;
            }
            List<Object> completedResults = new ArrayList<>(results.size());
            completedResults.addAll(results);
            overallResult.complete(completedResults);
        });

        return FieldValueInfo.newFieldValueInfo(LIST)
                .fieldValue(overallResult)
                .fieldValueInfos(fieldValueInfos)
                .build();
    }

    protected <T> void handleValueException(CompletableFuture<T> overallResult, Throwable e, ExecutionContext executionContext) {
        Throwable underlyingException = e;
        if (e instanceof CompletionException) {
            underlyingException = e.getCause();
        }
        if (underlyingException instanceof NonNullableFieldWasNullException) {
            assertNonNullFieldPrecondition((NonNullableFieldWasNullException) underlyingException, overallResult);
            if (!overallResult.isDone()) {
                overallResult.complete(null);
            }
        } else if (underlyingException instanceof AbortExecutionException) {
            AbortExecutionException abortException = (AbortExecutionException) underlyingException;
            executionContext.addError(abortException);
            if (!overallResult.isDone()) {
                overallResult.complete(null);
            }
        } else {
            overallResult.completeExceptionally(e);
        }
    }


    /**
     * Called to turn an object into a scalar value according to the {@link GraphQLScalarType} by asking that scalar type to coerce the object
     * into a valid value
     *
     * @param executionContext contains the top level execution parameters
     * @param parameters       contains the parameters holding the fields to be executed and source object
     * @param scalarType       the type of the scalar
     * @param result           the result to be coerced
     *
     * @return a promise to an {@link ExecutionResult}
     */
    protected CompletableFuture<Object> completeValueForScalar(ExecutionContext executionContext, ExecutionStrategyParameters parameters, GraphQLScalarType scalarType, Object result) {
        Object serialized;
        try {
            serialized = scalarType.getCoercing().serialize(result, executionContext.getGraphQLContext(), executionContext.getLocale());
        } catch (CoercingSerializeException e) {
            serialized = handleCoercionProblem(executionContext, parameters, e);
        }

        try {
            serialized = parameters.getNonNullFieldValidator().validate(parameters.getPath(), serialized);
        } catch (NonNullableFieldWasNullException e) {
            return exceptionallyCompletedFuture(e);
        }
        return completedFuture(serialized);
    }

    /**
     * Called to turn an object into a enum value according to the {@link GraphQLEnumType} by asking that enum type to coerce the object into a valid value
     *
     * @param executionContext contains the top level execution parameters
     * @param parameters       contains the parameters holding the fields to be executed and source object
     * @param enumType         the type of the enum
     * @param result           the result to be coerced
     *
     * @return a promise to an {@link ExecutionResult}
     */
    protected CompletableFuture<Object> completeValueForEnum(ExecutionContext executionContext, ExecutionStrategyParameters parameters, GraphQLEnumType enumType, Object result) {
        Object serialized;
        try {
            serialized = enumType.serialize(result, executionContext.getGraphQLContext(), executionContext.getLocale());
        } catch (CoercingSerializeException e) {
            serialized = handleCoercionProblem(executionContext, parameters, e);
        }
        try {
            serialized = parameters.getNonNullFieldValidator().validate(parameters.getPath(), serialized);
        } catch (NonNullableFieldWasNullException e) {
            return exceptionallyCompletedFuture(e);
        }
        return completedFuture(serialized);
    }

    /**
     * Called to turn a java object value into an graphql object value
     *
     * @param executionContext   contains the top level execution parameters
     * @param parameters         contains the parameters holding the fields to be executed and source object
     * @param resolvedObjectType the resolved object type
     * @param result             the result to be coerced
     *
     * @return a promise to an {@link ExecutionResult}
     */
    protected CompletableFuture<Map<String, Object>> completeValueForObject(ExecutionContext executionContext, ExecutionStrategyParameters parameters, GraphQLObjectType resolvedObjectType, Object result) {
        ExecutionStepInfo executionStepInfo = parameters.getExecutionStepInfo();

        FieldCollectorParameters collectorParameters = newParameters()
                .schema(executionContext.getGraphQLSchema())
                .objectType(resolvedObjectType)
                .fragments(executionContext.getFragmentsByName())
                .variables(executionContext.getCoercedVariables().toMap())
                .graphQLContext(executionContext.getGraphQLContext())
                .build();

        MergedSelectionSet subFields = fieldCollector.collectFields(
                collectorParameters,
                parameters.getField(),
                Optional.ofNullable(executionContext.getGraphQLContext())
                        .map(graphqlContext -> (Boolean) graphqlContext.get(ExperimentalApi.ENABLE_INCREMENTAL_SUPPORT))
                        .orElse(false)
        );

        ExecutionStepInfo newExecutionStepInfo = executionStepInfo.changeTypeWithPreservedNonNull(resolvedObjectType);
        NonNullableFieldValidator nonNullableFieldValidator = new NonNullableFieldValidator(executionContext, newExecutionStepInfo);

        ExecutionStrategyParameters newParameters = parameters.transform(builder ->
                builder.executionStepInfo(newExecutionStepInfo)
                        .fields(subFields)
                        .nonNullFieldValidator(nonNullableFieldValidator)
                        .source(result)
        );

        // Calling this from the executionContext to ensure we shift back from mutation strategy to the query strategy.
        return executionContext.getQueryStrategy().executeObject(executionContext, newParameters);
    }

    @SuppressWarnings("SameReturnValue")
    private Object handleCoercionProblem(ExecutionContext context, ExecutionStrategyParameters parameters, CoercingSerializeException e) {
        SerializationError error = new SerializationError(parameters.getPath(), e);
        context.addError(error);

        parameters.getDeferredCallContext().onError(error);

        return null;
    }

    protected GraphQLObjectType resolveType(ExecutionContext executionContext, ExecutionStrategyParameters parameters, GraphQLType fieldType) {
        // we can avoid a method call and type resolver environment allocation if we know it's an object type
        if (fieldType instanceof GraphQLObjectType) {
            return (GraphQLObjectType) fieldType;
        }
        return resolvedType.resolveType(executionContext, parameters.getField(), parameters.getSource(), parameters.getExecutionStepInfo(), fieldType, parameters.getLocalContext());
    }

    protected Iterable<Object> toIterable(ExecutionContext context, ExecutionStrategyParameters parameters, Object result) {
        if (FpKit.isIterable(result)) {
            return FpKit.toIterable(result);
        }

        handleTypeMismatchProblem(context, parameters, result);
        return null;
    }

    private void handleTypeMismatchProblem(ExecutionContext context, ExecutionStrategyParameters parameters, Object result) {
        TypeMismatchError error = new TypeMismatchError(parameters.getPath(), parameters.getExecutionStepInfo().getUnwrappedNonNullType());
        context.addError(error);

        parameters.getDeferredCallContext().onError(error);
    }

    /**
     * Called to discover the field definition give the current parameters and the AST {@link Field}
     *
     * @param executionContext contains the top level execution parameters
     * @param parameters       contains the parameters holding the fields to be executed and source object
     * @param field            the field to find the definition of
     *
     * @return a {@link GraphQLFieldDefinition}
     */
    protected GraphQLFieldDefinition getFieldDef(ExecutionContext executionContext, ExecutionStrategyParameters parameters, Field field) {
        GraphQLObjectType parentType = (GraphQLObjectType) parameters.getExecutionStepInfo().getUnwrappedNonNullType();
        return getFieldDef(executionContext.getGraphQLSchema(), parentType, field);
    }

    /**
     * Called to discover the field definition give the current parameters and the AST {@link Field}
     *
     * @param schema     the schema in play
     * @param parentType the parent type of the field
     * @param field      the field to find the definition of
     *
     * @return a {@link GraphQLFieldDefinition}
     */
    protected GraphQLFieldDefinition getFieldDef(GraphQLSchema schema, GraphQLObjectType parentType, Field field) {
        return Introspection.getFieldDef(schema, parentType, field.getName());
    }

    /**
     * See (<a href="https://spec.graphql.org/October2021/#sec-Errors-and-Non-Nullability">...</a>),
     * <p>
     * If a non nullable child field type actually resolves to a null value and the parent type is nullable
     * then the parent must in fact become null
     * so we use exceptions to indicate this special case.  However if the parent is in fact a non nullable type
     * itself then we need to bubble that upwards again until we get to the root in which case the result
     * is meant to be null.
     *
     * @param e this indicates that a null value was returned for a non null field, which needs to cause the parent field
     *          to become null OR continue on as an exception
     *
     * @throws NonNullableFieldWasNullException if a non null field resolves to a null value
     */
    protected void assertNonNullFieldPrecondition(NonNullableFieldWasNullException e) throws NonNullableFieldWasNullException {
        ExecutionStepInfo executionStepInfo = e.getExecutionStepInfo();
        if (executionStepInfo.hasParent() && executionStepInfo.getParent().isNonNullType()) {
            throw new NonNullableFieldWasNullException(e);
        }
    }

    protected void assertNonNullFieldPrecondition(NonNullableFieldWasNullException e, CompletableFuture<?> completableFuture) throws NonNullableFieldWasNullException {
        ExecutionStepInfo executionStepInfo = e.getExecutionStepInfo();
        if (executionStepInfo.hasParent() && executionStepInfo.getParent().isNonNullType()) {
            completableFuture.completeExceptionally(new NonNullableFieldWasNullException(e));
        }
    }

    protected ExecutionResult handleNonNullException(ExecutionContext executionContext, CompletableFuture<ExecutionResult> result, Throwable e) {
        ExecutionResult executionResult = null;
        List<GraphQLError> errors = ImmutableList.copyOf(executionContext.getErrors());
        Throwable underlyingException = e;
        if (e instanceof CompletionException) {
            underlyingException = e.getCause();
        }
        if (underlyingException instanceof NonNullableFieldWasNullException) {
            assertNonNullFieldPrecondition((NonNullableFieldWasNullException) underlyingException, result);
            if (!result.isDone()) {
                executionResult = new ExecutionResultImpl(null, errors);
                result.complete(executionResult);
            }
        } else if (underlyingException instanceof AbortExecutionException) {
            AbortExecutionException abortException = (AbortExecutionException) underlyingException;
            executionResult = abortException.toExecutionResult();
            result.complete(executionResult);
        } else {
            result.completeExceptionally(e);
        }
        return executionResult;
    }

    /**
     * Builds the type info hierarchy for the current field
     *
     * @param executionContext the execution context  in play
     * @param parameters       contains the parameters holding the fields to be executed and source object
     * @param fieldDefinition  the field definition to build type info for
     * @param fieldContainer   the field container
     *
     * @return a new type info
     */
    protected ExecutionStepInfo createExecutionStepInfo(ExecutionContext executionContext,
                                                        ExecutionStrategyParameters parameters,
                                                        GraphQLFieldDefinition fieldDefinition,
                                                        GraphQLObjectType fieldContainer) {
        MergedField field = parameters.getField();
        ExecutionStepInfo parentStepInfo = parameters.getExecutionStepInfo();
        GraphQLOutputType fieldType = fieldDefinition.getType();
        List<GraphQLArgument> fieldArgDefs = fieldDefinition.getArguments();
        Supplier<Map<String, Object>> argumentValues = ImmutableKit::emptyMap;
        //
        // no need to create args at all if there are none on the field def
        //
        if (!fieldArgDefs.isEmpty()) {
            List<Argument> fieldArgs = field.getArguments();
            GraphQLCodeRegistry codeRegistry = executionContext.getGraphQLSchema().getCodeRegistry();
            Supplier<Map<String, Object>> argValuesSupplier = () -> ValuesResolver.getArgumentValues(codeRegistry,
                    fieldArgDefs,
                    fieldArgs,
                    executionContext.getCoercedVariables(),
                    executionContext.getGraphQLContext(),
                    executionContext.getLocale());
            argumentValues = FpKit.intraThreadMemoize(argValuesSupplier);
        }


        return newExecutionStepInfo()
                .type(fieldType)
                .fieldDefinition(fieldDefinition)
                .fieldContainer(fieldContainer)
                .field(field)
                .path(parameters.getPath())
                .parentInfo(parentStepInfo)
                .arguments(argumentValues)
                .build();
    }
}<|MERGE_RESOLUTION|>--- conflicted
+++ resolved
@@ -424,13 +424,8 @@
         dataFetcher = instrumentation.instrumentDataFetcher(dataFetcher, instrumentationFieldFetchParams, executionContext.getInstrumentationState());
         dataFetcher = executionContext.getDataLoaderDispatcherStrategy().modifyDataFetcher(dataFetcher);
         CompletableFuture<Object> fetchedValue = invokeDataFetcher(executionContext, parameters, fieldDef, dataFetchingEnvironment, dataFetcher);
-<<<<<<< HEAD
-
+        executionContext.getDataLoaderDispatcherStrategy().fieldFetched(executionContext, parameters, dataFetcher, fetchedValue);
         fetchCtx.onDispatched();
-=======
-        executionContext.getDataLoaderDispatcherStrategy().fieldFetched(executionContext, parameters, dataFetcher, fetchedValue);
-        fetchCtx.onDispatched(fetchedValue);
->>>>>>> 34e92d75
         return fetchedValue
                 .handle((result, exception) -> {
                     fetchCtx.onCompleted(result, exception);
