--- conflicted
+++ resolved
@@ -29,11 +29,7 @@
 import graphql.schema.GraphQLScalarType;
 import graphql.schema.GraphQLSchema;
 import graphql.schema.GraphQLType;
-<<<<<<< HEAD
 import graphql.schema.GraphQLUnionType;
-import graphql.schema.TypeResolver;
-=======
->>>>>>> 28e493d1
 import graphql.schema.visibility.GraphqlFieldVisibility;
 import graphql.util.FpKit;
 import org.slf4j.Logger;
@@ -656,81 +652,7 @@
     }
 
     protected GraphQLObjectType resolveType(ExecutionContext executionContext, ExecutionStrategyParameters parameters, GraphQLType fieldType) {
-<<<<<<< HEAD
-        GraphQLObjectType resolvedType;
-        if (fieldType instanceof GraphQLInterfaceType) {
-            TypeResolutionParameters resolutionParams = TypeResolutionParameters.newParameters()
-                    .graphQLInterfaceType((GraphQLInterfaceType) fieldType)
-                    .field(parameters.getField().get(0))
-                    .value(parameters.getSource())
-                    .argumentValues(parameters.getArguments())
-                    .context(executionContext.getContext())
-                    .schema(executionContext.getGraphQLSchema()).build();
-            resolvedType = resolveTypeForInterface(resolutionParams);
-
-        } else if (fieldType instanceof GraphQLUnionType) {
-            TypeResolutionParameters resolutionParams = TypeResolutionParameters.newParameters()
-                    .graphQLUnionType((GraphQLUnionType) fieldType)
-                    .field(parameters.getField().get(0))
-                    .value(parameters.getSource())
-                    .argumentValues(parameters.getArguments())
-                    .context(executionContext.getContext())
-                    .schema(executionContext.getGraphQLSchema()).build();
-            resolvedType = resolveTypeForUnion(resolutionParams);
-        } else {
-            resolvedType = (GraphQLObjectType) fieldType;
-        }
-
-        return resolvedType;
-    }
-
-    /**
-     * Called to resolve a {@link GraphQLInterfaceType} into a specific {@link GraphQLObjectType} so the object can be executed in terms of that type
-     *
-     * @param params the params needed for type resolution
-     *
-     * @return a {@link GraphQLObjectType}
-     */
-    protected GraphQLObjectType resolveTypeForInterface(TypeResolutionParameters params) {
-        TypeResolutionEnvironment env = new TypeResolutionEnvironment(params.getValue(), params.getArgumentValues(), params.getField(), params.getGraphQLInterfaceType(), params.getSchema(), params.getContext());
-        GraphQLInterfaceType abstractType = params.getGraphQLInterfaceType();
-        TypeResolver typeResolver = params.getSchema().getCodeRegistry().getTypeResolver(abstractType);
-        GraphQLObjectType result = typeResolver.getType(env);
-        if (result == null) {
-            throw new UnresolvedTypeException(abstractType);
-        }
-
-        if (!params.getSchema().isPossibleType(abstractType, result)) {
-            throw new UnresolvedTypeException(abstractType, result);
-        }
-
-        return result;
-    }
-
-    /**
-     * Called to resolve a {@link GraphQLUnionType} into a specific {@link GraphQLObjectType} so the object can be executed in terms of that type
-     *
-     * @param params the params needed for type resolution
-     *
-     * @return a {@link GraphQLObjectType}
-     */
-    protected GraphQLObjectType resolveTypeForUnion(TypeResolutionParameters params) {
-        TypeResolutionEnvironment env = new TypeResolutionEnvironment(params.getValue(), params.getArgumentValues(), params.getField(), params.getGraphQLUnionType(), params.getSchema(), params.getContext());
-        GraphQLUnionType abstractType = params.getGraphQLUnionType();
-        TypeResolver typeResolver = params.getSchema().getCodeRegistry().getTypeResolver(abstractType);
-        GraphQLObjectType result = typeResolver.getType(env);
-        if (result == null) {
-            throw new UnresolvedTypeException(abstractType);
-        }
-
-        if (!params.getSchema().isPossibleType(abstractType, result)) {
-            throw new UnresolvedTypeException(abstractType, result);
-        }
-
-        return result;
-=======
         return resolvedType.resolveType(executionContext, parameters.getField().get(0), parameters.getSource(), parameters.getArguments(), fieldType);
->>>>>>> 28e493d1
     }
 
 
