--- conflicted
+++ resolved
@@ -280,16 +280,9 @@
         GraphQLFieldDefinition fieldDef = getFieldDef(executionContext.getGraphQLSchema(), parentType, field);
 
         InstrumentationContext<CompletableFuture<ExecutionResult>> ctx = executionContext.getInstrumentation().beginCompleteField(
-<<<<<<< HEAD
-                new InstrumentationFieldParameters(executionContext, fieldDef, fieldTypeInfo(parameters, fieldDef))
-        );
-
-
-=======
                 new InstrumentationFieldCompleteParameters(executionContext, parameters, fieldDef, fieldTypeInfo(parameters, fieldDef))
         );
 
->>>>>>> 8d5ff1f6
         Map<String, Object> argumentValues = valuesResolver.getArgumentValues(fieldDef.getArguments(), field.getArguments(), executionContext.getVariables());
 
         ExecutionTypeInfo fieldTypeInfo = fieldTypeInfo(parameters, fieldDef);
@@ -545,11 +538,7 @@
         GraphQLFieldDefinition fieldDef = parameters.typeInfo().getFieldDefinition();
 
         InstrumentationContext<CompletableFuture<ExecutionResult>> ctx = executionContext.getInstrumentation().beginCompleteFieldList(
-<<<<<<< HEAD
-                new InstrumentationFieldParameters(executionContext, fieldDef, fieldTypeInfo(parameters, fieldDef))
-=======
                 new InstrumentationFieldCompleteParameters(executionContext, parameters, fieldDef, fieldTypeInfo(parameters, fieldDef))
->>>>>>> 8d5ff1f6
         );
 
         CompletableFuture<List<ExecutionResult>> resultsFuture = Async.each(iterableValues, (item, index) -> {
