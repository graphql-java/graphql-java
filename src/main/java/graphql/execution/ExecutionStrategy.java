--- conflicted
+++ resolved
@@ -46,7 +46,7 @@
 
 /**
  * An execution strategy is give a list of fields from the graphql query to execute and find values for using a recursive strategy.
- * 
+ *
  * <pre>
  *     query {
  *          friends {
@@ -137,36 +137,6 @@
     public abstract CompletableFuture<ExecutionResult> execute(ExecutionContext executionContext, ExecutionStrategyParameters parameters) throws NonNullableFieldWasNullException;
 
     /**
-<<<<<<< HEAD
-=======
-     * Handle exceptions which occur during data fetching. By default, add all exceptions to the execution context's
-     * error's. Subclasses may specify custom handling, e.g. of different behavior with different exception types (e.g.
-     * re-throwing certain exceptions).
-     *
-     * @param executionContext the execution context in play
-     * @param fieldDef         the field definition
-     * @param argumentValues   the map of arguments
-     * @param path             the logical path to the field in question
-     * @param e                the exception that occurred
-     * @deprecated implement the new {@link DataFetcherExceptionHandler} interface and pass it in as a parameter to the strategy
-     */
-    @SuppressWarnings({"unused", "DeprecatedIsStillUsed"})
-    @Deprecated
-    protected void handleDataFetchingException(
-            ExecutionContext executionContext,
-            GraphQLFieldDefinition fieldDef,
-            Map<String, Object> argumentValues,
-            ExecutionPath path,
-            Exception e) {
-
-        // for legacy reasons we do what we always did.  Later this will be removed
-        ExceptionWhileDataFetching error = new ExceptionWhileDataFetching(path, e, null);
-        executionContext.addError(error);
-        log.warn(error.getMessage(), e);
-    }
-
-    /**
->>>>>>> b84c1568
      * Called to fetch a value for a field and resolve it further in terms of the graphql query.  This will call
      * #fetchField followed by #completeField and the completed {@link ExecutionResult} is returned.
      * <p>
