--- conflicted
+++ resolved
@@ -30,11 +30,8 @@
 import graphql.schema.GraphQLScalarType;
 import graphql.schema.GraphQLSchema;
 import graphql.schema.GraphQLType;
-<<<<<<< HEAD
-=======
 import graphql.schema.GraphQLUnionType;
 import graphql.schema.visibility.GraphqlFieldVisibility;
->>>>>>> 17933ec1
 import graphql.util.FpKit;
 import org.slf4j.Logger;
 import org.slf4j.LoggerFactory;
@@ -247,11 +244,7 @@
                 .selectionSet(fieldCollector)
                 .build();
 
-<<<<<<< HEAD
         DataFetcher dataFetcher = codeRegistry.getDataFetcher(parentType, fieldDef);
-=======
-        DataFetcher dataFetcher = executionContext.getGraphQLSchema().getCodeRegistry().getDataFetcher(parentType, fieldDef);
->>>>>>> 17933ec1
 
         Instrumentation instrumentation = executionContext.getInstrumentation();
 
