--- conflicted
+++ resolved
@@ -342,9 +342,72 @@
         // when we are here, we have a complex type: Interface, Union or Object
         // and we must go deeper
 
-<<<<<<< HEAD
         GraphQLObjectType resolvedType = resolveType(executionContext, parameters, fieldType);
-=======
+
+        FieldCollectorParameters collectorParameters = newParameters()
+                .schema(executionContext.getGraphQLSchema())
+                .objectType(resolvedType)
+                .fragments(executionContext.getFragmentsByName())
+                .variables(executionContext.getVariables())
+                .build();
+
+        Map<String, List<Field>> subFields = fieldCollector.collectFields(collectorParameters, parameters.field());
+
+        ExecutionTypeInfo newTypeInfo = typeInfo.treatAs(resolvedType);
+        NonNullableFieldValidator nonNullableFieldValidator = new NonNullableFieldValidator(executionContext, newTypeInfo);
+
+        ExecutionStrategyParameters newParameters = ExecutionStrategyParameters.newParameters()
+                .typeInfo(newTypeInfo)
+                .fields(subFields)
+                .nonNullFieldValidator(nonNullableFieldValidator)
+                .path(parameters.path())
+                .source(result).build();
+
+        // Calling this from the executionContext to ensure we shift back from mutation strategy to the query strategy.
+
+        return executionContext.getQueryStrategy().execute(executionContext, newParameters);
+    }
+
+    /**
+     * We treat Optional objects as "boxed" values where an empty Optional
+     * equals a null object and a present Optional is the underlying value.
+     *
+     * @param result the incoming value
+     *
+     * @return an un-boxed result
+     */
+    protected Object unboxPossibleOptional(Object result) {
+        if (result instanceof Optional) {
+            Optional optional = (Optional) result;
+            if (optional.isPresent()) {
+                result = optional.get();
+            } else {
+                result = null;
+            }
+        }
+        return result;
+    }
+
+    /**
+     * Converts an object that is known to should be an Iterable into one
+     *
+     * @param result the result object
+     *
+     * @return an Iterable from that object
+     *
+     * @throws java.lang.ClassCastException if its not an Iterable
+     */
+    @SuppressWarnings("unchecked")
+    protected Iterable<Object> toIterable(Object result) {
+        if (result.getClass().isArray()) {
+            return IntStream.range(0, Array.getLength(result))
+                    .mapToObj(i -> Array.get(result, i))
+                    .collect(toList());
+        }
+        return (Iterable<Object>) result;
+    }
+
+    protected GraphQLObjectType resolveType(ExecutionContext executionContext, ExecutionStrategyParameters parameters, GraphQLType fieldType) {
         GraphQLObjectType resolvedType;
         if (fieldType instanceof GraphQLInterfaceType) {
             TypeResolutionParameters resolutionParams = TypeResolutionParameters.newParameters()
@@ -363,93 +426,6 @@
                     .value(parameters.source())
                     .argumentValues(parameters.arguments())
                     .context(executionContext.getContext())
-                    .schema(executionContext.getGraphQLSchema()).build();
-            resolvedType = resolveTypeForUnion(resolutionParams);
-        } else {
-            resolvedType = (GraphQLObjectType) fieldType;
-        }
->>>>>>> ecc3b265
-
-        FieldCollectorParameters collectorParameters = newParameters()
-                .schema(executionContext.getGraphQLSchema())
-                .objectType(resolvedType)
-                .fragments(executionContext.getFragmentsByName())
-                .variables(executionContext.getVariables())
-                .build();
-
-        Map<String, List<Field>> subFields = fieldCollector.collectFields(collectorParameters, parameters.field());
-
-        ExecutionTypeInfo newTypeInfo = typeInfo.treatAs(resolvedType);
-        NonNullableFieldValidator nonNullableFieldValidator = new NonNullableFieldValidator(executionContext, newTypeInfo);
-
-        ExecutionStrategyParameters newParameters = ExecutionStrategyParameters.newParameters()
-                .typeInfo(newTypeInfo)
-                .fields(subFields)
-                .nonNullFieldValidator(nonNullableFieldValidator)
-                .path(parameters.path())
-                .source(result).build();
-
-        // Calling this from the executionContext to ensure we shift back from mutation strategy to the query strategy.
-
-        return executionContext.getQueryStrategy().execute(executionContext, newParameters);
-    }
-
-    /**
-     * We treat Optional objects as "boxed" values where an empty Optional
-     * equals a null object and a present Optional is the underlying value.
-     *
-     * @param result the incoming value
-     *
-     * @return an un-boxed result
-     */
-    protected Object unboxPossibleOptional(Object result) {
-        if (result instanceof Optional) {
-            Optional optional = (Optional) result;
-            if (optional.isPresent()) {
-                result = optional.get();
-            } else {
-                result = null;
-            }
-        }
-        return result;
-    }
-
-    /**
-     * Converts an object that is known to should be an Iterable into one
-     *
-     * @param result the result object
-     *
-     * @return an Iterable from that object
-     *
-     * @throws java.lang.ClassCastException if its not an Iterable
-     */
-    @SuppressWarnings("unchecked")
-    protected Iterable<Object> toIterable(Object result) {
-        if (result.getClass().isArray()) {
-            return IntStream.range(0, Array.getLength(result))
-                    .mapToObj(i -> Array.get(result, i))
-                    .collect(toList());
-        }
-        return (Iterable<Object>) result;
-    }
-
-    protected GraphQLObjectType resolveType(ExecutionContext executionContext, ExecutionStrategyParameters parameters, GraphQLType fieldType) {
-        GraphQLObjectType resolvedType;
-        if (fieldType instanceof GraphQLInterfaceType) {
-            TypeResolutionParameters resolutionParams = TypeResolutionParameters.newParameters()
-                    .graphQLInterfaceType((GraphQLInterfaceType) fieldType)
-                    .field(parameters.field().get(0))
-                    .value(parameters.source())
-                    .argumentValues(parameters.arguments())
-                    .schema(executionContext.getGraphQLSchema()).build();
-            resolvedType = resolveTypeForInterface(resolutionParams);
-
-        } else if (fieldType instanceof GraphQLUnionType) {
-            TypeResolutionParameters resolutionParams = TypeResolutionParameters.newParameters()
-                    .graphQLUnionType((GraphQLUnionType) fieldType)
-                    .field(parameters.field().get(0))
-                    .value(parameters.source())
-                    .argumentValues(parameters.arguments())
                     .schema(executionContext.getGraphQLSchema()).build();
             resolvedType = resolveTypeForUnion(resolutionParams);
         } else {
