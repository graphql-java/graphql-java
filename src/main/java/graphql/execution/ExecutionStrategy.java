--- conflicted
+++ resolved
@@ -483,11 +483,8 @@
     private void handleUnresolvedTypeProblem(ExecutionContext context, ExecutionStrategyParameters parameters, UnresolvedTypeException e) {
         UnresolvedTypeError error = new UnresolvedTypeError(parameters.getPath(), parameters.getExecutionStepInfo(), e);
         context.addError(error);
-<<<<<<< HEAD
 
         parameters.deferredErrorSupport().onError(error);
-=======
->>>>>>> bc2e2d23
     }
 
     /**
@@ -703,12 +700,9 @@
     private Object handleCoercionProblem(ExecutionContext context, ExecutionStrategyParameters parameters, CoercingSerializeException e) {
         SerializationError error = new SerializationError(parameters.getPath(), e);
         context.addError(error);
-<<<<<<< HEAD
 
         parameters.deferredErrorSupport().onError(error);
 
-=======
->>>>>>> bc2e2d23
         return null;
     }
 
