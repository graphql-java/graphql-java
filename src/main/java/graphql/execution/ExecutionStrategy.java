--- conflicted
+++ resolved
@@ -162,12 +162,7 @@
                 .thenCompose((fetchedValue) ->
                         completeField(executionContext, parameters, fetchedValue));
 
-<<<<<<< HEAD
         result.whenComplete(fieldCtx::onEnd);
-
-=======
-        result.thenAccept(fieldCtx::onEnd);
->>>>>>> bb94feb8
         return result;
     }
 
@@ -213,27 +208,6 @@
         DataFetcher dataFetcher = fieldDef.getDataFetcher();
         dataFetcher = instrumentation.instrumentDataFetcher(dataFetcher, instrumentationFieldFetchParams);
         try {
-<<<<<<< HEAD
-            DataFetcher dataFetcher = fieldDef.getDataFetcher();
-            dataFetcher = instrumentation.instrumentDataFetcher(dataFetcher, instrumentationFieldFetchParams);
-            fetchedValue = dataFetcher.get(environment);
-
-            fetchCtx.onEnd(fetchedValue, null);
-        } catch (Exception e) {
-            fetchCtx.onEnd(null, e);
-
-            DataFetcherExceptionHandlerParameters handlerParameters = DataFetcherExceptionHandlerParameters.newExceptionParameters()
-                    .executionContext(executionContext)
-                    .dataFetchingEnvironment(environment)
-                    .argumentValues(argumentValues)
-                    .field(field)
-                    .fieldDefinition(fieldDef)
-                    .path(parameters.path())
-                    .exception(e)
-                    .build();
-
-            dataFetcherExceptionHandler.accept(handlerParameters);
-=======
             Object fetchedValueRaw = dataFetcher.get(environment);
             if (fetchedValueRaw instanceof CompletionStage) {
                 fetchedValue = ((CompletionStage) fetchedValueRaw).toCompletableFuture();
@@ -243,7 +217,6 @@
         } catch (Exception e) {
             fetchedValue = new CompletableFuture<>();
             fetchedValue.completeExceptionally(e);
->>>>>>> bb94feb8
         }
         fetchedValue.thenAccept(fetchCtx::onEnd);
         return fetchedValue.handle((result, exception) -> {
@@ -264,7 +237,7 @@
                                          DataFetchingEnvironment environment,
                                          InstrumentationContext<Object> fetchCtx,
                                          Throwable e) {
-        fetchCtx.onEnd(e);
+        fetchCtx.onEnd(null, e);
 
         DataFetcherExceptionHandlerParameters handlerParameters = DataFetcherExceptionHandlerParameters.newExceptionParameters()
                 .executionContext(executionContext)
