--- conflicted
+++ resolved
@@ -1,12 +1,31 @@
 package graphql.execution;
 
-import graphql.*;
+import graphql.ExecutionResult;
+import graphql.ExecutionResultImpl;
+import graphql.GraphQLException;
+import graphql.PublicSpi;
+import graphql.SerializationError;
+import graphql.TypeResolutionEnvironment;
 import graphql.execution.instrumentation.Instrumentation;
 import graphql.execution.instrumentation.InstrumentationContext;
 import graphql.execution.instrumentation.parameters.InstrumentationFieldFetchParameters;
 import graphql.execution.instrumentation.parameters.InstrumentationFieldParameters;
 import graphql.language.Field;
-import graphql.schema.*;
+import graphql.schema.CoercingSerializeException;
+import graphql.schema.DataFetcher;
+import graphql.schema.DataFetchingEnvironment;
+import graphql.schema.DataFetchingFieldSelectionSet;
+import graphql.schema.DataFetchingFieldSelectionSetImpl;
+import graphql.schema.GraphQLEnumType;
+import graphql.schema.GraphQLFieldDefinition;
+import graphql.schema.GraphQLInterfaceType;
+import graphql.schema.GraphQLList;
+import graphql.schema.GraphQLObjectType;
+import graphql.schema.GraphQLOutputType;
+import graphql.schema.GraphQLScalarType;
+import graphql.schema.GraphQLSchema;
+import graphql.schema.GraphQLType;
+import graphql.schema.GraphQLUnionType;
 import org.slf4j.Logger;
 import org.slf4j.LoggerFactory;
 
@@ -18,20 +37,16 @@
 import java.util.concurrent.CompletionException;
 
 import static graphql.execution.FieldCollectorParameters.newParameters;
-<<<<<<< HEAD
-import static graphql.execution.TypeInfo.newTypeInfo;
-import static graphql.introspection.Introspection.*;
-=======
 import static graphql.execution.ExecutionTypeInfo.newTypeInfo;
 import static graphql.introspection.Introspection.SchemaMetaFieldDef;
 import static graphql.introspection.Introspection.TypeMetaFieldDef;
 import static graphql.introspection.Introspection.TypeNameMetaFieldDef;
->>>>>>> e448e484
 import static graphql.schema.DataFetchingEnvironmentBuilder.newDataFetchingEnvironment;
 import static java.util.concurrent.CompletableFuture.completedFuture;
 
 /**
  * An execution strategy is give a list of fields from the graphql query to execute and find values for using a recursive strategy.
+ *
  * <pre>
  *     query {
  *          friends {
@@ -143,7 +158,7 @@
         GraphQLFieldDefinition fieldDef = getFieldDef(executionContext, parameters, parameters.field().get(0));
 
         Instrumentation instrumentation = executionContext.getInstrumentation();
-        InstrumentationContext<ExecutionResult> fieldCtx = instrumentation.beginField(new InstrumentationFieldParameters(executionContext, fieldDef, getTypeInfo(parameters, fieldDef), parameters.path()));
+        InstrumentationContext<ExecutionResult> fieldCtx = instrumentation.beginField(new InstrumentationFieldParameters(executionContext, fieldDef));
 
         Object fetchedValue = fetchField(executionContext, parameters);
 
@@ -172,12 +187,10 @@
         Field field = parameters.field().get(0);
         GraphQLObjectType parentType = parameters.typeInfo().castType(GraphQLObjectType.class);
         GraphQLFieldDefinition fieldDef = getFieldDef(executionContext.getGraphQLSchema(), parentType, field);
-        TypeInfo fieldTypeInfo = getTypeInfo(parameters, fieldDef);
+
+        Map<String, Object> argumentValues = valuesResolver.getArgumentValues(fieldDef.getArguments(), field.getArguments(), executionContext.getVariables());
 
         GraphQLOutputType fieldType = fieldDef.getType();
-
-        Map<String, Object> argumentValues = valuesResolver.getArgumentValues(fieldDef.getArguments(), field.getArguments(), executionContext.getVariables());
-
         DataFetchingFieldSelectionSet fieldCollector = DataFetchingFieldSelectionSetImpl.newCollector(executionContext, fieldType, parameters.field());
         ExecutionTypeInfo fieldTypeInfo = fieldTypeInfo(parameters, fieldDef);
 
@@ -190,18 +203,15 @@
                 .fieldTypeInfo(fieldTypeInfo)
                 .parentType(parentType)
                 .selectionSet(fieldCollector)
-                .typeInfo(fieldTypeInfo)
-                .executionPath(parameters.path())
                 .build();
 
         Instrumentation instrumentation = executionContext.getInstrumentation();
 
-        InstrumentationFieldFetchParameters fieldFetchParams = new InstrumentationFieldFetchParameters(executionContext, fieldDef, environment, fieldTypeInfo, parameters.path());
-        InstrumentationContext<Object> fetchCtx = instrumentation.beginFieldFetch(fieldFetchParams);
+        InstrumentationContext<Object> fetchCtx = instrumentation.beginFieldFetch(new InstrumentationFieldFetchParameters(executionContext, fieldDef, environment));
         Object fetchedValue = null;
         try {
             DataFetcher dataFetcher = fieldDef.getDataFetcher();
-            dataFetcher = instrumentation.instrumentDataFetcher(dataFetcher, fieldFetchParams);
+            dataFetcher = instrumentation.instrumentDataFetcher(dataFetcher);
             fetchedValue = dataFetcher.get(environment);
 
             fetchCtx.onEnd(fetchedValue);
@@ -223,7 +233,6 @@
         return fetchedValue;
     }
 
-
     /**
      * Called to complete a field based on the type of the field.
      * <p>
@@ -245,14 +254,10 @@
         Field field = parameters.field().get(0);
         GraphQLObjectType parentType = parameters.typeInfo().castType(GraphQLObjectType.class);
         GraphQLFieldDefinition fieldDef = getFieldDef(executionContext.getGraphQLSchema(), parentType, field);
-        TypeInfo fieldTypeInfo = getTypeInfo(parameters, fieldDef);
 
         Map<String, Object> argumentValues = valuesResolver.getArgumentValues(fieldDef.getArguments(), field.getArguments(), executionContext.getVariables());
 
-<<<<<<< HEAD
-=======
         ExecutionTypeInfo fieldTypeInfo = fieldTypeInfo(parameters, fieldDef);
->>>>>>> e448e484
 
         NonNullableFieldValidator nonNullableFieldValidator = new NonNullableFieldValidator(executionContext, fieldTypeInfo);
 
@@ -281,6 +286,7 @@
      *
      * @param executionContext contains the top level execution parameters
      * @param parameters       contains the parameters holding the fields to be executed and source object
+     *
      * @return an {@link ExecutionResult}
      *
      * @throws NonNullableFieldWasNullException if a non null field resolves to a null value
@@ -528,20 +534,6 @@
     }
 
     /**
-     * This will return a {@link TypeInfo} instance for the provided field definition
-     *
-     * @param parameters contains the parameters holding the fields to be executed and source object
-     * @param fieldDef   the field definition
-     * @return a {@link TypeInfo} object for the field
-     */
-    protected TypeInfo getTypeInfo(ExecutionStrategyParameters parameters, GraphQLFieldDefinition fieldDef) {
-        return newTypeInfo()
-                .type(fieldDef.getType())
-                .parentInfo(parameters.typeInfo())
-                .build();
-    }
-
-    /**
      * See (http://facebook.github.io/graphql/#sec-Errors-and-Non-Nullability),
      * <p>
      * If a non nullable child field type actually resolves to a null value and the parent type is nullable
