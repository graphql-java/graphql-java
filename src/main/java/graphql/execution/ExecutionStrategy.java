package graphql.execution;

import graphql.ExecutionResult;
import graphql.ExecutionResultImpl;
import graphql.PublicSpi;
import graphql.SerializationError;
import graphql.TypeResolutionEnvironment;
import graphql.execution.instrumentation.Instrumentation;
import graphql.execution.instrumentation.InstrumentationContext;
import graphql.execution.instrumentation.parameters.InstrumentationFieldCompleteParameters;
import graphql.execution.instrumentation.parameters.InstrumentationFieldFetchParameters;
import graphql.execution.instrumentation.parameters.InstrumentationFieldParameters;
import graphql.introspection.Introspection;
import graphql.language.Field;
import graphql.schema.CoercingSerializeException;
import graphql.schema.DataFetcher;
import graphql.schema.DataFetchingEnvironment;
import graphql.schema.DataFetchingFieldSelectionSet;
import graphql.schema.DataFetchingFieldSelectionSetImpl;
import graphql.schema.GraphQLEnumType;
import graphql.schema.GraphQLFieldDefinition;
import graphql.schema.GraphQLInterfaceType;
import graphql.schema.GraphQLList;
import graphql.schema.GraphQLObjectType;
import graphql.schema.GraphQLOutputType;
import graphql.schema.GraphQLScalarType;
import graphql.schema.GraphQLSchema;
import graphql.schema.GraphQLType;
import graphql.schema.GraphQLUnionType;
import org.slf4j.Logger;
import org.slf4j.LoggerFactory;

import java.lang.reflect.Array;
import java.util.ArrayList;
import java.util.List;
import java.util.Map;
import java.util.Optional;
import java.util.concurrent.CompletableFuture;
import java.util.concurrent.CompletionException;
import java.util.stream.IntStream;

import static graphql.execution.ExecutionTypeInfo.newTypeInfo;
import static graphql.execution.FieldCollectorParameters.newParameters;
import static graphql.schema.DataFetchingEnvironmentBuilder.newDataFetchingEnvironment;
import static java.util.concurrent.CompletableFuture.completedFuture;
import static java.util.stream.Collectors.toList;

/**
 * An execution strategy is give a list of fields from the graphql query to execute and find values for using a recursive strategy.
 * <pre>
 *     query {
 *          friends {
 *              id
 *              name
 *              friends {
 *                  id
 *                  name
 *              }
 *          }
 *          enemies {
 *              id
 *              name
 *              allies {
 *                  id
 *                  name
 *              }
 *          }
 *     }
 *
 * </pre>
 * <p>
 * Given the graphql query above, an execution strategy will be called for the top level fields 'friends' and 'enemies' and it will be asked to find an object
 * to describe them.  Because they are both complex object types, it needs to descend down that query and start fetching and completing
 * fields such as 'id','name' and other complex fields such as 'friends' and 'allies', by recursively calling to itself to execute these lower
 * field layers
 * <p>
 * The execution of a field has two phases, first a raw object must be fetched for a field via a {@link DataFetcher} which
 * is defined on the {@link GraphQLFieldDefinition}.  This object must then be 'completed' into a suitable value, either as a scalar/enum type via
 * coercion or if its a complex object type by recursively calling the execution strategy for the lower level fields.
 * <p>
 * The first phase (data fetching) is handled by the method {@link #fetchField(ExecutionContext, ExecutionStrategyParameters)}
 * <p>
 * The second phase (value completion) is handled by the methods {@link #completeField(ExecutionContext, ExecutionStrategyParameters, Object)}
 * and the other "completeXXX" methods.
 * <p>
 * The order of fields fetching and completion is up to the execution strategy. As the graphql specification
 * <a href="http://facebook.github.io/graphql/#sec-Normal-and-Serial-Execution">http://facebook.github.io/graphql/#sec-Normal-and-Serial-Execution</a> says:
 * <blockquote>
 * Normally the executor can execute the entries in a grouped field set in whatever order it chooses (often in parallel). Because
 * the resolution of fields other than top-level mutation fields must always be side effect-free and idempotent, the
 * execution order must not affect the result, and hence the server has the freedom to execute the
 * field entries in whatever order it deems optimal.
 * </blockquote>
 * <p>
 * So in the case above you could execute the fields depth first ('friends' and its sub fields then do 'enemies' and its sub fields or it
 * could do breadth first ('fiends' and 'enemies' data fetch first and then all the sub fields) or in parallel via asynchronous
 * facilities like {@link CompletableFuture}s.
 * <p>
 * {@link #execute(ExecutionContext, ExecutionStrategyParameters)} is the entry point of the execution strategy.
 */
@PublicSpi
public abstract class ExecutionStrategy {

    private static final Logger log = LoggerFactory.getLogger(ExecutionStrategy.class);

    protected final ValuesResolver valuesResolver = new ValuesResolver();
    protected final FieldCollector fieldCollector = new FieldCollector();

    protected final DataFetcherExceptionHandler dataFetcherExceptionHandler;

    /**
     * The default execution strategy constructor uses the {@link SimpleDataFetcherExceptionHandler}
     * for data fetching errors.
     */
    protected ExecutionStrategy() {
        dataFetcherExceptionHandler = new SimpleDataFetcherExceptionHandler();
    }

    /**
     * The consumers of the execution strategy can pass in a {@link DataFetcherExceptionHandler} to better
     * decide what do when a data fetching error happens
     *
     * @param dataFetcherExceptionHandler the callback invoked if an exception happens during data fetching
     */
    protected ExecutionStrategy(DataFetcherExceptionHandler dataFetcherExceptionHandler) {
        this.dataFetcherExceptionHandler = dataFetcherExceptionHandler;
    }

    /**
     * This is the entry point to an execution strategy.  It will be passed the fields to execute and get values for.
     *
     * @param executionContext contains the top level execution parameters
     * @param parameters       contains the parameters holding the fields to be executed and source object
     *
     * @return an {@link ExecutionResult}
     *
     * @throws NonNullableFieldWasNullException if a non null field resolves to a null value
     */
    public abstract CompletableFuture<ExecutionResult> execute(ExecutionContext executionContext, ExecutionStrategyParameters parameters) throws NonNullableFieldWasNullException;

    /**
     * Called to fetch a value for a field and resolve it further in terms of the graphql query.  This will call
     * #fetchField followed by #completeField and the completed {@link ExecutionResult} is returned.
     * <p>
     * An execution strategy can iterate the fields to be executed and call this method for each one
     * <p>
     * Graphql fragments mean that for any give logical field can have one or more {@link Field} values associated with it
     * in the query, hence the fieldList.  However the first entry is representative of the field for most purposes.
     *
     * @param executionContext contains the top level execution parameters
     * @param parameters       contains the parameters holding the fields to be executed and source object
     *
     * @return an {@link ExecutionResult}
     *
     * @throws NonNullableFieldWasNullException if a non null field resolves to a null value
     */
    protected CompletableFuture<ExecutionResult> resolveField(ExecutionContext executionContext, ExecutionStrategyParameters parameters) {
        GraphQLFieldDefinition fieldDef = getFieldDef(executionContext, parameters, parameters.field().get(0));

        Instrumentation instrumentation = executionContext.getInstrumentation();
        InstrumentationContext<ExecutionResult> fieldCtx = instrumentation.beginField(
                new InstrumentationFieldParameters(executionContext, fieldDef, fieldTypeInfo(parameters, fieldDef))
        );

        CompletableFuture<ExecutionResult> result = fetchField(executionContext, parameters)
                .thenCompose((fetchedValue) ->
                        completeField(executionContext, parameters, fetchedValue));

        result.whenComplete(fieldCtx::onEnd);
        return result;
    }

    /**
     * Called to fetch a value for a field from the {@link DataFetcher} associated with the field
     * {@link GraphQLFieldDefinition}.
     * <p>
     * Graphql fragments mean that for any give logical field can have one or more {@link Field} values associated with it
     * in the query, hence the fieldList.  However the first entry is representative of the field for most purposes.
     *
     * @param executionContext contains the top level execution parameters
     * @param parameters       contains the parameters holding the fields to be executed and source object
     *
     * @return a fetched object
     *
     * @throws NonNullableFieldWasNullException if a non null field resolves to a null value
     */
    protected CompletableFuture<Object> fetchField(ExecutionContext executionContext, ExecutionStrategyParameters parameters) {
        Field field = parameters.field().get(0);
        GraphQLObjectType parentType = parameters.typeInfo().castType(GraphQLObjectType.class);
        GraphQLFieldDefinition fieldDef = getFieldDef(executionContext.getGraphQLSchema(), parentType, field);

        Map<String, Object> argumentValues = valuesResolver.getArgumentValues(fieldDef.getArguments(), field.getArguments(), executionContext.getVariables());

        GraphQLOutputType fieldType = fieldDef.getType();
        DataFetchingFieldSelectionSet fieldCollector = DataFetchingFieldSelectionSetImpl.newCollector(executionContext, fieldType, parameters.field());
        ExecutionTypeInfo fieldTypeInfo = fieldTypeInfo(parameters, fieldDef);

        DataFetchingEnvironment environment = newDataFetchingEnvironment(executionContext)
                .source(parameters.source())
                .arguments(argumentValues)
                .fieldDefinition(fieldDef)
                .fields(parameters.field())
                .fieldType(fieldType)
                .fieldTypeInfo(fieldTypeInfo)
                .parentType(parentType)
                .selectionSet(fieldCollector)
                .build();

        Instrumentation instrumentation = executionContext.getInstrumentation();

        InstrumentationFieldFetchParameters instrumentationFieldFetchParams = new InstrumentationFieldFetchParameters(executionContext, fieldDef, environment);
        InstrumentationContext<Object> fetchCtx = instrumentation.beginFieldFetch(instrumentationFieldFetchParams);
        CompletableFuture<?> fetchedValue;
        DataFetcher dataFetcher = fieldDef.getDataFetcher();
        dataFetcher = instrumentation.instrumentDataFetcher(dataFetcher, instrumentationFieldFetchParams);
        ExecutionId executionId = executionContext.getExecutionId();
        try {
            log.debug("'{}' fetching field '{}' using data fetcher '{}'...", executionId, fieldTypeInfo.getPath(), dataFetcher.getClass().getName());
            Object fetchedValueRaw = dataFetcher.get(environment);
            log.debug("'{}' field '{}' fetch returned '{}'", executionId, fieldTypeInfo.getPath(), fetchedValueRaw == null ? "null" : fetchedValueRaw.getClass().getName());

            fetchedValue = Async.toCompletableFuture(fetchedValueRaw);
        } catch (Exception e) {
            log.debug(String.format("'%s', field '%s' fetch threw exception", executionId, fieldTypeInfo.getPath()), e);

            fetchedValue = new CompletableFuture<>();
            fetchedValue.completeExceptionally(e);
        }
        return fetchedValue.handle((result, exception) -> {
            fetchCtx.onEnd(result, exception);
            if (exception != null) {
                handleFetchingException(executionContext, parameters, field, fieldDef, argumentValues, environment, exception);
                return null;
            } else {
                return result;
            }
        });
    }

    private void handleFetchingException(ExecutionContext executionContext,
                                         ExecutionStrategyParameters parameters,
                                         Field field,
                                         GraphQLFieldDefinition fieldDef,
                                         Map<String, Object> argumentValues,
                                         DataFetchingEnvironment environment,
                                         Throwable e) {
        DataFetcherExceptionHandlerParameters handlerParameters = DataFetcherExceptionHandlerParameters.newExceptionParameters()
                .executionContext(executionContext)
                .dataFetchingEnvironment(environment)
                .argumentValues(argumentValues)
                .field(field)
                .fieldDefinition(fieldDef)
                .path(parameters.path())
                .exception(e)
                .build();

        dataFetcherExceptionHandler.accept(handlerParameters);
    }

    /**
     * Called to complete a field based on the type of the field.
     * <p>
     * If the field is a scalar type, then it will be coerced  and returned.  However if the field type is an complex object type, then
     * the execution strategy will be called recursively again to execute the fields of that type before returning.
     * <p>
     * Graphql fragments mean that for any give logical field can have one or more {@link Field} values associated with it
     * in the query, hence the fieldList.  However the first entry is representative of the field for most purposes.
     *
     * @param executionContext contains the top level execution parameters
     * @param parameters       contains the parameters holding the fields to be executed and source object
     * @param fetchedValue     the fetched raw value
     *
     * @return an {@link ExecutionResult}
     *
     * @throws NonNullableFieldWasNullException if a non null field resolves to a null value
     */
    protected CompletableFuture<ExecutionResult> completeField(ExecutionContext executionContext, ExecutionStrategyParameters parameters, Object fetchedValue) {
        Field field = parameters.field().get(0);
        GraphQLObjectType parentType = parameters.typeInfo().castType(GraphQLObjectType.class);
        GraphQLFieldDefinition fieldDef = getFieldDef(executionContext.getGraphQLSchema(), parentType, field);

        InstrumentationContext<CompletableFuture<ExecutionResult>> ctx = executionContext.getInstrumentation().beginCompleteField(
                new InstrumentationFieldCompleteParameters(executionContext, parameters, fieldDef, fieldTypeInfo(parameters, fieldDef))
        );

<<<<<<< HEAD

=======
>>>>>>> c59c31ab
        Map<String, Object> argumentValues = valuesResolver.getArgumentValues(fieldDef.getArguments(), field.getArguments(), executionContext.getVariables());

        ExecutionTypeInfo fieldTypeInfo = fieldTypeInfo(parameters, fieldDef);

        log.debug("'{}' completing field '{}'...", executionContext.getExecutionId(), fieldTypeInfo.getPath());

        NonNullableFieldValidator nonNullableFieldValidator = new NonNullableFieldValidator(executionContext, fieldTypeInfo);

        ExecutionStrategyParameters newParameters = ExecutionStrategyParameters.newParameters()
                .typeInfo(fieldTypeInfo)
                .field(parameters.field())
                .fields(parameters.fields())
                .arguments(argumentValues)
                .source(fetchedValue)
                .nonNullFieldValidator(nonNullableFieldValidator)
                .path(parameters.path())
                .build();

        CompletableFuture<ExecutionResult> cf = completeValue(executionContext, newParameters);
        ctx.onEnd(cf, null);
        return cf;
    }


    /**
     * Called to complete a value for a field based on the type of the field.
     * <p>
     * If the field is a scalar type, then it will be coerced  and returned.  However if the field type is an complex object type, then
     * the execution strategy will be called recursively again to execute the fields of that type before returning.
     * <p>
     * Graphql fragments mean that for any give logical field can have one or more {@link Field} values associated with it
     * in the query, hence the fieldList.  However the first entry is representative of the field for most purposes.
     *
     * @param executionContext contains the top level execution parameters
     * @param parameters       contains the parameters holding the fields to be executed and source object
     *
     * @return an {@link ExecutionResult}
     *
     * @throws NonNullableFieldWasNullException if a non null field resolves to a null value
     */
    protected CompletableFuture<ExecutionResult> completeValue(ExecutionContext executionContext, ExecutionStrategyParameters parameters) throws NonNullableFieldWasNullException {
        ExecutionTypeInfo typeInfo = parameters.typeInfo();
        Object result = unboxPossibleOptional(parameters.source());
        GraphQLType fieldType = typeInfo.getType();

        if (result == null) {
            return completedFuture(new ExecutionResultImpl(parameters.nonNullFieldValidator().validate(parameters.path(), null), null));
        } else if (fieldType instanceof GraphQLList) {
            return completeValueForList(executionContext, parameters, toIterable(result));
        } else if (fieldType instanceof GraphQLScalarType) {
            return completeValueForScalar(executionContext, parameters, (GraphQLScalarType) fieldType, result);
        } else if (fieldType instanceof GraphQLEnumType) {
            return completeValueForEnum(executionContext, parameters, (GraphQLEnumType) fieldType, result);
        }


        // when we are here, we have a complex type: Interface, Union or Object
        // and we must go deeper

        GraphQLObjectType resolvedType = resolveType(executionContext, parameters, fieldType);

        FieldCollectorParameters collectorParameters = newParameters()
                .schema(executionContext.getGraphQLSchema())
                .objectType(resolvedType)
                .fragments(executionContext.getFragmentsByName())
                .variables(executionContext.getVariables())
                .build();

        Map<String, List<Field>> subFields = fieldCollector.collectFields(collectorParameters, parameters.field());

        ExecutionTypeInfo newTypeInfo = typeInfo.treatAs(resolvedType);
        NonNullableFieldValidator nonNullableFieldValidator = new NonNullableFieldValidator(executionContext, newTypeInfo);

        ExecutionStrategyParameters newParameters = ExecutionStrategyParameters.newParameters()
                .typeInfo(newTypeInfo)
                .fields(subFields)
                .nonNullFieldValidator(nonNullableFieldValidator)
                .path(parameters.path())
                .source(result).build();

        // Calling this from the executionContext to ensure we shift back from mutation strategy to the query strategy.

        return executionContext.getQueryStrategy().execute(executionContext, newParameters);
    }

    /**
     * We treat Optional objects as "boxed" values where an empty Optional
     * equals a null object and a present Optional is the underlying value.
     *
     * @param result the incoming value
     *
     * @return an un-boxed result
     */
    protected Object unboxPossibleOptional(Object result) {
        if (result instanceof Optional) {
            Optional optional = (Optional) result;
            if (optional.isPresent()) {
                result = optional.get();
            } else {
                result = null;
            }
        }
        return result;
    }

    /**
     * Converts an object that is known to should be an Iterable into one
     *
     * @param result the result object
     *
     * @return an Iterable from that object
     *
     * @throws java.lang.ClassCastException if its not an Iterable
     */
    @SuppressWarnings("unchecked")
    protected Iterable<Object> toIterable(Object result) {
        if (result.getClass().isArray()) {
            return IntStream.range(0, Array.getLength(result))
                    .mapToObj(i -> Array.get(result, i))
                    .collect(toList());
        }
        return (Iterable<Object>) result;
    }

    protected GraphQLObjectType resolveType(ExecutionContext executionContext, ExecutionStrategyParameters parameters, GraphQLType fieldType) {
        GraphQLObjectType resolvedType;
        if (fieldType instanceof GraphQLInterfaceType) {
            TypeResolutionParameters resolutionParams = TypeResolutionParameters.newParameters()
                    .graphQLInterfaceType((GraphQLInterfaceType) fieldType)
                    .field(parameters.field().get(0))
                    .value(parameters.source())
                    .argumentValues(parameters.arguments())
<<<<<<< HEAD
=======
                    .context(executionContext.getContext())
>>>>>>> c59c31ab
                    .schema(executionContext.getGraphQLSchema()).build();
            resolvedType = resolveTypeForInterface(resolutionParams);

        } else if (fieldType instanceof GraphQLUnionType) {
            TypeResolutionParameters resolutionParams = TypeResolutionParameters.newParameters()
                    .graphQLUnionType((GraphQLUnionType) fieldType)
                    .field(parameters.field().get(0))
                    .value(parameters.source())
                    .argumentValues(parameters.arguments())
<<<<<<< HEAD
=======
                    .context(executionContext.getContext())
>>>>>>> c59c31ab
                    .schema(executionContext.getGraphQLSchema()).build();
            resolvedType = resolveTypeForUnion(resolutionParams);
        } else {
            resolvedType = (GraphQLObjectType) fieldType;
        }
        return resolvedType;
    }

    /**
     * Called to resolve a {@link GraphQLInterfaceType} into a specific {@link GraphQLObjectType} so the object can be executed in terms of that type
     *
     * @param params the params needed for type resolution
     *
     * @return a {@link GraphQLObjectType}
     */
    protected GraphQLObjectType resolveTypeForInterface(TypeResolutionParameters params) {
        TypeResolutionEnvironment env = new TypeResolutionEnvironment(params.getValue(), params.getArgumentValues(), params.getField(), params.getGraphQLInterfaceType(), params.getSchema(), params.getContext());
        GraphQLObjectType result = params.getGraphQLInterfaceType().getTypeResolver().getType(env);
        if (result == null) {
            throw new UnresolvedTypeException(params.getGraphQLInterfaceType());
        }
        return result;
    }

    /**
     * Called to resolve a {@link GraphQLUnionType} into a specific {@link GraphQLObjectType} so the object can be executed in terms of that type
     *
     * @param params the params needed for type resolution
     *
     * @return a {@link GraphQLObjectType}
     */
    protected GraphQLObjectType resolveTypeForUnion(TypeResolutionParameters params) {
        TypeResolutionEnvironment env = new TypeResolutionEnvironment(params.getValue(), params.getArgumentValues(), params.getField(), params.getGraphQLUnionType(), params.getSchema(), params.getContext());
        GraphQLObjectType result = params.getGraphQLUnionType().getTypeResolver().getType(env);
        if (result == null) {
            throw new UnresolvedTypeException(params.getGraphQLUnionType());
        }
        return result;
    }

    /**
     * Called to turn an object into a enum value according to the {@link GraphQLEnumType} by asking that enum type to coerce the object into a valid value
     *
     * @param executionContext contains the top level execution parameters
     * @param parameters       contains the parameters holding the fields to be executed and source object
     * @param enumType         the type of the enum
     * @param result           the result to be coerced
     *
     * @return an {@link ExecutionResult}
     */
    protected CompletableFuture<ExecutionResult> completeValueForEnum(ExecutionContext executionContext, ExecutionStrategyParameters parameters, GraphQLEnumType enumType, Object result) {
        Object serialized;
        try {
            serialized = enumType.getCoercing().serialize(result);
        } catch (CoercingSerializeException e) {
            serialized = handleCoercionProblem(executionContext, parameters, e);
        }
        serialized = parameters.nonNullFieldValidator().validate(parameters.path(), serialized);
        return completedFuture(new ExecutionResultImpl(serialized, null));
    }

    /**
     * Called to turn an object into a scale value according to the {@link GraphQLScalarType} by asking that scalar type to coerce the object
     * into a valid value
     *
     * @param executionContext contains the top level execution parameters
     * @param parameters       contains the parameters holding the fields to be executed and source object
     * @param scalarType       the type of the scalar
     * @param result           the result to be coerced
     *
     * @return an {@link ExecutionResult}
     */
    protected CompletableFuture<ExecutionResult> completeValueForScalar(ExecutionContext executionContext, ExecutionStrategyParameters parameters, GraphQLScalarType scalarType, Object result) {
        Object serialized;
        try {
            serialized = scalarType.getCoercing().serialize(result);
        } catch (CoercingSerializeException e) {
            serialized = handleCoercionProblem(executionContext, parameters, e);
        }

        // TODO: fix that: this should not be handled here
        //6.6.1 http://facebook.github.io/graphql/#sec-Field-entries
        if (serialized instanceof Double && ((Double) serialized).isNaN()) {
            serialized = null;
        }
        serialized = parameters.nonNullFieldValidator().validate(parameters.path(), serialized);
        return completedFuture(new ExecutionResultImpl(serialized, null));
    }

    @SuppressWarnings("SameReturnValue")
    private Object handleCoercionProblem(ExecutionContext context, ExecutionStrategyParameters parameters, CoercingSerializeException e) {
        SerializationError error = new SerializationError(parameters.path(), e);
        log.warn(error.getMessage(), e);
        context.addError(error, parameters.path());
        return null;
    }

    /**
     * Called to complete a list of value for a field based on a list type.  This iterates the values and calls
     * {@link #completeValue(ExecutionContext, ExecutionStrategyParameters)} for each value.
     *
     * @param executionContext contains the top level execution parameters
     * @param parameters       contains the parameters holding the fields to be executed and source object
     * @param iterableValues   the values to complete
     *
     * @return an {@link ExecutionResult}
     */
    protected CompletableFuture<ExecutionResult> completeValueForList(ExecutionContext executionContext, ExecutionStrategyParameters parameters, Iterable<Object> iterableValues) {

        ExecutionTypeInfo typeInfo = parameters.typeInfo();
        GraphQLList fieldType = typeInfo.castType(GraphQLList.class);
        GraphQLFieldDefinition fieldDef = parameters.typeInfo().getFieldDefinition();

        InstrumentationContext<CompletableFuture<ExecutionResult>> ctx = executionContext.getInstrumentation().beginCompleteFieldList(
                new InstrumentationFieldCompleteParameters(executionContext, parameters, fieldDef, fieldTypeInfo(parameters, fieldDef))
        );

        CompletableFuture<List<ExecutionResult>> resultsFuture = Async.each(iterableValues, (item, index) -> {

            ExecutionPath indexedPath = parameters.path().segment(index);

            ExecutionTypeInfo wrappedTypeInfo = ExecutionTypeInfo.newTypeInfo()
                    .parentInfo(typeInfo)
                    .type(fieldType.getWrappedType())
                    .path(indexedPath)
                    .fieldDefinition(fieldDef)
                    .build();

            NonNullableFieldValidator nonNullableFieldValidator = new NonNullableFieldValidator(executionContext, wrappedTypeInfo);

            ExecutionStrategyParameters newParameters = ExecutionStrategyParameters.newParameters()
                    .typeInfo(wrappedTypeInfo)
                    .fields(parameters.fields())
                    .nonNullFieldValidator(nonNullableFieldValidator)
                    .path(indexedPath)
                    .field(parameters.field())
                    .source(item)
                    .build();

            return completeValue(executionContext, newParameters);
        });
        CompletableFuture<ExecutionResult> overallResult = new CompletableFuture<>();
        resultsFuture.whenComplete((results, exception) -> {
            if (exception != null) {
                handleNonNullException(executionContext, overallResult, exception);
                return;
            }
            List<Object> completedResults = new ArrayList<>();
            for (ExecutionResult completedValue : results) {
                completedResults.add(completedValue.getData());
            }
            overallResult.complete(new ExecutionResultImpl(completedResults, null));
        });
        ctx.onEnd(overallResult, null);
        return overallResult;
    }


    /**
     * Called to discover the field definition give the current parameters and the AST {@link Field}
     *
     * @param executionContext contains the top level execution parameters
     * @param parameters       contains the parameters holding the fields to be executed and source object
     * @param field            the field to find the definition of
     *
     * @return a {@link GraphQLFieldDefinition}
     */
    protected GraphQLFieldDefinition getFieldDef(ExecutionContext executionContext, ExecutionStrategyParameters parameters, Field field) {
        GraphQLObjectType parentType = parameters.typeInfo().castType(GraphQLObjectType.class);
        return getFieldDef(executionContext.getGraphQLSchema(), parentType, field);
    }

    /**
     * Called to discover the field definition give the current parameters and the AST {@link Field}
     *
     * @param schema     the schema in play
     * @param parentType the parent type of the field
     * @param field      the field to find the definition of
     *
     * @return a {@link GraphQLFieldDefinition}
     */
    protected GraphQLFieldDefinition getFieldDef(GraphQLSchema schema, GraphQLObjectType parentType, Field field) {
        return Introspection.getFieldDef(schema, parentType, field.getName());
    }

    /**
     * See (http://facebook.github.io/graphql/#sec-Errors-and-Non-Nullability),
     * <p>
     * If a non nullable child field type actually resolves to a null value and the parent type is nullable
     * then the parent must in fact become null
     * so we use exceptions to indicate this special case.  However if the parent is in fact a non nullable type
     * itself then we need to bubble that upwards again until we get to the root in which case the result
     * is meant to be null.
     *
     * @param e this indicates that a null value was returned for a non null field, which needs to cause the parent field
     *          to become null OR continue on as an exception
     *
     * @throws NonNullableFieldWasNullException if a non null field resolves to a null value
     */
    protected void assertNonNullFieldPrecondition(NonNullableFieldWasNullException e) throws NonNullableFieldWasNullException {
        ExecutionTypeInfo typeInfo = e.getTypeInfo();
        if (typeInfo.hasParentType() && typeInfo.getParentTypeInfo().isNonNullType()) {
            throw new NonNullableFieldWasNullException(e);
        }
    }

    protected void assertNonNullFieldPrecondition(NonNullableFieldWasNullException e, CompletableFuture<?> completableFuture) throws NonNullableFieldWasNullException {
        ExecutionTypeInfo typeInfo = e.getTypeInfo();
        if (typeInfo.hasParentType() && typeInfo.getParentTypeInfo().isNonNullType()) {
            completableFuture.completeExceptionally(new NonNullableFieldWasNullException(e));
        }
    }

    protected void handleNonNullException(ExecutionContext executionContext, CompletableFuture<ExecutionResult> result, Throwable e) {
        if (e instanceof NonNullableFieldWasNullException) {
            assertNonNullFieldPrecondition((NonNullableFieldWasNullException) e, result);
            if (!result.isDone()) {
                result.complete(new ExecutionResultImpl(null, executionContext.getErrors()));
            }
        } else if (e instanceof CompletionException && e.getCause() instanceof NonNullableFieldWasNullException) {
            assertNonNullFieldPrecondition((NonNullableFieldWasNullException) e.getCause(), result);
            if (!result.isDone()) {
                result.complete(new ExecutionResultImpl(null, executionContext.getErrors()));
            }
        } else {
            result.completeExceptionally(e);
        }
    }


    /**
     * Builds the type info hierarchy for the current field
     *
     * @param parameters      contains the parameters holding the fields to be executed and source object
     * @param fieldDefinition the field definition to build type info for
     *
     * @return a new type info
     */
    protected ExecutionTypeInfo fieldTypeInfo(ExecutionStrategyParameters parameters, GraphQLFieldDefinition fieldDefinition) {
        GraphQLOutputType fieldType = fieldDefinition.getType();
        return newTypeInfo()
                .type(fieldType)
                .fieldDefinition(fieldDefinition)
                .path(parameters.path())
                .parentInfo(parameters.typeInfo())
                .build();

    }
}<|MERGE_RESOLUTION|>--- conflicted
+++ resolved
@@ -283,10 +283,6 @@
                 new InstrumentationFieldCompleteParameters(executionContext, parameters, fieldDef, fieldTypeInfo(parameters, fieldDef))
         );
 
-<<<<<<< HEAD
-
-=======
->>>>>>> c59c31ab
         Map<String, Object> argumentValues = valuesResolver.getArgumentValues(fieldDef.getArguments(), field.getArguments(), executionContext.getVariables());
 
         ExecutionTypeInfo fieldTypeInfo = fieldTypeInfo(parameters, fieldDef);
@@ -419,10 +415,7 @@
                     .field(parameters.field().get(0))
                     .value(parameters.source())
                     .argumentValues(parameters.arguments())
-<<<<<<< HEAD
-=======
                     .context(executionContext.getContext())
->>>>>>> c59c31ab
                     .schema(executionContext.getGraphQLSchema()).build();
             resolvedType = resolveTypeForInterface(resolutionParams);
 
@@ -432,10 +425,7 @@
                     .field(parameters.field().get(0))
                     .value(parameters.source())
                     .argumentValues(parameters.arguments())
-<<<<<<< HEAD
-=======
                     .context(executionContext.getContext())
->>>>>>> c59c31ab
                     .schema(executionContext.getGraphQLSchema()).build();
             resolvedType = resolveTypeForUnion(resolutionParams);
         } else {
