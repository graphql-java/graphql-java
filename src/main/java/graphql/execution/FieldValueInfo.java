package graphql.execution;

import com.google.common.collect.ImmutableList;
import graphql.ExecutionResult;
import graphql.ExecutionResultImpl;
import graphql.PublicApi;

import java.util.List;
import java.util.concurrent.CompletableFuture;

import static graphql.Assert.assertNotNull;

@PublicApi
public class FieldValueInfo {

    public enum CompleteValueType {
        OBJECT,
        LIST,
        NULL,
        SCALAR,
        ENUM

    }

    private final CompleteValueType completeValueType;
    private final CompletableFuture<Object> fieldValue;
    private final Object /* CompletableFuture<Object> | Object */ fieldValueObject;
    private final List<FieldValueInfo> fieldValueInfos;

<<<<<<< HEAD
    private FieldValueInfo(CompleteValueType completeValueType, Object fieldValueObject, List<FieldValueInfo> fieldValueInfos) {
=======
    FieldValueInfo(CompleteValueType completeValueType, CompletableFuture<Object> fieldValue) {
        this(completeValueType, fieldValue, ImmutableList.of());
    }

    FieldValueInfo(CompleteValueType completeValueType, CompletableFuture<Object> fieldValue, List<FieldValueInfo> fieldValueInfos) {
>>>>>>> e8b21b67
        assertNotNull(fieldValueInfos, () -> "fieldValueInfos can't be null");
        this.completeValueType = completeValueType;
        this.fieldValueObject = fieldValueObject;
        this.fieldValue = Async.toCompletableFuture(fieldValueObject);
        this.fieldValueInfos = fieldValueInfos;
    }

    public CompleteValueType getCompleteValueType() {
        return completeValueType;
    }

    @Deprecated(since = "2023-09-11")
    public CompletableFuture<ExecutionResult> getFieldValue() {
        return fieldValue.thenApply(fv -> ExecutionResultImpl.newExecutionResult().data(fv).build());
    }

    public CompletableFuture<Object> getFieldValueFuture() {
        return fieldValue;
    }
    public Object /* CompletableFuture<Object> | Object */ getFieldValueObject() {
        return fieldValueObject;
    }

    public boolean isFutureValue() {
        return fieldValueObject instanceof CompletableFuture;
    }
    public List<FieldValueInfo> getFieldValueInfos() {
        return fieldValueInfos;
    }


    @Override
    public String toString() {
        return "FieldValueInfo{" +
                "completeValueType=" + completeValueType +
                ", fieldValue=" + fieldValue +
                ", fieldValueInfos=" + fieldValueInfos +
                '}';
    }

<<<<<<< HEAD
    @SuppressWarnings("unused")
    public static class Builder {
        private CompleteValueType completeValueType;
        private Object fieldValueObject;
        private List<FieldValueInfo> listInfos = new ArrayList<>();

        public Builder(CompleteValueType completeValueType) {
            this.completeValueType = completeValueType;
        }

        public Builder completeValueType(CompleteValueType completeValueType) {
            this.completeValueType = completeValueType;
            return this;
        }

// KILL for now in the PR - probably want to kill this anyway for reals
//
//        public Builder fieldValue(CompletableFuture<Object> executionResultFuture) {
//            this.fieldValueObject = executionResultFuture;
//            return this;
//        }

        public Builder fieldValueObject(Object fieldValueObject) {
            this.fieldValueObject = fieldValueObject;
            return this;
        }

        public Builder fieldValueInfos(List<FieldValueInfo> listInfos) {
            assertNotNull(listInfos, () -> "fieldValueInfos can't be null");
            this.listInfos = listInfos;
            return this;
        }

        public FieldValueInfo build() {
            return new FieldValueInfo(completeValueType, fieldValueObject, listInfos);
        }
    }
=======
>>>>>>> e8b21b67
}<|MERGE_RESOLUTION|>--- conflicted
+++ resolved
@@ -27,15 +27,7 @@
     private final Object /* CompletableFuture<Object> | Object */ fieldValueObject;
     private final List<FieldValueInfo> fieldValueInfos;
 
-<<<<<<< HEAD
     private FieldValueInfo(CompleteValueType completeValueType, Object fieldValueObject, List<FieldValueInfo> fieldValueInfos) {
-=======
-    FieldValueInfo(CompleteValueType completeValueType, CompletableFuture<Object> fieldValue) {
-        this(completeValueType, fieldValue, ImmutableList.of());
-    }
-
-    FieldValueInfo(CompleteValueType completeValueType, CompletableFuture<Object> fieldValue, List<FieldValueInfo> fieldValueInfos) {
->>>>>>> e8b21b67
         assertNotNull(fieldValueInfos, () -> "fieldValueInfos can't be null");
         this.completeValueType = completeValueType;
         this.fieldValueObject = fieldValueObject;
@@ -55,6 +47,7 @@
     public CompletableFuture<Object> getFieldValueFuture() {
         return fieldValue;
     }
+
     public Object /* CompletableFuture<Object> | Object */ getFieldValueObject() {
         return fieldValueObject;
     }
@@ -76,44 +69,4 @@
                 '}';
     }
 
-<<<<<<< HEAD
-    @SuppressWarnings("unused")
-    public static class Builder {
-        private CompleteValueType completeValueType;
-        private Object fieldValueObject;
-        private List<FieldValueInfo> listInfos = new ArrayList<>();
-
-        public Builder(CompleteValueType completeValueType) {
-            this.completeValueType = completeValueType;
-        }
-
-        public Builder completeValueType(CompleteValueType completeValueType) {
-            this.completeValueType = completeValueType;
-            return this;
-        }
-
-// KILL for now in the PR - probably want to kill this anyway for reals
-//
-//        public Builder fieldValue(CompletableFuture<Object> executionResultFuture) {
-//            this.fieldValueObject = executionResultFuture;
-//            return this;
-//        }
-
-        public Builder fieldValueObject(Object fieldValueObject) {
-            this.fieldValueObject = fieldValueObject;
-            return this;
-        }
-
-        public Builder fieldValueInfos(List<FieldValueInfo> listInfos) {
-            assertNotNull(listInfos, () -> "fieldValueInfos can't be null");
-            this.listInfos = listInfos;
-            return this;
-        }
-
-        public FieldValueInfo build() {
-            return new FieldValueInfo(completeValueType, fieldValueObject, listInfos);
-        }
-    }
-=======
->>>>>>> e8b21b67
 }