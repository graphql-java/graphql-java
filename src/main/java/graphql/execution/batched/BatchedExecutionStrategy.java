package graphql.execution.batched;

import graphql.Assert;
import graphql.ExecutionResult;
import graphql.ExecutionResultImpl;
import graphql.PublicApi;
import graphql.TrivialDataFetcher;
import graphql.execution.Async;
import graphql.execution.DataFetcherExceptionHandler;
import graphql.execution.DataFetcherExceptionHandlerParameters;
import graphql.execution.ExecutionContext;
import graphql.execution.ExecutionPath;
import graphql.execution.ExecutionStepInfo;
import graphql.execution.ExecutionStrategy;
import graphql.execution.ExecutionStrategyParameters;
import graphql.execution.FieldCollectorParameters;
import graphql.execution.NonNullableFieldValidator;
import graphql.execution.SimpleDataFetcherExceptionHandler;
import graphql.execution.TypeResolutionParameters;
import graphql.execution.instrumentation.Instrumentation;
import graphql.execution.instrumentation.InstrumentationContext;
import graphql.execution.instrumentation.parameters.InstrumentationExecutionStrategyParameters;
import graphql.execution.instrumentation.parameters.InstrumentationFieldFetchParameters;
import graphql.execution.instrumentation.parameters.InstrumentationFieldParameters;
import graphql.language.Field;
import graphql.schema.DataFetcher;
import graphql.schema.DataFetchingEnvironment;
import graphql.schema.DataFetchingFieldSelectionSet;
import graphql.schema.DataFetchingFieldSelectionSetImpl;
import graphql.schema.GraphQLEnumType;
import graphql.schema.GraphQLFieldDefinition;
import graphql.schema.GraphQLInterfaceType;
import graphql.schema.GraphQLList;
import graphql.schema.GraphQLObjectType;
import graphql.schema.GraphQLOutputType;
import graphql.schema.GraphQLScalarType;
import graphql.schema.GraphQLType;
import graphql.schema.GraphQLTypeUtil;
import graphql.schema.GraphQLUnionType;
import graphql.schema.visibility.GraphqlFieldVisibility;

import java.lang.reflect.Array;
import java.util.ArrayDeque;
import java.util.ArrayList;
import java.util.Collections;
import java.util.Iterator;
import java.util.LinkedHashMap;
import java.util.List;
import java.util.Map;
import java.util.Queue;
import java.util.concurrent.CompletableFuture;
import java.util.concurrent.CompletionException;
import java.util.function.BiFunction;
import java.util.stream.IntStream;

import static graphql.execution.ExecutionStepInfo.newExecutionStepInfo;
import static graphql.execution.FieldCollectorParameters.newParameters;
import static graphql.schema.DataFetchingEnvironmentBuilder.newDataFetchingEnvironment;
import static java.util.Collections.singletonList;
import static java.util.stream.Collectors.toList;

/**
 * <blockquote>
 * BatchedExecutionStrategy has been deprecated in favour of {@link graphql.execution.AsyncExecutionStrategy}
 * and {@link graphql.execution.instrumentation.dataloader.DataLoaderDispatcherInstrumentation}.
 *
 * BatchedExecutionStrategy does not properly implement the graphql runtime specification.  Specifically it
 * does not correctly handle non null fields and how they are to cascade up their parent fields.  It has proven
 * an intractable problem to make this code handle these cases.
 *
 * See http://facebook.github.io/graphql/October2016/#sec-Errors-and-Non-Nullability
 *
 * We will remove it once we are sure the alternative is as least good as the BatchedExecutionStrategy.
 *
 * </blockquote>
 *
 * Execution Strategy that minimizes calls to the data fetcher when used in conjunction with {@link DataFetcher}s that have
 * {@link DataFetcher#get(DataFetchingEnvironment)} methods annotated with {@link Batched}. See the javadoc comment on
 * {@link Batched} for a more detailed description of batched data fetchers.
 * <p>
 * The strategy runs a BFS over terms of the query and passes a list of all the relevant sources to the batched data fetcher.
 * </p>
 * Normal DataFetchers can be used, however they will not see benefits of batching as they expect a single source object
 * at a time.
 *
 * @deprecated This has been deprecated in favour of using {@link graphql.execution.AsyncExecutionStrategy} and {@link graphql.execution.instrumentation.dataloader.DataLoaderDispatcherInstrumentation}
 */
@PublicApi
@Deprecated
public class BatchedExecutionStrategy extends ExecutionStrategy {

    private final BatchedDataFetcherFactory batchingFactory = new BatchedDataFetcherFactory();

    public BatchedExecutionStrategy() {
        this(new SimpleDataFetcherExceptionHandler());
    }

    public BatchedExecutionStrategy(DataFetcherExceptionHandler dataFetcherExceptionHandler) {
        super(dataFetcherExceptionHandler);
    }

    @Override
    @SuppressWarnings("FutureReturnValueIgnored")
    public CompletableFuture<ExecutionResult> execute(ExecutionContext executionContext, ExecutionStrategyParameters parameters) {
        InstrumentationContext<ExecutionResult> executionStrategyCtx = executionContext.getInstrumentation()
                .beginExecutionStrategy(new InstrumentationExecutionStrategyParameters(executionContext, parameters));

        GraphQLObjectType type = (GraphQLObjectType) parameters.getExecutionStepInfo().getUnwrappedNonNullType();

        ExecutionNode root = new ExecutionNode(type,
                parameters.getExecutionStepInfo(),
                parameters.getFields(),
                singletonList(MapOrList.createMap(new LinkedHashMap<>())),
                Collections.singletonList(parameters.getSource())
        );

        Queue<ExecutionNode> nodes = new ArrayDeque<>();
        CompletableFuture<ExecutionResult> result = new CompletableFuture<>();
        executeImpl(executionContext,
                parameters,
                root,
                root,
                nodes,
                root.getFields().keySet().iterator(),
                result);

        executionStrategyCtx.onDispatched(result);
        result.whenComplete(executionStrategyCtx::onCompleted);
        return result;
    }

    @SuppressWarnings("FutureReturnValueIgnored")
    private void executeImpl(ExecutionContext executionContext,
                             ExecutionStrategyParameters parameters,
                             ExecutionNode root,
                             ExecutionNode curNode,
                             Queue<ExecutionNode> queueOfNodes,
                             Iterator<String> curFieldNames,
                             CompletableFuture<ExecutionResult> overallResult) {

        if (!curFieldNames.hasNext() && queueOfNodes.isEmpty()) {
            overallResult.complete(new ExecutionResultImpl(root.getParentResults().get(0).toObject(), executionContext.getErrors()));
            return;
        }

        if (!curFieldNames.hasNext()) {
            curNode = queueOfNodes.poll();
            curFieldNames = curNode.getFields().keySet().iterator();
        }

        String fieldName = curFieldNames.next();
        List<Field> currentField = curNode.getFields().get(fieldName);


        //
        // once an object is resolved from a interface / union to a node with an object type, the
        // parent type info has effectively changed (it has got more specific), even though the path etc...
        // has not changed
        ExecutionStepInfo currentParentExecutionStepInfo = parameters.getExecutionStepInfo();
        ExecutionStepInfo newParentExecutionStepInfo = newExecutionStepInfo()
                .type(curNode.getType())
                .fieldDefinition(currentParentExecutionStepInfo.getFieldDefinition())
                .field(currentParentExecutionStepInfo.getField())
                .path(currentParentExecutionStepInfo.getPath())
                .parentInfo(currentParentExecutionStepInfo.getParent())
                .build();

        ExecutionPath fieldPath = curNode.getExecutionStepInfo().getPath().segment(mkNameForPath(currentField));
        GraphQLFieldDefinition fieldDefinition = getFieldDef(executionContext.getGraphQLSchema(), curNode.getType(), currentField.get(0));

        ExecutionStepInfo executionStepInfo = newExecutionStepInfo()
                .type(fieldDefinition.getType())
                .fieldDefinition(fieldDefinition)
                .field(currentField.get(0))
                .path(fieldPath)
                .parentInfo(newParentExecutionStepInfo)
                .build();

        ExecutionStrategyParameters newParameters = parameters
                .transform(builder -> builder
                        .path(fieldPath)
                        .field(currentField)
                        .executionStepInfo(executionStepInfo)
                );

        ExecutionNode finalCurNode = curNode;
        Iterator<String> finalCurFieldNames = curFieldNames;

        resolveField(executionContext, newParameters, fieldName, curNode)
                .whenComplete((childNodes, exception) -> {
                    if (exception != null) {
                        handleNonNullException(executionContext, overallResult, exception);
                        return;
                    }
                    queueOfNodes.addAll(childNodes);
                    executeImpl(executionContext, newParameters, root, finalCurNode, queueOfNodes, finalCurFieldNames, overallResult);
                });
    }


    private CompletableFuture<List<ExecutionNode>> resolveField(ExecutionContext executionContext,
                                                                ExecutionStrategyParameters parameters,
                                                                String fieldName,
                                                                ExecutionNode node) {
        GraphQLObjectType parentType = node.getType();
        List<Field> fields = node.getFields().get(fieldName);

        GraphQLFieldDefinition fieldDef = getFieldDef(executionContext.getGraphQLSchema(), parentType, fields.get(0));

        Instrumentation instrumentation = executionContext.getInstrumentation();
        ExecutionStepInfo executionStepInfo = parameters.getExecutionStepInfo();
        InstrumentationContext<ExecutionResult> fieldCtx = instrumentation.beginField(
                new InstrumentationFieldParameters(executionContext, fieldDef, executionStepInfo)
        );

        CompletableFuture<FetchedValues> fetchedData = fetchData(executionContext, parameters, fieldName, node, fieldDef);

        CompletableFuture<List<ExecutionNode>> result = fetchedData.thenApply((fetchedValues) -> {

            GraphqlFieldVisibility fieldVisibility = executionContext.getGraphQLSchema().getFieldVisibility();
            Map<String, Object> argumentValues = valuesResolver.getArgumentValues(
                    fieldVisibility,
                    fieldDef.getArguments(), fields.get(0).getArguments(), executionContext.getVariables());

            return completeValues(executionContext, fetchedValues, executionStepInfo, fieldName, fields, argumentValues);
        });
        fieldCtx.onDispatched(null);
        result = result.whenComplete((nodes, throwable) -> fieldCtx.onCompleted(null, throwable));
        return result;

    }

    private CompletableFuture<FetchedValues> fetchData(ExecutionContext executionContext,
                                                       ExecutionStrategyParameters parameters,
                                                       String fieldName,
                                                       ExecutionNode node,
                                                       GraphQLFieldDefinition fieldDef) {
        GraphQLObjectType parentType = node.getType();
        List<Field> fields = node.getFields().get(fieldName);
        List<MapOrList> parentResults = node.getParentResults();

        GraphqlFieldVisibility fieldVisibility = executionContext.getGraphQLSchema().getFieldVisibility();
        Map<String, Object> argumentValues = valuesResolver.getArgumentValues(
                fieldVisibility,
                fieldDef.getArguments(), fields.get(0).getArguments(), executionContext.getVariables());

        GraphQLOutputType fieldType = fieldDef.getType();
        DataFetchingFieldSelectionSet fieldCollector = DataFetchingFieldSelectionSetImpl.newCollector(executionContext, fieldType, fields);

        DataFetchingEnvironment environment = newDataFetchingEnvironment(executionContext)
                .source(node.getSources())
                .arguments(argumentValues)
                .fieldDefinition(fieldDef)
                .fields(fields)
                .fieldType(fieldDef.getType())
                .executionStepInfo(parameters.getExecutionStepInfo())
                .parentType(parentType)
                .selectionSet(fieldCollector)
                .build();

<<<<<<< HEAD
        DataFetcher supplied = executionContext.getGraphQLSchema().getCodeRegistry().getDataFetcher(parentType,fieldDef);
        boolean trivialDataFetcher = supplied.isTrivialDataFetcher();
=======
        DataFetcher supplied = fieldDef.getDataFetcher();
        boolean trivialDataFetcher = supplied instanceof TrivialDataFetcher;
>>>>>>> 516a0c0d
        BatchedDataFetcher batchedDataFetcher = batchingFactory.create(supplied);

        Instrumentation instrumentation = executionContext.getInstrumentation();
        InstrumentationFieldFetchParameters instrumentationFieldFetchParameters =
                new InstrumentationFieldFetchParameters(executionContext, fieldDef, environment, parameters, trivialDataFetcher);
        InstrumentationContext<Object> fetchCtx = instrumentation.beginFieldFetch(instrumentationFieldFetchParameters);

        CompletableFuture<Object> fetchedValue;
        try {
            DataFetcher<?> dataFetcher = instrumentation.instrumentDataFetcher(
                    batchedDataFetcher, instrumentationFieldFetchParameters);
            Object fetchedValueRaw = dataFetcher.get(environment);
            fetchedValue = Async.toCompletableFuture(fetchedValueRaw);
        } catch (Exception e) {
            fetchedValue = new CompletableFuture<>();
            fetchedValue.completeExceptionally(e);
        }
        return fetchedValue
                .thenApply((result) -> assertResult(parentResults, result))
                .whenComplete(fetchCtx::onCompleted)
                .handle(handleResult(executionContext, parameters, parentResults, fields, fieldDef, argumentValues, environment));
    }

    private BiFunction<List<Object>, Throwable, FetchedValues> handleResult(ExecutionContext executionContext, ExecutionStrategyParameters parameters, List<MapOrList> parentResults, List<Field> fields, GraphQLFieldDefinition fieldDef, Map<String, Object> argumentValues, DataFetchingEnvironment environment) {
        return (result, exception) -> {
            if (exception != null) {
                if (exception instanceof CompletionException) {
                    exception = exception.getCause();
                }
                DataFetcherExceptionHandlerParameters handlerParameters = DataFetcherExceptionHandlerParameters.newExceptionParameters()
                        .executionContext(executionContext)
                        .dataFetchingEnvironment(environment)
                        .argumentValues(argumentValues)
                        .field(fields.get(0))
                        .fieldDefinition(fieldDef)
                        .path(parameters.getPath())
                        .exception(exception)
                        .build();
                dataFetcherExceptionHandler.accept(handlerParameters);
                result = Collections.nCopies(parentResults.size(), null);
            }
            List<Object> values = result;
            List<FetchedValue> retVal = new ArrayList<>();
            for (int i = 0; i < parentResults.size(); i++) {
                Object value = unboxPossibleOptional(values.get(i));
                retVal.add(new FetchedValue(parentResults.get(i), value));
            }
            return new FetchedValues(retVal, parameters.getExecutionStepInfo(), parameters.getPath());
        };
    }

    private List<Object> assertResult(List<MapOrList> parentResults, Object result) {
        result = convertPossibleArray(result);
        if (result != null && !(result instanceof Iterable)) {
            throw new BatchAssertionFailed(String.format("BatchedDataFetcher provided an invalid result: Iterable expected but got '%s'. Affected fields are set to null.", result.getClass().getName()));
        }
        @SuppressWarnings("unchecked")
        Iterable<Object> iterableResult = (Iterable<Object>) result;
        if (iterableResult == null) {
            throw new BatchAssertionFailed("BatchedDataFetcher provided a null Iterable of result values. Affected fields are set to null.");
        }
        List<Object> resultList = new ArrayList<>();
        iterableResult.forEach(resultList::add);

        long size = resultList.size();
        if (size != parentResults.size()) {
            throw new BatchAssertionFailed(String.format("BatchedDataFetcher provided invalid number of result values, expected %d but got %d. Affected fields are set to null.", parentResults.size(), size));
        }
        return resultList;
    }

    private List<ExecutionNode> completeValues(ExecutionContext executionContext,
                                               FetchedValues fetchedValues, ExecutionStepInfo executionStepInfo,
                                               String fieldName, List<Field> fields,
                                               Map<String, Object> argumentValues) {

        handleNonNullType(executionContext, fetchedValues);

        GraphQLType unwrappedFieldType = executionStepInfo.getUnwrappedNonNullType();

        if (isPrimitive(unwrappedFieldType)) {
            handlePrimitives(fetchedValues, fieldName, unwrappedFieldType);
            return Collections.emptyList();
        } else if (isObject(unwrappedFieldType)) {
            return handleObject(executionContext, argumentValues, fetchedValues, fieldName, fields, executionStepInfo);
        } else if (isList(unwrappedFieldType)) {
            return handleList(executionContext, argumentValues, fetchedValues, fieldName, fields, executionStepInfo);
        } else {
            return Assert.assertShouldNeverHappen("can't handle type: %s", unwrappedFieldType);
        }
    }

    @SuppressWarnings("unchecked")
    private List<ExecutionNode> handleList(ExecutionContext executionContext, Map<String, Object> argumentValues,
                                           FetchedValues fetchedValues, String fieldName, List<Field> fields,
                                           ExecutionStepInfo executionStepInfo) {

        GraphQLList listType = (GraphQLList) executionStepInfo.getUnwrappedNonNullType();
        List<FetchedValue> flattenedValues = new ArrayList<>();

        for (FetchedValue value : fetchedValues.getValues()) {
            MapOrList mapOrList = value.getParentResult();

            if (value.getValue() == null) {
                mapOrList.putOrAdd(fieldName, null);
                continue;
            }

            MapOrList listResult = mapOrList.createAndPutList(fieldName);
            for (Object rawValue : toIterable(value.getValue())) {
                rawValue = unboxPossibleOptional(rawValue);
                flattenedValues.add(new FetchedValue(listResult, rawValue));
            }
        }
        GraphQLOutputType innerSubType = (GraphQLOutputType) listType.getWrappedType();
        ExecutionStepInfo newExecutionStepInfo = executionStepInfo.changeTypeWithPreservedNonNull(GraphQLTypeUtil.unwrapNonNull(innerSubType));
        FetchedValues flattenedFetchedValues = new FetchedValues(flattenedValues, newExecutionStepInfo, fetchedValues.getPath());

        return completeValues(executionContext, flattenedFetchedValues, newExecutionStepInfo, fieldName, fields, argumentValues);
    }

    @SuppressWarnings("UnnecessaryLocalVariable")
    private List<ExecutionNode> handleObject(ExecutionContext executionContext, Map<String, Object> argumentValues,
                                             FetchedValues fetchedValues, String fieldName, List<Field> fields,
                                             ExecutionStepInfo executionStepInfo) {

        // collect list of values by actual type (needed because of interfaces and unions)
        Map<GraphQLObjectType, List<MapOrList>> resultsByType = new LinkedHashMap<>();
        Map<GraphQLObjectType, List<Object>> sourceByType = new LinkedHashMap<>();

        for (FetchedValue value : fetchedValues.getValues()) {
            MapOrList mapOrList = value.getParentResult();
            if (value.getValue() == null) {
                mapOrList.putOrAdd(fieldName, null);
                continue;
            }
            MapOrList childResult = mapOrList.createAndPutMap(fieldName);

            GraphQLObjectType resolvedType = getGraphQLObjectType(executionContext, fields.get(0), executionStepInfo.getUnwrappedNonNullType(), value.getValue(), argumentValues);
            resultsByType.putIfAbsent(resolvedType, new ArrayList<>());
            resultsByType.get(resolvedType).add(childResult);

            sourceByType.putIfAbsent(resolvedType, new ArrayList<>());
            sourceByType.get(resolvedType).add(value.getValue());
        }

        List<ExecutionNode> childNodes = new ArrayList<>();
        for (GraphQLObjectType resolvedType : resultsByType.keySet()) {
            List<MapOrList> results = resultsByType.get(resolvedType);
            List<Object> sources = sourceByType.get(resolvedType);
            Map<String, List<Field>> childFields = getChildFields(executionContext, resolvedType, fields);

            ExecutionStepInfo newExecutionStepInfo = executionStepInfo.changeTypeWithPreservedNonNull(resolvedType);

            childNodes.add(new ExecutionNode(resolvedType, newExecutionStepInfo, childFields, results, sources));
        }
        return childNodes;
    }


    private void handleNonNullType(ExecutionContext executionContext, FetchedValues fetchedValues) {

        ExecutionStepInfo executionStepInfo = fetchedValues.getExecutionStepInfo();
        NonNullableFieldValidator nonNullableFieldValidator = new NonNullableFieldValidator(executionContext, executionStepInfo);
        ExecutionPath path = fetchedValues.getPath();
        for (FetchedValue value : fetchedValues.getValues()) {
            nonNullableFieldValidator.validate(path, value.getValue());
        }
    }

    private Map<String, List<Field>> getChildFields(ExecutionContext executionContext, GraphQLObjectType resolvedType,
                                                    List<Field> fields) {

        FieldCollectorParameters collectorParameters = newParameters()
                .schema(executionContext.getGraphQLSchema())
                .objectType(resolvedType)
                .fragments(executionContext.getFragmentsByName())
                .variables(executionContext.getVariables())
                .build();

        return fieldCollector.collectFields(collectorParameters, fields);
    }

    private GraphQLObjectType getGraphQLObjectType(ExecutionContext executionContext, Field field, GraphQLType fieldType, Object value, Map<String, Object> argumentValues) {
        GraphQLObjectType resolvedType = null;
        if (fieldType instanceof GraphQLInterfaceType) {
            resolvedType = resolveTypeForInterface(TypeResolutionParameters.newParameters()
                    .graphQLInterfaceType((GraphQLInterfaceType) fieldType)
                    .field(field)
                    .value(value)
                    .argumentValues(argumentValues)
                    .context(executionContext.getContext())
                    .schema(executionContext.getGraphQLSchema())
                    .build());
        } else if (fieldType instanceof GraphQLUnionType) {
            resolvedType = resolveTypeForUnion(TypeResolutionParameters.newParameters()
                    .graphQLUnionType((GraphQLUnionType) fieldType)
                    .field(field)
                    .value(value)
                    .argumentValues(argumentValues)
                    .context(executionContext.getContext())
                    .schema(executionContext.getGraphQLSchema())
                    .build());
        } else if (fieldType instanceof GraphQLObjectType) {
            resolvedType = (GraphQLObjectType) fieldType;
        }
        return resolvedType;
    }

    private void handlePrimitives(FetchedValues fetchedValues, String fieldName, GraphQLType fieldType) {
        for (FetchedValue value : fetchedValues.getValues()) {
            Object coercedValue = coerce(fieldType, value.getValue());
            //6.6.1 http://facebook.github.io/graphql/#sec-Field-entries
            if (coercedValue instanceof Double && ((Double) coercedValue).isNaN()) {
                coercedValue = null;
            }
            value.getParentResult().putOrAdd(fieldName, coercedValue);
        }
    }

    private Object coerce(GraphQLType type, Object value) {
        if (value == null) {
            return null;
        }
        if (type instanceof GraphQLEnumType) {
            return ((GraphQLEnumType) type).getCoercing().serialize(value);
        } else {
            return ((GraphQLScalarType) type).getCoercing().serialize(value);
        }
    }

    private boolean isList(GraphQLType type) {
        return type instanceof GraphQLList;
    }

    private boolean isPrimitive(GraphQLType type) {
        return type instanceof GraphQLScalarType || type instanceof GraphQLEnumType;
    }

    private boolean isObject(GraphQLType type) {
        return type instanceof GraphQLObjectType ||
                type instanceof GraphQLInterfaceType ||
                type instanceof GraphQLUnionType;
    }


    private Object convertPossibleArray(Object result) {
        if (result != null && result.getClass().isArray()) {
            return IntStream.range(0, Array.getLength(result))
                    .mapToObj(i -> Array.get(result, i))
                    .collect(toList());
        }
        return result;
    }

}<|MERGE_RESOLUTION|>--- conflicted
+++ resolved
@@ -258,13 +258,8 @@
                 .selectionSet(fieldCollector)
                 .build();
 
-<<<<<<< HEAD
         DataFetcher supplied = executionContext.getGraphQLSchema().getCodeRegistry().getDataFetcher(parentType,fieldDef);
-        boolean trivialDataFetcher = supplied.isTrivialDataFetcher();
-=======
-        DataFetcher supplied = fieldDef.getDataFetcher();
         boolean trivialDataFetcher = supplied instanceof TrivialDataFetcher;
->>>>>>> 516a0c0d
         BatchedDataFetcher batchedDataFetcher = batchingFactory.create(supplied);
 
         Instrumentation instrumentation = executionContext.getInstrumentation();
