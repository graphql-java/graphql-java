package graphql.execution.batched;

import graphql.Assert;
import graphql.ExecutionResult;
import graphql.ExecutionResultImpl;
import graphql.PublicApi;
import graphql.execution.Async;
import graphql.execution.DataFetcherExceptionHandler;
import graphql.execution.DataFetcherExceptionHandlerParameters;
import graphql.execution.ExecutionContext;
import graphql.execution.ExecutionPath;
import graphql.execution.ExecutionStepInfo;
import graphql.execution.ExecutionStrategy;
import graphql.execution.ExecutionStrategyParameters;
import graphql.execution.FieldCollectorParameters;
import graphql.execution.NonNullableFieldValidator;
import graphql.execution.SimpleDataFetcherExceptionHandler;
import graphql.execution.TypeResolutionParameters;
import graphql.execution.instrumentation.Instrumentation;
import graphql.execution.instrumentation.InstrumentationContext;
import graphql.execution.instrumentation.parameters.InstrumentationExecutionStrategyParameters;
import graphql.execution.instrumentation.parameters.InstrumentationFieldFetchParameters;
import graphql.execution.instrumentation.parameters.InstrumentationFieldParameters;
import graphql.language.Field;
import graphql.schema.DataFetcher;
import graphql.schema.DataFetchingEnvironment;
import graphql.schema.DataFetchingFieldSelectionSet;
import graphql.schema.DataFetchingFieldSelectionSetImpl;
import graphql.schema.GraphQLEnumType;
import graphql.schema.GraphQLFieldDefinition;
import graphql.schema.GraphQLInterfaceType;
import graphql.schema.GraphQLList;
import graphql.schema.GraphQLObjectType;
import graphql.schema.GraphQLOutputType;
import graphql.schema.GraphQLScalarType;
import graphql.schema.GraphQLSchema;
import graphql.schema.GraphQLType;
import graphql.schema.GraphQLTypeUtil;
import graphql.schema.GraphQLUnionType;
import graphql.schema.visibility.GraphqlFieldVisibility;

import java.lang.reflect.Array;
import java.util.ArrayDeque;
import java.util.ArrayList;
import java.util.Collections;
import java.util.Iterator;
import java.util.LinkedHashMap;
import java.util.List;
import java.util.Map;
import java.util.Queue;
import java.util.concurrent.CompletableFuture;
import java.util.concurrent.CompletionException;
import java.util.function.BiFunction;
import java.util.stream.IntStream;

import static graphql.execution.ExecutionStepInfo.newExecutionStepInfo;
import static graphql.execution.FieldCollectorParameters.newParameters;
import static graphql.schema.DataFetchingEnvironmentBuilder.newDataFetchingEnvironment;
import static java.util.Collections.singletonList;
import static java.util.stream.Collectors.toList;

/**
 * <blockquote>
 * BatchedExecutionStrategy has been deprecated in favour of {@link graphql.execution.AsyncExecutionStrategy}
 * and {@link graphql.execution.instrumentation.dataloader.DataLoaderDispatcherInstrumentation}.
 *
 * BatchedExecutionStrategy does not properly implement the graphql runtime specification.  Specifically it
 * does not correctly handle non null fields and how they are to cascade up their parent fields.  It has proven
 * an intractable problem to make this code handle these cases.
 *
 * See http://facebook.github.io/graphql/October2016/#sec-Errors-and-Non-Nullability
 *
 * We will remove it once we are sure the alternative is as least good as the BatchedExecutionStrategy.
 *
 * </blockquote>
 *
 * Execution Strategy that minimizes calls to the data fetcher when used in conjunction with {@link DataFetcher}s that have
 * {@link DataFetcher#get(DataFetchingEnvironment)} methods annotated with {@link Batched}. See the javadoc comment on
 * {@link Batched} for a more detailed description of batched data fetchers.
 * <p>
 * The strategy runs a BFS over terms of the query and passes a list of all the relevant sources to the batched data fetcher.
 * </p>
 * Normal DataFetchers can be used, however they will not see benefits of batching as they expect a single source object
 * at a time.
 *
 * @deprecated This has been deprecated in favour of using {@link graphql.execution.AsyncExecutionStrategy} and {@link graphql.execution.instrumentation.dataloader.DataLoaderDispatcherInstrumentation}
 */
@PublicApi
@Deprecated
public class BatchedExecutionStrategy extends ExecutionStrategy {

    private final BatchedDataFetcherFactory batchingFactory = new BatchedDataFetcherFactory();

    public BatchedExecutionStrategy() {
        this(new SimpleDataFetcherExceptionHandler());
    }

    public BatchedExecutionStrategy(DataFetcherExceptionHandler dataFetcherExceptionHandler) {
        super(dataFetcherExceptionHandler);
    }

    @Override
    @SuppressWarnings("FutureReturnValueIgnored")
    public CompletableFuture<ExecutionResult> execute(ExecutionContext executionContext, ExecutionStrategyParameters parameters) {
        InstrumentationContext<ExecutionResult> executionStrategyCtx = executionContext.getInstrumentation()
                .beginExecutionStrategy(new InstrumentationExecutionStrategyParameters(executionContext, parameters));

        GraphQLObjectType type = (GraphQLObjectType) parameters.getExecutionStepInfo().getUnwrappedNonNullType();

        ExecutionNode root = new ExecutionNode(type,
                parameters.getExecutionStepInfo(),
                parameters.getFields(),
                singletonList(MapOrList.createMap(new LinkedHashMap<>())),
                Collections.singletonList(parameters.getSource())
        );

        Queue<ExecutionNode> nodes = new ArrayDeque<>();
        CompletableFuture<ExecutionResult> result = new CompletableFuture<>();
        executeImpl(executionContext,
                parameters,
                root,
                root,
                nodes,
                root.getFields().keySet().iterator(),
                result);

        executionStrategyCtx.onDispatched(result);
        result.whenComplete(executionStrategyCtx::onCompleted);
        return result;
    }

    @SuppressWarnings("FutureReturnValueIgnored")
    private void executeImpl(ExecutionContext executionContext,
                             ExecutionStrategyParameters parameters,
                             ExecutionNode root,
                             ExecutionNode curNode,
                             Queue<ExecutionNode> queueOfNodes,
                             Iterator<String> curFieldNames,
                             CompletableFuture<ExecutionResult> overallResult) {

        if (!curFieldNames.hasNext() && queueOfNodes.isEmpty()) {
            overallResult.complete(new ExecutionResultImpl(root.getParentResults().get(0).toObject(), executionContext.getErrors()));
            return;
        }

        if (!curFieldNames.hasNext()) {
            curNode = queueOfNodes.poll();
            curFieldNames = curNode.getFields().keySet().iterator();
        }

        String fieldName = curFieldNames.next();
        List<Field> currentField = curNode.getFields().get(fieldName);


        //
        // once an object is resolved from a interface / union to a node with an object type, the
        // parent type info has effectively changed (it has got more specific), even though the path etc...
        // has not changed
        ExecutionStepInfo currentParentExecutionStepInfo = parameters.getExecutionStepInfo();
        ExecutionStepInfo newParentExecutionStepInfo = newExecutionStepInfo()
                .type(curNode.getType())
                .fieldDefinition(currentParentExecutionStepInfo.getFieldDefinition())
                .field(currentParentExecutionStepInfo.getField())
                .path(currentParentExecutionStepInfo.getPath())
                .parentInfo(currentParentExecutionStepInfo.getParent())
                .build();

        ExecutionPath fieldPath = curNode.getExecutionStepInfo().getPath().segment(mkNameForPath(currentField));
        GraphQLFieldDefinition fieldDefinition = getFieldDef(executionContext.getGraphQLSchema(), curNode.getType(), currentField.get(0));

        ExecutionStepInfo executionStepInfo = newExecutionStepInfo()
                .type(fieldDefinition.getType())
                .fieldDefinition(fieldDefinition)
                .field(currentField.get(0))
                .path(fieldPath)
                .parentInfo(newParentExecutionStepInfo)
                .build();

        ExecutionStrategyParameters newParameters = parameters
                .transform(builder -> builder
                        .path(fieldPath)
                        .field(currentField)
                        .executionStepInfo(executionStepInfo)
                );

        ExecutionNode finalCurNode = curNode;
        Iterator<String> finalCurFieldNames = curFieldNames;

        resolveField(executionContext, newParameters, fieldName, curNode)
                .whenComplete((childNodes, exception) -> {
                    if (exception != null) {
                        handleNonNullException(executionContext, overallResult, exception);
                        return;
                    }
                    queueOfNodes.addAll(childNodes);
                    executeImpl(executionContext, newParameters, root, finalCurNode, queueOfNodes, finalCurFieldNames, overallResult);
                });
    }


    private CompletableFuture<List<ExecutionNode>> resolveField(ExecutionContext executionContext,
                                                                ExecutionStrategyParameters parameters,
                                                                String fieldName,
                                                                ExecutionNode node) {
        GraphQLObjectType parentType = node.getType();
        List<Field> fields = node.getFields().get(fieldName);

        GraphQLFieldDefinition fieldDef = getFieldDef(executionContext.getGraphQLSchema(), parentType, fields.get(0));

        Instrumentation instrumentation = executionContext.getInstrumentation();
        ExecutionStepInfo executionStepInfo = parameters.getExecutionStepInfo();
        InstrumentationContext<ExecutionResult> fieldCtx = instrumentation.beginField(
                new InstrumentationFieldParameters(executionContext, fieldDef, executionStepInfo)
        );

        CompletableFuture<FetchedValues> fetchedData = fetchData(executionContext, parameters, fieldName, node, fieldDef);

        CompletableFuture<List<ExecutionNode>> result = fetchedData.thenApply((fetchedValues) -> {

            GraphqlFieldVisibility fieldVisibility = executionContext.getGraphQLSchema().getFieldVisibility();
            Map<String, Object> argumentValues = valuesResolver.getArgumentValues(
                    fieldVisibility,
                    fieldDef.getArguments(), fields.get(0).getArguments(), executionContext.getVariables());

            return completeValues(executionContext, fetchedValues, executionStepInfo, fieldName, fields, argumentValues);
        });
        fieldCtx.onDispatched(null);
        result = result.whenComplete((nodes, throwable) -> fieldCtx.onCompleted(null, throwable));
        return result;

    }

    private CompletableFuture<FetchedValues> fetchData(ExecutionContext executionContext,
                                                       ExecutionStrategyParameters parameters,
                                                       String fieldName,
                                                       ExecutionNode node,
                                                       GraphQLFieldDefinition fieldDef) {
        GraphQLObjectType parentType = node.getType();
        List<Field> fields = node.getFields().get(fieldName);
        List<MapOrList> parentResults = node.getParentResults();

        GraphqlFieldVisibility fieldVisibility = executionContext.getGraphQLSchema().getFieldVisibility();
        Map<String, Object> argumentValues = valuesResolver.getArgumentValues(
                fieldVisibility,
                fieldDef.getArguments(), fields.get(0).getArguments(), executionContext.getVariables());

        GraphQLOutputType fieldType = fieldDef.getType();
        DataFetchingFieldSelectionSet fieldCollector = DataFetchingFieldSelectionSetImpl.newCollector(executionContext, fieldType, fields);

        DataFetchingEnvironment environment = newDataFetchingEnvironment(executionContext)
                .source(node.getSources())
                .arguments(argumentValues)
                .fieldDefinition(fieldDef)
                .fields(fields)
                .fieldType(fieldDef.getType())
                .executionStepInfo(parameters.getExecutionStepInfo())
                .parentType(parentType)
                .selectionSet(fieldCollector)
                .build();

        DataFetcher supplied = fieldDef.getDataFetcher();
        boolean trivialDataFetcher = supplied.isTrivialDataFetcher();
        BatchedDataFetcher batchedDataFetcher = batchingFactory.create(supplied);

        Instrumentation instrumentation = executionContext.getInstrumentation();
        InstrumentationFieldFetchParameters instrumentationFieldFetchParameters =
                new InstrumentationFieldFetchParameters(executionContext, fieldDef, environment, parameters, trivialDataFetcher);
        InstrumentationContext<Object> fetchCtx = instrumentation.beginFieldFetch(instrumentationFieldFetchParameters);

        CompletableFuture<Object> fetchedValue;
        try {
            DataFetcher<?> dataFetcher = instrumentation.instrumentDataFetcher(
<<<<<<< HEAD
                    getDataFetcher(executionContext.getGraphQLSchema(), parentType, fieldDef), instrumentationFieldFetchParameters);
=======
                    batchedDataFetcher, instrumentationFieldFetchParameters);
>>>>>>> 5f134641
            Object fetchedValueRaw = dataFetcher.get(environment);
            fetchedValue = Async.toCompletableFuture(fetchedValueRaw);
        } catch (Exception e) {
            fetchedValue = new CompletableFuture<>();
            fetchedValue.completeExceptionally(e);
        }
        return fetchedValue
                .thenApply((result) -> assertResult(parentResults, result))
                .whenComplete(fetchCtx::onCompleted)
                .handle(handleResult(executionContext, parameters, parentResults, fields, fieldDef, argumentValues, environment));
    }

    private BiFunction<List<Object>, Throwable, FetchedValues> handleResult(ExecutionContext executionContext, ExecutionStrategyParameters parameters, List<MapOrList> parentResults, List<Field> fields, GraphQLFieldDefinition fieldDef, Map<String, Object> argumentValues, DataFetchingEnvironment environment) {
        return (result, exception) -> {
            if (exception != null) {
                if (exception instanceof CompletionException) {
                    exception = exception.getCause();
                }
                DataFetcherExceptionHandlerParameters handlerParameters = DataFetcherExceptionHandlerParameters.newExceptionParameters()
                        .executionContext(executionContext)
                        .dataFetchingEnvironment(environment)
                        .argumentValues(argumentValues)
                        .field(fields.get(0))
                        .fieldDefinition(fieldDef)
                        .path(parameters.getPath())
                        .exception(exception)
                        .build();
                dataFetcherExceptionHandler.accept(handlerParameters);
                result = Collections.nCopies(parentResults.size(), null);
            }
            List<Object> values = result;
            List<FetchedValue> retVal = new ArrayList<>();
            for (int i = 0; i < parentResults.size(); i++) {
                Object value = unboxPossibleOptional(values.get(i));
                retVal.add(new FetchedValue(parentResults.get(i), value));
            }
            return new FetchedValues(retVal, parameters.getExecutionStepInfo(), parameters.getPath());
        };
    }

    private List<Object> assertResult(List<MapOrList> parentResults, Object result) {
        result = convertPossibleArray(result);
        if (result != null && !(result instanceof Iterable)) {
            throw new BatchAssertionFailed(String.format("BatchedDataFetcher provided an invalid result: Iterable expected but got '%s'. Affected fields are set to null.", result.getClass().getName()));
        }
        @SuppressWarnings("unchecked")
        Iterable<Object> iterableResult = (Iterable<Object>) result;
        if (iterableResult == null) {
            throw new BatchAssertionFailed("BatchedDataFetcher provided a null Iterable of result values. Affected fields are set to null.");
        }
        List<Object> resultList = new ArrayList<>();
        iterableResult.forEach(resultList::add);

        long size = resultList.size();
        if (size != parentResults.size()) {
            throw new BatchAssertionFailed(String.format("BatchedDataFetcher provided invalid number of result values, expected %d but got %d. Affected fields are set to null.", parentResults.size(), size));
        }
        return resultList;
    }

    private List<ExecutionNode> completeValues(ExecutionContext executionContext,
                                               FetchedValues fetchedValues, ExecutionStepInfo executionStepInfo,
                                               String fieldName, List<Field> fields,
                                               Map<String, Object> argumentValues) {

        handleNonNullType(executionContext, fetchedValues);

        GraphQLType unwrappedFieldType = executionStepInfo.getUnwrappedNonNullType();

        if (isPrimitive(unwrappedFieldType)) {
            handlePrimitives(fetchedValues, fieldName, unwrappedFieldType);
            return Collections.emptyList();
        } else if (isObject(unwrappedFieldType)) {
            return handleObject(executionContext, argumentValues, fetchedValues, fieldName, fields, executionStepInfo);
        } else if (isList(unwrappedFieldType)) {
            return handleList(executionContext, argumentValues, fetchedValues, fieldName, fields, executionStepInfo);
        } else {
            return Assert.assertShouldNeverHappen("can't handle type: %s", unwrappedFieldType);
        }
    }

    @SuppressWarnings("unchecked")
    private List<ExecutionNode> handleList(ExecutionContext executionContext, Map<String, Object> argumentValues,
                                           FetchedValues fetchedValues, String fieldName, List<Field> fields,
                                           ExecutionStepInfo executionStepInfo) {

        GraphQLList listType = (GraphQLList) executionStepInfo.getUnwrappedNonNullType();
        List<FetchedValue> flattenedValues = new ArrayList<>();

        for (FetchedValue value : fetchedValues.getValues()) {
            MapOrList mapOrList = value.getParentResult();

            if (value.getValue() == null) {
                mapOrList.putOrAdd(fieldName, null);
                continue;
            }

            MapOrList listResult = mapOrList.createAndPutList(fieldName);
            for (Object rawValue : toIterable(value.getValue())) {
                rawValue = unboxPossibleOptional(rawValue);
                flattenedValues.add(new FetchedValue(listResult, rawValue));
            }
        }
        GraphQLOutputType innerSubType = (GraphQLOutputType) listType.getWrappedType();
        ExecutionStepInfo newExecutionStepInfo = executionStepInfo.changeTypeWithPreservedNonNull(GraphQLTypeUtil.unwrapNonNull(innerSubType));
        FetchedValues flattenedFetchedValues = new FetchedValues(flattenedValues, newExecutionStepInfo, fetchedValues.getPath());

        return completeValues(executionContext, flattenedFetchedValues, newExecutionStepInfo, fieldName, fields, argumentValues);
    }

    @SuppressWarnings("UnnecessaryLocalVariable")
    private List<ExecutionNode> handleObject(ExecutionContext executionContext, Map<String, Object> argumentValues,
                                             FetchedValues fetchedValues, String fieldName, List<Field> fields,
                                             ExecutionStepInfo executionStepInfo) {

        // collect list of values by actual type (needed because of interfaces and unions)
        Map<GraphQLObjectType, List<MapOrList>> resultsByType = new LinkedHashMap<>();
        Map<GraphQLObjectType, List<Object>> sourceByType = new LinkedHashMap<>();

        for (FetchedValue value : fetchedValues.getValues()) {
            MapOrList mapOrList = value.getParentResult();
            if (value.getValue() == null) {
                mapOrList.putOrAdd(fieldName, null);
                continue;
            }
            MapOrList childResult = mapOrList.createAndPutMap(fieldName);

            GraphQLObjectType resolvedType = getGraphQLObjectType(executionContext, fields.get(0), executionStepInfo.getUnwrappedNonNullType(), value.getValue(), argumentValues);
            resultsByType.putIfAbsent(resolvedType, new ArrayList<>());
            resultsByType.get(resolvedType).add(childResult);

            sourceByType.putIfAbsent(resolvedType, new ArrayList<>());
            sourceByType.get(resolvedType).add(value.getValue());
        }

        List<ExecutionNode> childNodes = new ArrayList<>();
        for (GraphQLObjectType resolvedType : resultsByType.keySet()) {
            List<MapOrList> results = resultsByType.get(resolvedType);
            List<Object> sources = sourceByType.get(resolvedType);
            Map<String, List<Field>> childFields = getChildFields(executionContext, resolvedType, fields);

            ExecutionStepInfo newExecutionStepInfo = executionStepInfo.changeTypeWithPreservedNonNull(resolvedType);

            childNodes.add(new ExecutionNode(resolvedType, newExecutionStepInfo, childFields, results, sources));
        }
        return childNodes;
    }


    private void handleNonNullType(ExecutionContext executionContext, FetchedValues fetchedValues) {

        ExecutionStepInfo executionStepInfo = fetchedValues.getExecutionStepInfo();
        NonNullableFieldValidator nonNullableFieldValidator = new NonNullableFieldValidator(executionContext, executionStepInfo);
        ExecutionPath path = fetchedValues.getPath();
        for (FetchedValue value : fetchedValues.getValues()) {
            nonNullableFieldValidator.validate(path, value.getValue());
        }
    }

    private Map<String, List<Field>> getChildFields(ExecutionContext executionContext, GraphQLObjectType resolvedType,
                                                    List<Field> fields) {

        FieldCollectorParameters collectorParameters = newParameters()
                .schema(executionContext.getGraphQLSchema())
                .objectType(resolvedType)
                .fragments(executionContext.getFragmentsByName())
                .variables(executionContext.getVariables())
                .build();

        return fieldCollector.collectFields(collectorParameters, fields);
    }

    private GraphQLObjectType getGraphQLObjectType(ExecutionContext executionContext, Field field, GraphQLType fieldType, Object value, Map<String, Object> argumentValues) {
        GraphQLObjectType resolvedType = null;
        if (fieldType instanceof GraphQLInterfaceType) {
            resolvedType = resolveTypeForInterface(TypeResolutionParameters.newParameters()
                    .graphQLInterfaceType((GraphQLInterfaceType) fieldType)
                    .field(field)
                    .value(value)
                    .argumentValues(argumentValues)
                    .context(executionContext.getContext())
                    .schema(executionContext.getGraphQLSchema())
                    .build());
        } else if (fieldType instanceof GraphQLUnionType) {
            resolvedType = resolveTypeForUnion(TypeResolutionParameters.newParameters()
                    .graphQLUnionType((GraphQLUnionType) fieldType)
                    .field(field)
                    .value(value)
                    .argumentValues(argumentValues)
                    .context(executionContext.getContext())
                    .schema(executionContext.getGraphQLSchema())
                    .build());
        } else if (fieldType instanceof GraphQLObjectType) {
            resolvedType = (GraphQLObjectType) fieldType;
        }
        return resolvedType;
    }

    private void handlePrimitives(FetchedValues fetchedValues, String fieldName, GraphQLType fieldType) {
        for (FetchedValue value : fetchedValues.getValues()) {
            Object coercedValue = coerce(fieldType, value.getValue());
            //6.6.1 http://facebook.github.io/graphql/#sec-Field-entries
            if (coercedValue instanceof Double && ((Double) coercedValue).isNaN()) {
                coercedValue = null;
            }
            value.getParentResult().putOrAdd(fieldName, coercedValue);
        }
    }

    private Object coerce(GraphQLType type, Object value) {
        if (value == null) {
            return null;
        }
        if (type instanceof GraphQLEnumType) {
            return ((GraphQLEnumType) type).getCoercing().serialize(value);
        } else {
            return ((GraphQLScalarType) type).getCoercing().serialize(value);
        }
    }

    private boolean isList(GraphQLType type) {
        return type instanceof GraphQLList;
    }

    private boolean isPrimitive(GraphQLType type) {
        return type instanceof GraphQLScalarType || type instanceof GraphQLEnumType;
    }

    private boolean isObject(GraphQLType type) {
        return type instanceof GraphQLObjectType ||
                type instanceof GraphQLInterfaceType ||
                type instanceof GraphQLUnionType;
    }


    private Object convertPossibleArray(Object result) {
        if (result != null && result.getClass().isArray()) {
            return IntStream.range(0, Array.getLength(result))
                    .mapToObj(i -> Array.get(result, i))
                    .collect(toList());
        }
        return result;
    }

<<<<<<< HEAD
    private BatchedDataFetcher getDataFetcher(GraphQLSchema graphQLSchema, GraphQLObjectType parentType, GraphQLFieldDefinition fieldDef) {
        DataFetcher supplied = graphQLSchema.getCodeRegistry().getDataFetcher(parentType,fieldDef);
        return batchingFactory.create(supplied);
    }
=======
>>>>>>> 5f134641
}<|MERGE_RESOLUTION|>--- conflicted
+++ resolved
@@ -33,7 +33,6 @@
 import graphql.schema.GraphQLObjectType;
 import graphql.schema.GraphQLOutputType;
 import graphql.schema.GraphQLScalarType;
-import graphql.schema.GraphQLSchema;
 import graphql.schema.GraphQLType;
 import graphql.schema.GraphQLTypeUtil;
 import graphql.schema.GraphQLUnionType;
@@ -270,11 +269,7 @@
         CompletableFuture<Object> fetchedValue;
         try {
             DataFetcher<?> dataFetcher = instrumentation.instrumentDataFetcher(
-<<<<<<< HEAD
-                    getDataFetcher(executionContext.getGraphQLSchema(), parentType, fieldDef), instrumentationFieldFetchParameters);
-=======
                     batchedDataFetcher, instrumentationFieldFetchParameters);
->>>>>>> 5f134641
             Object fetchedValueRaw = dataFetcher.get(environment);
             fetchedValue = Async.toCompletableFuture(fetchedValueRaw);
         } catch (Exception e) {
@@ -519,11 +514,4 @@
         return result;
     }
 
-<<<<<<< HEAD
-    private BatchedDataFetcher getDataFetcher(GraphQLSchema graphQLSchema, GraphQLObjectType parentType, GraphQLFieldDefinition fieldDef) {
-        DataFetcher supplied = graphQLSchema.getCodeRegistry().getDataFetcher(parentType,fieldDef);
-        return batchingFactory.create(supplied);
-    }
-=======
->>>>>>> 5f134641
 }