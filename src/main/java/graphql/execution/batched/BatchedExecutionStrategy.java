package graphql.execution.batched;

import graphql.Assert;
import graphql.ExecutionResult;
import graphql.ExecutionResultImpl;
import graphql.PublicApi;
import graphql.TrivialDataFetcher;
import graphql.execution.Async;
import graphql.execution.DataFetcherExceptionHandler;
import graphql.execution.DataFetcherExceptionHandlerParameters;
import graphql.execution.ExecutionContext;
import graphql.execution.ExecutionPath;
import graphql.execution.ExecutionStepInfo;
import graphql.execution.ExecutionStrategy;
import graphql.execution.ExecutionStrategyParameters;
import graphql.execution.FieldCollectorParameters;
import graphql.execution.NonNullableFieldValidator;
import graphql.execution.ResolveType;
import graphql.execution.SimpleDataFetcherExceptionHandler;
import graphql.execution.instrumentation.Instrumentation;
import graphql.execution.instrumentation.InstrumentationContext;
import graphql.execution.instrumentation.parameters.InstrumentationExecutionStrategyParameters;
import graphql.execution.instrumentation.parameters.InstrumentationFieldFetchParameters;
import graphql.execution.instrumentation.parameters.InstrumentationFieldParameters;
import graphql.language.Field;
import graphql.schema.DataFetcher;
import graphql.schema.DataFetchingEnvironment;
import graphql.schema.DataFetchingFieldSelectionSet;
import graphql.schema.DataFetchingFieldSelectionSetImpl;
import graphql.schema.GraphQLEnumType;
import graphql.schema.GraphQLFieldDefinition;
import graphql.schema.GraphQLInterfaceType;
import graphql.schema.GraphQLList;
import graphql.schema.GraphQLObjectType;
import graphql.schema.GraphQLOutputType;
import graphql.schema.GraphQLScalarType;
import graphql.schema.GraphQLType;
import graphql.schema.GraphQLTypeUtil;
import graphql.schema.GraphQLUnionType;
import graphql.schema.visibility.GraphqlFieldVisibility;

import java.lang.reflect.Array;
import java.util.ArrayDeque;
import java.util.ArrayList;
import java.util.Collections;
import java.util.Iterator;
import java.util.LinkedHashMap;
import java.util.List;
import java.util.Map;
import java.util.Queue;
import java.util.concurrent.CompletableFuture;
import java.util.concurrent.CompletionException;
import java.util.function.BiFunction;
import java.util.stream.IntStream;

import static graphql.execution.ExecutionStepInfo.newExecutionStepInfo;
import static graphql.execution.FieldCollectorParameters.newParameters;
import static graphql.execution.UnboxPossibleOptional.unboxPossibleOptional;
import static graphql.schema.DataFetchingEnvironmentBuilder.newDataFetchingEnvironment;
import static java.util.Collections.singletonList;
import static java.util.stream.Collectors.toList;

/**
 * <blockquote>
 * BatchedExecutionStrategy has been deprecated in favour of {@link graphql.execution.AsyncExecutionStrategy}
 * and {@link graphql.execution.instrumentation.dataloader.DataLoaderDispatcherInstrumentation}.
 *
 * BatchedExecutionStrategy does not properly implement the graphql runtime specification.  Specifically it
 * does not correctly handle non null fields and how they are to cascade up their parent fields.  It has proven
 * an intractable problem to make this code handle these cases.
 *
 * See http://facebook.github.io/graphql/October2016/#sec-Errors-and-Non-Nullability
 *
 * We will remove it once we are sure the alternative is as least good as the BatchedExecutionStrategy.
 *
 * </blockquote>
 *
 * Execution Strategy that minimizes calls to the data fetcher when used in conjunction with {@link DataFetcher}s that have
 * {@link DataFetcher#get(DataFetchingEnvironment)} methods annotated with {@link Batched}. See the javadoc comment on
 * {@link Batched} for a more detailed description of batched data fetchers.
 * <p>
 * The strategy runs a BFS over terms of the query and passes a list of all the relevant sources to the batched data fetcher.
 * </p>
 * Normal DataFetchers can be used, however they will not see benefits of batching as they expect a single source object
 * at a time.
 *
 * @deprecated This has been deprecated in favour of using {@link graphql.execution.AsyncExecutionStrategy} and {@link graphql.execution.instrumentation.dataloader.DataLoaderDispatcherInstrumentation}
 */
@PublicApi
@Deprecated
public class BatchedExecutionStrategy extends ExecutionStrategy {

    private final BatchedDataFetcherFactory batchingFactory = new BatchedDataFetcherFactory();
    private final ResolveType resolveType = new ResolveType();

    public BatchedExecutionStrategy() {
        this(new SimpleDataFetcherExceptionHandler());
    }

    public BatchedExecutionStrategy(DataFetcherExceptionHandler dataFetcherExceptionHandler) {
        super(dataFetcherExceptionHandler);
    }

    @Override
    @SuppressWarnings("FutureReturnValueIgnored")
    public CompletableFuture<ExecutionResult> execute(ExecutionContext executionContext, ExecutionStrategyParameters parameters) {
        InstrumentationContext<ExecutionResult> executionStrategyCtx = executionContext.getInstrumentation()
                .beginExecutionStrategy(new InstrumentationExecutionStrategyParameters(executionContext, parameters));

        GraphQLObjectType type = (GraphQLObjectType) parameters.getExecutionStepInfo().getUnwrappedNonNullType();

        ExecutionNode root = new ExecutionNode(type,
                parameters.getExecutionStepInfo(),
                parameters.getFields(),
                singletonList(MapOrList.createMap(new LinkedHashMap<>())),
                Collections.singletonList(parameters.getSource())
        );

        Queue<ExecutionNode> nodes = new ArrayDeque<>();
        CompletableFuture<ExecutionResult> result = new CompletableFuture<>();
        executeImpl(executionContext,
                parameters,
                root,
                root,
                nodes,
                root.getFields().keySet().iterator(),
                result);

        executionStrategyCtx.onDispatched(result);
        result.whenComplete(executionStrategyCtx::onCompleted);
        return result;
    }

    @SuppressWarnings("FutureReturnValueIgnored")
    private void executeImpl(ExecutionContext executionContext,
                             ExecutionStrategyParameters parameters,
                             ExecutionNode root,
                             ExecutionNode curNode,
                             Queue<ExecutionNode> queueOfNodes,
                             Iterator<String> curFieldNames,
                             CompletableFuture<ExecutionResult> overallResult) {

        if (!curFieldNames.hasNext() && queueOfNodes.isEmpty()) {
            overallResult.complete(new ExecutionResultImpl(root.getParentResults().get(0).toObject(), executionContext.getErrors()));
            return;
        }

        if (!curFieldNames.hasNext()) {
            curNode = queueOfNodes.poll();
            curFieldNames = curNode.getFields().keySet().iterator();
        }

        String fieldName = curFieldNames.next();
        List<Field> currentField = curNode.getFields().get(fieldName);


        //
        // once an object is resolved from a interface / union to a node with an object type, the
        // parent type info has effectively changed (it has got more specific), even though the path etc...
        // has not changed
        ExecutionStepInfo currentParentExecutionStepInfo = parameters.getExecutionStepInfo();
        ExecutionStepInfo newParentExecutionStepInfo = newExecutionStepInfo()
                .type(curNode.getType())
                .fieldDefinition(currentParentExecutionStepInfo.getFieldDefinition())
                .field(currentParentExecutionStepInfo.getField())
                .path(currentParentExecutionStepInfo.getPath())
                .parentInfo(currentParentExecutionStepInfo.getParent())
                .build();

        ExecutionPath fieldPath = curNode.getExecutionStepInfo().getPath().segment(mkNameForPath(currentField));
        GraphQLFieldDefinition fieldDefinition = getFieldDef(executionContext.getGraphQLSchema(), curNode.getType(), currentField.get(0));

        ExecutionStepInfo executionStepInfo = newExecutionStepInfo()
                .type(fieldDefinition.getType())
                .fieldDefinition(fieldDefinition)
                .field(currentField.get(0))
                .path(fieldPath)
                .parentInfo(newParentExecutionStepInfo)
                .build();

        ExecutionStrategyParameters newParameters = parameters
                .transform(builder -> builder
                        .path(fieldPath)
                        .field(currentField)
                        .executionStepInfo(executionStepInfo)
                );

        ExecutionNode finalCurNode = curNode;
        Iterator<String> finalCurFieldNames = curFieldNames;

        resolveField(executionContext, newParameters, fieldName, curNode)
                .whenComplete((childNodes, exception) -> {
                    if (exception != null) {
                        handleNonNullException(executionContext, overallResult, exception);
                        return;
                    }
                    queueOfNodes.addAll(childNodes);
                    executeImpl(executionContext, newParameters, root, finalCurNode, queueOfNodes, finalCurFieldNames, overallResult);
                });
    }


    private CompletableFuture<List<ExecutionNode>> resolveField(ExecutionContext executionContext,
                                                                ExecutionStrategyParameters parameters,
                                                                String fieldName,
                                                                ExecutionNode node) {
        GraphQLObjectType parentType = node.getType();
        List<Field> fields = node.getFields().get(fieldName);

        GraphQLFieldDefinition fieldDef = getFieldDef(executionContext.getGraphQLSchema(), parentType, fields.get(0));

        Instrumentation instrumentation = executionContext.getInstrumentation();
        ExecutionStepInfo executionStepInfo = parameters.getExecutionStepInfo();
        InstrumentationContext<ExecutionResult> fieldCtx = instrumentation.beginField(
                new InstrumentationFieldParameters(executionContext, fieldDef, executionStepInfo)
        );

        CompletableFuture<FetchedValues> fetchedData = fetchData(executionContext, parameters, fieldName, node, fieldDef);

        CompletableFuture<List<ExecutionNode>> result = fetchedData.thenApply((fetchedValues) -> {

            GraphqlFieldVisibility fieldVisibility = executionContext.getGraphQLSchema().getFieldVisibility();
            Map<String, Object> argumentValues = valuesResolver.getArgumentValues(
                    fieldVisibility,
                    fieldDef.getArguments(), fields.get(0).getArguments(), executionContext.getVariables());

            return completeValues(executionContext, fetchedValues, executionStepInfo, fieldName, fields, argumentValues);
        });
        fieldCtx.onDispatched(null);
        result = result.whenComplete((nodes, throwable) -> fieldCtx.onCompleted(null, throwable));
        return result;

    }

    private CompletableFuture<FetchedValues> fetchData(ExecutionContext executionContext,
                                                       ExecutionStrategyParameters parameters,
                                                       String fieldName,
                                                       ExecutionNode node,
                                                       GraphQLFieldDefinition fieldDef) {
        GraphQLObjectType parentType = node.getType();
        List<Field> fields = node.getFields().get(fieldName);
        List<MapOrList> parentResults = node.getParentResults();

        GraphqlFieldVisibility fieldVisibility = executionContext.getGraphQLSchema().getFieldVisibility();
        Map<String, Object> argumentValues = valuesResolver.getArgumentValues(
                fieldVisibility,
                fieldDef.getArguments(), fields.get(0).getArguments(), executionContext.getVariables());

        GraphQLOutputType fieldType = fieldDef.getType();
        DataFetchingFieldSelectionSet fieldCollector = DataFetchingFieldSelectionSetImpl.newCollector(executionContext, fieldType, fields);

        DataFetchingEnvironment environment = newDataFetchingEnvironment(executionContext)
                .source(node.getSources())
                .arguments(argumentValues)
                .fieldDefinition(fieldDef)
                .fields(fields)
                .fieldType(fieldDef.getType())
                .executionStepInfo(parameters.getExecutionStepInfo())
                .parentType(parentType)
                .selectionSet(fieldCollector)
                .build();

        DataFetcher supplied = executionContext.getGraphQLSchema().getCodeRegistry().getDataFetcher(parentType,fieldDef);
<<<<<<< HEAD
        boolean trivialDataFetcher = supplied.isTrivialDataFetcher();
=======
        boolean trivialDataFetcher = supplied instanceof TrivialDataFetcher;
>>>>>>> 17933ec1
        BatchedDataFetcher batchedDataFetcher = batchingFactory.create(supplied);

        Instrumentation instrumentation = executionContext.getInstrumentation();
        InstrumentationFieldFetchParameters instrumentationFieldFetchParameters =
                new InstrumentationFieldFetchParameters(executionContext, fieldDef, environment, parameters, trivialDataFetcher);
        InstrumentationContext<Object> fetchCtx = instrumentation.beginFieldFetch(instrumentationFieldFetchParameters);

        CompletableFuture<Object> fetchedValue;
        try {
            DataFetcher<?> dataFetcher = instrumentation.instrumentDataFetcher(
                    batchedDataFetcher, instrumentationFieldFetchParameters);
            Object fetchedValueRaw = dataFetcher.get(environment);
            fetchedValue = Async.toCompletableFuture(fetchedValueRaw);
        } catch (Exception e) {
            fetchedValue = new CompletableFuture<>();
            fetchedValue.completeExceptionally(e);
        }
        return fetchedValue
                .thenApply((result) -> assertResult(parentResults, result))
                .whenComplete(fetchCtx::onCompleted)
                .handle(handleResult(executionContext, parameters, parentResults, fields, fieldDef, argumentValues, environment));
    }

    private BiFunction<List<Object>, Throwable, FetchedValues> handleResult(ExecutionContext executionContext, ExecutionStrategyParameters parameters, List<MapOrList> parentResults, List<Field> fields, GraphQLFieldDefinition fieldDef, Map<String, Object> argumentValues, DataFetchingEnvironment environment) {
        return (result, exception) -> {
            if (exception != null) {
                if (exception instanceof CompletionException) {
                    exception = exception.getCause();
                }
                DataFetcherExceptionHandlerParameters handlerParameters = DataFetcherExceptionHandlerParameters.newExceptionParameters()
                        .executionContext(executionContext)
                        .dataFetchingEnvironment(environment)
                        .argumentValues(argumentValues)
                        .field(fields.get(0))
                        .fieldDefinition(fieldDef)
                        .path(parameters.getPath())
                        .exception(exception)
                        .build();
                dataFetcherExceptionHandler.accept(handlerParameters);
                result = Collections.nCopies(parentResults.size(), null);
            }
            List<Object> values = result;
            List<FetchedValue> retVal = new ArrayList<>();
            for (int i = 0; i < parentResults.size(); i++) {
                Object value = unboxPossibleOptional(values.get(i));
                retVal.add(new FetchedValue(parentResults.get(i), value));
            }
            return new FetchedValues(retVal, parameters.getExecutionStepInfo(), parameters.getPath());
        };
    }

    private List<Object> assertResult(List<MapOrList> parentResults, Object result) {
        result = convertPossibleArray(result);
        if (result != null && !(result instanceof Iterable)) {
            throw new BatchAssertionFailed(String.format("BatchedDataFetcher provided an invalid result: Iterable expected but got '%s'. Affected fields are set to null.", result.getClass().getName()));
        }
        @SuppressWarnings("unchecked")
        Iterable<Object> iterableResult = (Iterable<Object>) result;
        if (iterableResult == null) {
            throw new BatchAssertionFailed("BatchedDataFetcher provided a null Iterable of result values. Affected fields are set to null.");
        }
        List<Object> resultList = new ArrayList<>();
        iterableResult.forEach(resultList::add);

        long size = resultList.size();
        if (size != parentResults.size()) {
            throw new BatchAssertionFailed(String.format("BatchedDataFetcher provided invalid number of result values, expected %d but got %d. Affected fields are set to null.", parentResults.size(), size));
        }
        return resultList;
    }

    private List<ExecutionNode> completeValues(ExecutionContext executionContext,
                                               FetchedValues fetchedValues, ExecutionStepInfo executionStepInfo,
                                               String fieldName, List<Field> fields,
                                               Map<String, Object> argumentValues) {

        handleNonNullType(executionContext, fetchedValues);

        GraphQLType unwrappedFieldType = executionStepInfo.getUnwrappedNonNullType();

        if (isPrimitive(unwrappedFieldType)) {
            handlePrimitives(fetchedValues, fieldName, unwrappedFieldType);
            return Collections.emptyList();
        } else if (isObject(unwrappedFieldType)) {
            return handleObject(executionContext, argumentValues, fetchedValues, fieldName, fields, executionStepInfo);
        } else if (isList(unwrappedFieldType)) {
            return handleList(executionContext, argumentValues, fetchedValues, fieldName, fields, executionStepInfo);
        } else {
            return Assert.assertShouldNeverHappen("can't handle type: %s", unwrappedFieldType);
        }
    }

    @SuppressWarnings("unchecked")
    private List<ExecutionNode> handleList(ExecutionContext executionContext, Map<String, Object> argumentValues,
                                           FetchedValues fetchedValues, String fieldName, List<Field> fields,
                                           ExecutionStepInfo executionStepInfo) {

        GraphQLList listType = (GraphQLList) executionStepInfo.getUnwrappedNonNullType();
        List<FetchedValue> flattenedValues = new ArrayList<>();

        for (FetchedValue value : fetchedValues.getValues()) {
            MapOrList mapOrList = value.getParentResult();

            if (value.getValue() == null) {
                mapOrList.putOrAdd(fieldName, null);
                continue;
            }

            MapOrList listResult = mapOrList.createAndPutList(fieldName);
            for (Object rawValue : toIterable(value.getValue())) {
                rawValue = unboxPossibleOptional(rawValue);
                flattenedValues.add(new FetchedValue(listResult, rawValue));
            }
        }
        GraphQLOutputType innerSubType = (GraphQLOutputType) listType.getWrappedType();
        ExecutionStepInfo newExecutionStepInfo = executionStepInfo.changeTypeWithPreservedNonNull((GraphQLOutputType) GraphQLTypeUtil.unwrapNonNull(innerSubType));
        FetchedValues flattenedFetchedValues = new FetchedValues(flattenedValues, newExecutionStepInfo, fetchedValues.getPath());

        return completeValues(executionContext, flattenedFetchedValues, newExecutionStepInfo, fieldName, fields, argumentValues);
    }

    @SuppressWarnings("UnnecessaryLocalVariable")
    private List<ExecutionNode> handleObject(ExecutionContext executionContext, Map<String, Object> argumentValues,
                                             FetchedValues fetchedValues, String fieldName, List<Field> fields,
                                             ExecutionStepInfo executionStepInfo) {

        // collect list of values by actual type (needed because of interfaces and unions)
        Map<GraphQLObjectType, List<MapOrList>> resultsByType = new LinkedHashMap<>();
        Map<GraphQLObjectType, List<Object>> sourceByType = new LinkedHashMap<>();

        for (FetchedValue value : fetchedValues.getValues()) {
            MapOrList mapOrList = value.getParentResult();
            if (value.getValue() == null) {
                mapOrList.putOrAdd(fieldName, null);
                continue;
            }
            MapOrList childResult = mapOrList.createAndPutMap(fieldName);

            GraphQLObjectType resolvedType = getGraphQLObjectType(executionContext, fields.get(0), executionStepInfo.getUnwrappedNonNullType(), value.getValue(), argumentValues);
            resultsByType.putIfAbsent(resolvedType, new ArrayList<>());
            resultsByType.get(resolvedType).add(childResult);

            sourceByType.putIfAbsent(resolvedType, new ArrayList<>());
            sourceByType.get(resolvedType).add(value.getValue());
        }

        List<ExecutionNode> childNodes = new ArrayList<>();
        for (GraphQLObjectType resolvedType : resultsByType.keySet()) {
            List<MapOrList> results = resultsByType.get(resolvedType);
            List<Object> sources = sourceByType.get(resolvedType);
            Map<String, List<Field>> childFields = getChildFields(executionContext, resolvedType, fields);

            ExecutionStepInfo newExecutionStepInfo = executionStepInfo.changeTypeWithPreservedNonNull(resolvedType);

            childNodes.add(new ExecutionNode(resolvedType, newExecutionStepInfo, childFields, results, sources));
        }
        return childNodes;
    }


    private void handleNonNullType(ExecutionContext executionContext, FetchedValues fetchedValues) {

        ExecutionStepInfo executionStepInfo = fetchedValues.getExecutionStepInfo();
        NonNullableFieldValidator nonNullableFieldValidator = new NonNullableFieldValidator(executionContext, executionStepInfo);
        ExecutionPath path = fetchedValues.getPath();
        for (FetchedValue value : fetchedValues.getValues()) {
            nonNullableFieldValidator.validate(path, value.getValue());
        }
    }

    private Map<String, List<Field>> getChildFields(ExecutionContext executionContext, GraphQLObjectType resolvedType,
                                                    List<Field> fields) {

        FieldCollectorParameters collectorParameters = newParameters()
                .schema(executionContext.getGraphQLSchema())
                .objectType(resolvedType)
                .fragments(executionContext.getFragmentsByName())
                .variables(executionContext.getVariables())
                .build();

        return fieldCollector.collectFields(collectorParameters, fields);
    }

    private GraphQLObjectType getGraphQLObjectType(ExecutionContext executionContext, Field field, GraphQLType fieldType, Object value, Map<String, Object> argumentValues) {
        return resolveType.resolveType(executionContext, field, value, argumentValues, fieldType);
    }

    private void handlePrimitives(FetchedValues fetchedValues, String fieldName, GraphQLType fieldType) {
        for (FetchedValue value : fetchedValues.getValues()) {
            Object coercedValue = coerce(fieldType, value.getValue());
            //6.6.1 http://facebook.github.io/graphql/#sec-Field-entries
            if (coercedValue instanceof Double && ((Double) coercedValue).isNaN()) {
                coercedValue = null;
            }
            value.getParentResult().putOrAdd(fieldName, coercedValue);
        }
    }

    private Object coerce(GraphQLType type, Object value) {
        if (value == null) {
            return null;
        }
        if (type instanceof GraphQLEnumType) {
            return ((GraphQLEnumType) type).getCoercing().serialize(value);
        } else {
            return ((GraphQLScalarType) type).getCoercing().serialize(value);
        }
    }

    private boolean isList(GraphQLType type) {
        return type instanceof GraphQLList;
    }

    private boolean isPrimitive(GraphQLType type) {
        return type instanceof GraphQLScalarType || type instanceof GraphQLEnumType;
    }

    private boolean isObject(GraphQLType type) {
        return type instanceof GraphQLObjectType ||
                type instanceof GraphQLInterfaceType ||
                type instanceof GraphQLUnionType;
    }


    private Object convertPossibleArray(Object result) {
        if (result != null && result.getClass().isArray()) {
            return IntStream.range(0, Array.getLength(result))
                    .mapToObj(i -> Array.get(result, i))
                    .collect(toList());
        }
        return result;
    }

}<|MERGE_RESOLUTION|>--- conflicted
+++ resolved
@@ -261,11 +261,7 @@
                 .build();
 
         DataFetcher supplied = executionContext.getGraphQLSchema().getCodeRegistry().getDataFetcher(parentType,fieldDef);
-<<<<<<< HEAD
-        boolean trivialDataFetcher = supplied.isTrivialDataFetcher();
-=======
         boolean trivialDataFetcher = supplied instanceof TrivialDataFetcher;
->>>>>>> 17933ec1
         BatchedDataFetcher batchedDataFetcher = batchingFactory.create(supplied);
 
         Instrumentation instrumentation = executionContext.getInstrumentation();
