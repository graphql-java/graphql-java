--- conflicted
+++ resolved
@@ -41,12 +41,8 @@
         if (executorService == null)
             return new SimpleExecutionStrategy().execute(executionContext,parameters);
 
-<<<<<<< HEAD
         Map<String, List<Field>> fields = parameters.fields();
-        Map<String, Future<ExecutionResult>> futures = new LinkedHashMap<String, Future<ExecutionResult>>();
-=======
         Map<String, Future<ExecutionResult>> futures = new LinkedHashMap<>();
->>>>>>> 6581b27e
         for (String fieldName : fields.keySet()) {
             final List<Field> fieldList = fields.get(fieldName);
             Callable<ExecutionResult> resolveField = new Callable<ExecutionResult>() {
