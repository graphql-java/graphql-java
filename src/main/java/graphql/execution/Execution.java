package graphql.execution;


import graphql.ExecutionInput;
import graphql.ExecutionResult;
import graphql.ExecutionResultImpl;
import graphql.Internal;
import graphql.MutationNotSupportedError;
import graphql.execution.instrumentation.Instrumentation;
import graphql.execution.instrumentation.InstrumentationContext;
import graphql.execution.instrumentation.InstrumentationState;
import graphql.execution.instrumentation.parameters.InstrumentationDataFetchParameters;
import graphql.language.Document;
import graphql.language.Field;
import graphql.language.OperationDefinition;
import graphql.schema.GraphQLObjectType;
import graphql.schema.GraphQLSchema;

import java.util.Collections;
import java.util.List;
import java.util.Map;
import java.util.concurrent.CompletableFuture;

import static graphql.Assert.assertShouldNeverHappen;
import static graphql.execution.ExecutionStrategyParameters.newParameters;
import static graphql.execution.ExecutionTypeInfo.newTypeInfo;
import static graphql.language.OperationDefinition.Operation.MUTATION;
import static graphql.language.OperationDefinition.Operation.QUERY;
import static graphql.language.OperationDefinition.Operation.SUBSCRIPTION;
import static java.util.concurrent.CompletableFuture.completedFuture;

@Internal
public class Execution {

    private final FieldCollector fieldCollector = new FieldCollector();
    private final ExecutionStrategy queryStrategy;
    private final ExecutionStrategy mutationStrategy;
    private final ExecutionStrategy subscriptionStrategy;
    private final Instrumentation instrumentation;

    public Execution(ExecutionStrategy queryStrategy, ExecutionStrategy mutationStrategy, ExecutionStrategy subscriptionStrategy, Instrumentation instrumentation) {
        this.queryStrategy = queryStrategy != null ? queryStrategy : new AsyncExecutionStrategy();
        this.mutationStrategy = mutationStrategy != null ? mutationStrategy : new AsyncSerialExecutionStrategy();
        this.subscriptionStrategy = subscriptionStrategy != null ? subscriptionStrategy : new AsyncExecutionStrategy();
        this.instrumentation = instrumentation;
    }

    public CompletableFuture<ExecutionResult> execute(Document document, GraphQLSchema graphQLSchema, ExecutionId executionId, ExecutionInput executionInput, InstrumentationState instrumentationState) {

        ExecutionContext executionContext = new ExecutionContextBuilder()
                .valuesResolver(new ValuesResolver())
                .instrumentation(instrumentation)
                .instrumentationState(instrumentationState)
                .executionId(executionId)
                .graphQLSchema(graphQLSchema)
                .queryStrategy(queryStrategy)
                .mutationStrategy(mutationStrategy)
                .subscriptionStrategy(subscriptionStrategy)
                .context(executionInput.getContext())
                .root(executionInput.getRoot())
                .document(document)
                .operationName(executionInput.getOperationName())
                .variables(executionInput.getVariables())
                .build();
        return executeOperation(executionContext, executionInput.getRoot(), executionContext.getOperationDefinition());
    }

    private CompletableFuture<ExecutionResult> executeOperation(ExecutionContext executionContext, Object root, OperationDefinition operationDefinition) {

        InstrumentationContext<ExecutionResult> dataFetchCtx = instrumentation.beginDataFetch(new InstrumentationDataFetchParameters(executionContext));

        OperationDefinition.Operation operation = operationDefinition.getOperation();
        GraphQLObjectType operationRootType = getOperationRootType(executionContext.getGraphQLSchema(), operation);

        //
        // do we have a mutation operation root type.  The spec says if we don't then mutations are not allowed to be executed
        //
        // for the record earlier code has asserted that we have a query type in the schema since the spec says this is
        // ALWAYS required
        if (operation == MUTATION && operationRootType == null) {
            return completedFuture(new ExecutionResultImpl(Collections.singletonList(new MutationNotSupportedError())));
        }

        FieldCollectorParameters collectorParameters = FieldCollectorParameters.newParameters()
                .schema(executionContext.getGraphQLSchema())
                .objectType(operationRootType)
                .fragments(executionContext.getFragmentsByName())
                .variables(executionContext.getVariables())
                .build();

        Map<String, List<Field>> fields = fieldCollector.collectFields(collectorParameters, operationDefinition.getSelectionSet());

        ExecutionPath path = ExecutionPath.rootPath();
        ExecutionTypeInfo typeInfo = newTypeInfo().type(operationRootType).path(path).build();
        NonNullableFieldValidator nonNullableFieldValidator = new NonNullableFieldValidator(executionContext, typeInfo);

        ExecutionStrategyParameters parameters = newParameters()
                .typeInfo(typeInfo)
                .source(root)
                .fields(fields)
                .nonNullFieldValidator(nonNullableFieldValidator)
                .path(path)
                .build();

        CompletableFuture<ExecutionResult> result;
        try {
            if (operation == OperationDefinition.Operation.MUTATION) {
                result = mutationStrategy.execute(executionContext, parameters);
            } else if (operation == SUBSCRIPTION) {
                result = subscriptionStrategy.execute(executionContext, parameters);
            } else {
                result = queryStrategy.execute(executionContext, parameters);
            }
        } catch (NonNullableFieldWasNullException e) {
            // this means it was non null types all the way from an offending non null type
            // up to the root object type and there was a a null value some where.
            //
            // The spec says we should return null for the data in this case
            //
            // http://facebook.github.io/graphql/#sec-Errors-and-Non-Nullability
            //
            result = completedFuture(new ExecutionResultImpl(null, executionContext.getErrors()));
        }

<<<<<<< HEAD
        result = result.whenComplete((er, throwable) -> {
            if (throwable != null) {
                dataFetchCtx.onEnd(throwable);
            } else {
                dataFetchCtx.onEnd(er);
            }
        });
=======
        result = result.whenComplete(dataFetchCtx::onEnd);
>>>>>>> a666d0d2

        return result;
    }

    private GraphQLObjectType getOperationRootType(GraphQLSchema graphQLSchema, OperationDefinition.Operation operation) {
        if (operation == MUTATION) {
            return graphQLSchema.getMutationType();
        } else if (operation == QUERY) {
            return graphQLSchema.getQueryType();
        } else if (operation == SUBSCRIPTION) {
            return graphQLSchema.getSubscriptionType();
        } else {
            return assertShouldNeverHappen("Unhandled case.  An extra operation enum has been added without code support");
        }
    }
}<|MERGE_RESOLUTION|>--- conflicted
+++ resolved
@@ -122,17 +122,7 @@
             result = completedFuture(new ExecutionResultImpl(null, executionContext.getErrors()));
         }
 
-<<<<<<< HEAD
-        result = result.whenComplete((er, throwable) -> {
-            if (throwable != null) {
-                dataFetchCtx.onEnd(throwable);
-            } else {
-                dataFetchCtx.onEnd(er);
-            }
-        });
-=======
         result = result.whenComplete(dataFetchCtx::onEnd);
->>>>>>> a666d0d2
 
         return result;
     }
