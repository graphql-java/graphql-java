package graphql.execution;


import graphql.Directives;
import graphql.EngineRunningState;
import graphql.ExecutionInput;
import graphql.ExecutionResult;
import graphql.ExecutionResultImpl;
<<<<<<< HEAD
import graphql.ExperimentalApi;
import graphql.GraphQL;
=======
>>>>>>> 2b26495c
import graphql.GraphQLContext;
import graphql.GraphQLError;
import graphql.Internal;
import graphql.execution.incremental.IncrementalCallState;
import graphql.execution.instrumentation.Instrumentation;
import graphql.execution.instrumentation.InstrumentationContext;
import graphql.execution.instrumentation.InstrumentationState;
import graphql.execution.instrumentation.dataloader.FallbackDataLoaderDispatchStrategy;
import graphql.execution.instrumentation.dataloader.PerLevelDataLoaderDispatchStrategy;
import graphql.execution.instrumentation.parameters.InstrumentationExecuteOperationParameters;
import graphql.execution.instrumentation.parameters.InstrumentationExecutionParameters;
import graphql.extensions.ExtensionsBuilder;
import graphql.incremental.DelayedIncrementalPartialResult;
import graphql.incremental.IncrementalExecutionResultImpl;
import graphql.language.Directive;
import graphql.language.Document;
import graphql.language.NodeUtil;
import graphql.language.OperationDefinition;
import graphql.language.VariableDefinition;
import graphql.schema.GraphQLObjectType;
import graphql.schema.GraphQLSchema;
import graphql.schema.impl.SchemaUtil;
import graphql.util.FpKit;
import org.jspecify.annotations.NonNull;
import org.reactivestreams.Publisher;

import java.util.Collections;
import java.util.List;
import java.util.Map;
import java.util.concurrent.CompletableFuture;
import java.util.function.Supplier;

import static graphql.Directives.EXPERIMENTAL_DISABLE_ERROR_PROPAGATION_DIRECTIVE_DEFINITION;
import static graphql.execution.ExecutionContextBuilder.newExecutionContextBuilder;
import static graphql.execution.ExecutionStepInfo.newExecutionStepInfo;
import static graphql.execution.ExecutionStrategyParameters.newParameters;
import static graphql.execution.instrumentation.SimpleInstrumentationContext.nonNullCtx;
import static graphql.execution.instrumentation.dataloader.EmptyDataLoaderRegistryInstance.EMPTY_DATALOADER_REGISTRY;
import static java.util.concurrent.CompletableFuture.completedFuture;

@Internal
public class Execution {
    private final FieldCollector fieldCollector = new FieldCollector();
    private final ExecutionStrategy queryStrategy;
    private final ExecutionStrategy mutationStrategy;
    private final ExecutionStrategy subscriptionStrategy;
    private final Instrumentation instrumentation;
    private final ValueUnboxer valueUnboxer;
    private final boolean doNotAutomaticallyDispatchDataLoader;


    public Execution(ExecutionStrategy queryStrategy,
                     ExecutionStrategy mutationStrategy,
                     ExecutionStrategy subscriptionStrategy,
                     Instrumentation instrumentation,
                     ValueUnboxer valueUnboxer,
                     boolean doNotAutomaticallyDispatchDataLoader) {
        this.queryStrategy = queryStrategy != null ? queryStrategy : new AsyncExecutionStrategy();
        this.mutationStrategy = mutationStrategy != null ? mutationStrategy : new AsyncSerialExecutionStrategy();
        this.subscriptionStrategy = subscriptionStrategy != null ? subscriptionStrategy : new AsyncExecutionStrategy();
        this.instrumentation = instrumentation;
        this.valueUnboxer = valueUnboxer;
        this.doNotAutomaticallyDispatchDataLoader = doNotAutomaticallyDispatchDataLoader;
    }

    public CompletableFuture<ExecutionResult> execute(Document document, GraphQLSchema graphQLSchema, ExecutionId executionId, ExecutionInput executionInput, InstrumentationState instrumentationState, EngineRunningState engineRunningState) {
        NodeUtil.GetOperationResult getOperationResult;
        CoercedVariables coercedVariables;
        Supplier<NormalizedVariables> normalizedVariableValues;
        try {
            getOperationResult = NodeUtil.getOperation(document, executionInput.getOperationName());
            coercedVariables = coerceVariableValues(graphQLSchema, executionInput, getOperationResult.operationDefinition);
            normalizedVariableValues = normalizedVariableValues(graphQLSchema, executionInput, getOperationResult);
        } catch (RuntimeException rte) {
            if (rte instanceof GraphQLError) {
                return completedFuture(new ExecutionResultImpl((GraphQLError) rte));
            }
            throw rte;
        }

        boolean propagateErrorsOnNonNullContractFailure = propagateErrorsOnNonNullContractFailure(getOperationResult.operationDefinition.getDirectives());

        ResponseMapFactory responseMapFactory = GraphQL.unusualConfiguration(executionInput.getGraphQLContext())
                .responseMapFactory().getOr(ResponseMapFactory.DEFAULT);

        ExecutionContext executionContext = newExecutionContextBuilder()
                .instrumentation(instrumentation)
                .instrumentationState(instrumentationState)
                .executionId(executionId)
                .graphQLSchema(graphQLSchema)
                .queryStrategy(queryStrategy)
                .mutationStrategy(mutationStrategy)
                .subscriptionStrategy(subscriptionStrategy)
                .context(executionInput.getContext())
                .graphQLContext(executionInput.getGraphQLContext())
                .localContext(executionInput.getLocalContext())
                .root(executionInput.getRoot())
                .fragmentsByName(getOperationResult.fragmentsByName)
                .coercedVariables(coercedVariables)
                .normalizedVariableValues(normalizedVariableValues)
                .document(document)
                .operationDefinition(getOperationResult.operationDefinition)
                .dataLoaderRegistry(executionInput.getDataLoaderRegistry())
                .locale(executionInput.getLocale())
                .valueUnboxer(valueUnboxer)
                .responseMapFactory(responseMapFactory)
                .executionInput(executionInput)
                .propagapropagateErrorsOnNonNullContractFailureeErrors(propagateErrorsOnNonNullContractFailure)
                .engineRunningState(engineRunningState)
                .build();

        executionContext.getGraphQLContext().put(ResultNodesInfo.RESULT_NODES_INFO, executionContext.getResultNodesInfo());

        InstrumentationExecutionParameters parameters = new InstrumentationExecutionParameters(
                executionInput, graphQLSchema
        );
        executionContext = instrumentation.instrumentExecutionContext(executionContext, parameters, instrumentationState);
        return executeOperation(executionContext, executionInput.getRoot(), executionContext.getOperationDefinition());
    }

    private static @NonNull CoercedVariables coerceVariableValues(GraphQLSchema graphQLSchema, ExecutionInput executionInput, OperationDefinition operationDefinition) {
        RawVariables inputVariables = executionInput.getRawVariables();
        List<VariableDefinition> variableDefinitions = operationDefinition.getVariableDefinitions();
        return ValuesResolver.coerceVariableValues(graphQLSchema, variableDefinitions, inputVariables, executionInput.getGraphQLContext(), executionInput.getLocale());
    }

    private static @NonNull Supplier<NormalizedVariables> normalizedVariableValues(GraphQLSchema graphQLSchema, ExecutionInput executionInput, NodeUtil.GetOperationResult getOperationResult) {
        Supplier<NormalizedVariables> normalizedVariableValues;
        RawVariables inputVariables = executionInput.getRawVariables();
        List<VariableDefinition> variableDefinitions = getOperationResult.operationDefinition.getVariableDefinitions();

        normalizedVariableValues = FpKit.intraThreadMemoize(() ->
                ValuesResolver.getNormalizedVariableValues(graphQLSchema,
                        variableDefinitions,
                        inputVariables,
                        executionInput.getGraphQLContext(), executionInput.getLocale()));
        return normalizedVariableValues;
    }


    private CompletableFuture<ExecutionResult> executeOperation(ExecutionContext executionContext, Object root, OperationDefinition operationDefinition) {

        GraphQLContext graphQLContext = executionContext.getGraphQLContext();
        addExtensionsBuilderNotPresent(graphQLContext);

        InstrumentationExecuteOperationParameters instrumentationParams = new InstrumentationExecuteOperationParameters(executionContext);
        InstrumentationContext<ExecutionResult> executeOperationCtx = nonNullCtx(instrumentation.beginExecuteOperation(instrumentationParams, executionContext.getInstrumentationState()));

        OperationDefinition.Operation operation = operationDefinition.getOperation();
        GraphQLObjectType operationRootType;

        try {
            operationRootType = SchemaUtil.getOperationRootType(executionContext.getGraphQLSchema(), operationDefinition);
        } catch (RuntimeException rte) {
            if (rte instanceof GraphQLError) {
                ExecutionResult executionResult = new ExecutionResultImpl(Collections.singletonList((GraphQLError) rte));
                CompletableFuture<ExecutionResult> resultCompletableFuture = completedFuture(executionResult);

                executeOperationCtx.onDispatched();
                executeOperationCtx.onCompleted(executionResult, rte);
                return resultCompletableFuture;
            }
            throw rte;
        }

        FieldCollectorParameters collectorParameters = FieldCollectorParameters.newParameters()
                .schema(executionContext.getGraphQLSchema())
                .objectType(operationRootType)
                .fragments(executionContext.getFragmentsByName())
                .variables(executionContext.getCoercedVariables().toMap())
                .graphQLContext(graphQLContext)
                .build();

        MergedSelectionSet fields = fieldCollector.collectFields(
                collectorParameters,
                operationDefinition.getSelectionSet(),
                executionContext.hasIncrementalSupport()
        );

        ResultPath path = ResultPath.rootPath();
        ExecutionStepInfo executionStepInfo = newExecutionStepInfo().type(operationRootType).path(path).build();
        NonNullableFieldValidator nonNullableFieldValidator = new NonNullableFieldValidator(executionContext);

        ExecutionStrategyParameters parameters = newParameters()
                .executionStepInfo(executionStepInfo)
                .source(root)
                .localContext(executionContext.getLocalContext())
                .fields(fields)
                .nonNullFieldValidator(nonNullableFieldValidator)
                .path(path)
                .build();


        CompletableFuture<ExecutionResult> result;
        try {
            ExecutionStrategy executionStrategy = executionContext.getStrategy(operation);
            DataLoaderDispatchStrategy dataLoaderDispatchStrategy = createDataLoaderDispatchStrategy(executionContext, executionStrategy);
            executionContext.setDataLoaderDispatcherStrategy(dataLoaderDispatchStrategy);
            result = executionStrategy.execute(executionContext, parameters);
        } catch (NonNullableFieldWasNullException e) {
            // this means it was non-null types all the way from an offending non-null type
            // up to the root object type and there was a null value somewhere.
            //
            // The spec says we should return null for the data in this case
            //
            // https://spec.graphql.org/October2021/#sec-Handling-Field-Errors
            //
            result = completedFuture(new ExecutionResultImpl(null, executionContext.getErrors()));
        }

        // note this happens NOW - not when the result completes
        executeOperationCtx.onDispatched();

        // fill out extensions if we have them
        result = result.thenApply(er -> mergeExtensionsBuilderIfPresent(er, graphQLContext));

        result = result.whenComplete(executeOperationCtx::onCompleted);

        return incrementalSupport(executionContext, result);
    }

    /*
     * Adds the deferred publisher if it's needed at the end of the query.  This is also a good time for the deferred code to start running
     */
    private CompletableFuture<ExecutionResult> incrementalSupport(ExecutionContext executionContext, CompletableFuture<ExecutionResult> result) {
        return result.thenApply(er -> {
            IncrementalCallState incrementalCallState = executionContext.getIncrementalCallState();
            if (incrementalCallState.getIncrementalCallsDetected()) {
                // we start the rest of the query now to maximize throughput.  We have the initial important results,
                // and now we can start the rest of the calls as early as possible (even before someone subscribes)
                Publisher<DelayedIncrementalPartialResult> publisher = incrementalCallState.startDeferredCalls();

                return IncrementalExecutionResultImpl.fromExecutionResult(er)
                        // "hasNext" can, in theory, be "false" when all the incremental items are delivered in the
                        // first response payload. However, the current implementation will never result in this.
                        // The behaviour might change if we decide to make optimizations in the future.
                        .hasNext(true)
                        .incrementalItemPublisher(publisher)
                        .build();
            }
            return er;
        });
    }

    private DataLoaderDispatchStrategy createDataLoaderDispatchStrategy(ExecutionContext executionContext, ExecutionStrategy executionStrategy) {
        if (executionContext.getDataLoaderRegistry() == EMPTY_DATALOADER_REGISTRY || doNotAutomaticallyDispatchDataLoader) {
            return DataLoaderDispatchStrategy.NO_OP;
        }
        if (!executionContext.isSubscriptionOperation()) {
            return new PerLevelDataLoaderDispatchStrategy(executionContext);
        } else {
            return new FallbackDataLoaderDispatchStrategy(executionContext);
        }
    }


    private void addExtensionsBuilderNotPresent(GraphQLContext graphQLContext) {
        Object builder = graphQLContext.get(ExtensionsBuilder.class);
        if (builder == null) {
            graphQLContext.put(ExtensionsBuilder.class, ExtensionsBuilder.newExtensionsBuilder());
        }
    }

    private ExecutionResult mergeExtensionsBuilderIfPresent(ExecutionResult executionResult, GraphQLContext graphQLContext) {
        Object builder = graphQLContext.get(ExtensionsBuilder.class);
        if (builder instanceof ExtensionsBuilder) {
            ExtensionsBuilder extensionsBuilder = (ExtensionsBuilder) builder;
            Map<Object, Object> currentExtensions = executionResult.getExtensions();
            if (currentExtensions != null) {
                extensionsBuilder.addValues(currentExtensions);
            }
            executionResult = extensionsBuilder.setExtensions(executionResult);
        }
        return executionResult;
    }

    private boolean propagateErrorsOnNonNullContractFailure(List<Directive> directives) {
        boolean jvmWideEnabled = Directives.isExperimentalDisableErrorPropagationDirectiveEnabled();
        if (! jvmWideEnabled) {
            return true;
        }
        Directive foundDirective = NodeUtil.findNodeByName(directives, EXPERIMENTAL_DISABLE_ERROR_PROPAGATION_DIRECTIVE_DEFINITION.getName());
        return foundDirective == null;
    }
}<|MERGE_RESOLUTION|>--- conflicted
+++ resolved
@@ -6,11 +6,7 @@
 import graphql.ExecutionInput;
 import graphql.ExecutionResult;
 import graphql.ExecutionResultImpl;
-<<<<<<< HEAD
-import graphql.ExperimentalApi;
 import graphql.GraphQL;
-=======
->>>>>>> 2b26495c
 import graphql.GraphQLContext;
 import graphql.GraphQLError;
 import graphql.Internal;
@@ -289,7 +285,7 @@
 
     private boolean propagateErrorsOnNonNullContractFailure(List<Directive> directives) {
         boolean jvmWideEnabled = Directives.isExperimentalDisableErrorPropagationDirectiveEnabled();
-        if (! jvmWideEnabled) {
+        if (!jvmWideEnabled) {
             return true;
         }
         Directive foundDirective = NodeUtil.findNodeByName(directives, EXPERIMENTAL_DISABLE_ERROR_PROPAGATION_DIRECTIVE_DEFINITION.getName());
