--- conflicted
+++ resolved
@@ -90,20 +90,12 @@
                 .operationDefinition(operationDefinition)
                 .build();
 
-<<<<<<< HEAD
-=======
 
->>>>>>> c59c31ab
         InstrumentationExecutionParameters parameters = new InstrumentationExecutionParameters(
                 executionInput, graphQLSchema, instrumentationState
         );
         executionContext = instrumentation.instrumentExecutionContext(executionContext, parameters);
-<<<<<<< HEAD
-
-        return executeOperation(executionContext, executionInput.getRoot(), executionContext.getOperationDefinition());
-=======
         return executeOperation(executionContext, parameters, executionInput.getRoot(), executionContext.getOperationDefinition());
->>>>>>> c59c31ab
     }
 
 
