--- conflicted
+++ resolved
@@ -50,28 +50,11 @@
             futures.add(future);
         }
 
-<<<<<<< HEAD
-        CompletableFuture<ExecutionResult> result = new CompletableFuture<>();
-        CompletableFuture
-                .allOf(futures.toArray(new CompletableFuture[futures.size()]))
-                .whenComplete(futuresCompleted(executionContext, fieldNames, futures, result));
-
-        executionStrategyCtx.onEnd(result,null);
-        return result;
-    }
-
-    private BiConsumer<Void, Throwable> futuresCompleted(ExecutionContext executionContext,
-                                                         List<String> fieldNames,
-                                                         List<CompletableFuture<ExecutionResult>> futures,
-                                                         CompletableFuture<ExecutionResult> result) {
-        return (notUsed1, notUsed2) -> {
-            completeCompletableFuture(executionContext, fieldNames, futures, result);
-        };
-=======
         CompletableFuture<ExecutionResult> overallResult = new CompletableFuture<>();
         Async.each(futures).whenComplete(handleResults(executionContext, fieldNames, overallResult));
+
+        executionStrategyCtx.onEnd(overallResult,null);
         return overallResult;
->>>>>>> 0dad2b8b
     }
 
 }