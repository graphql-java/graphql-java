--- conflicted
+++ resolved
@@ -38,18 +38,10 @@
     @Override
     @SuppressWarnings("FutureReturnValueIgnored")
     public CompletableFuture<ExecutionResult> execute(ExecutionContext executionContext, ExecutionStrategyParameters parameters) throws NonNullableFieldWasNullException {
-<<<<<<< HEAD
-        return executionContext.engineCallOrCancel(() -> {
-            DataLoaderDispatchStrategy dataLoaderDispatcherStrategy = executionContext.getDataLoaderDispatcherStrategy();
-            dataLoaderDispatcherStrategy.executionStrategy(executionContext, parameters);
-            Instrumentation instrumentation = executionContext.getInstrumentation();
-            InstrumentationExecutionStrategyParameters instrumentationParameters = new InstrumentationExecutionStrategyParameters(executionContext, parameters);
-=======
         DataLoaderDispatchStrategy dataLoaderDispatcherStrategy = executionContext.getDataLoaderDispatcherStrategy();
         dataLoaderDispatcherStrategy.executionStrategy(executionContext, parameters);
         Instrumentation instrumentation = executionContext.getInstrumentation();
         InstrumentationExecutionStrategyParameters instrumentationParameters = new InstrumentationExecutionStrategyParameters(executionContext, parameters);
->>>>>>> 252ad7eb
 
         ExecutionStrategyInstrumentationContext executionStrategyCtx = ExecutionStrategyInstrumentationContext.nonNullCtx(instrumentation.beginExecutionStrategy(instrumentationParameters, executionContext.getInstrumentationState()));
 
@@ -76,43 +68,6 @@
                 return;
             }
 
-<<<<<<< HEAD
-            DeferredExecutionSupport deferredExecutionSupport = createDeferredExecutionSupport(executionContext, parameters);
-            Async.CombinedBuilder<FieldValueInfo> futures = getAsyncFieldValueInfo(executionContext, parameters, deferredExecutionSupport);
-
-            CompletableFuture<ExecutionResult> overallResult = new CompletableFuture<>();
-            executionStrategyCtx.onDispatched();
-
-            List<String> fieldsExecutedOnInitialResult = deferredExecutionSupport.getNonDeferredFieldNames(fieldNames);
-            BiConsumer<List<Object>, Throwable> handleResultsConsumer = handleResults(executionContext, fieldsExecutedOnInitialResult, overallResult);
-
-            futures.await().whenComplete(executionContext.engineRun(
-                    completeValueInfos -> {
-                        Async.CombinedBuilder<Object> fieldValuesFutures = Async.ofExpectedSize(completeValueInfos.size());
-                        for (FieldValueInfo completeValueInfo : completeValueInfos) {
-                            fieldValuesFutures.addObject(completeValueInfo.getFieldValueObject());
-                        }
-                        dataLoaderDispatcherStrategy.executionStrategyOnFieldValuesInfo(completeValueInfos);
-                        executionStrategyCtx.onFieldValuesInfo(completeValueInfos);
-                        fieldValuesFutures.await().whenComplete(handleResultsConsumer);
-
-                    },
-                    throwable -> {
-                        handleResultsConsumer.accept(null, throwable.getCause());
-                    }
-            )).exceptionally(executionContext.engineExceptionally(ex -> {
-                // if there are any issues with combining/handling the field results,
-                // complete the future at all costs and bubble up any thrown exception so
-                // the execution does not hang.
-                dataLoaderDispatcherStrategy.executionStrategyOnFieldValuesException(ex);
-                executionStrategyCtx.onFieldValuesException();
-                overallResult.completeExceptionally(ex);
-                return null;
-            }));
-
-            overallResult.whenComplete(executionStrategyCtx::onCompleted);
-            return overallResult;
-=======
             Async.CombinedBuilder<Object> fieldValuesFutures = Async.ofExpectedSize(completeValueInfos.size());
             for (FieldValueInfo completeValueInfo : completeValueInfos) {
                 fieldValuesFutures.addObject(completeValueInfo.getFieldValueObject());
@@ -128,7 +83,6 @@
             executionStrategyCtx.onFieldValuesException();
             overallResult.completeExceptionally(ex);
             return null;
->>>>>>> 252ad7eb
         });
 
         overallResult.whenComplete(executionStrategyCtx::onCompleted);
