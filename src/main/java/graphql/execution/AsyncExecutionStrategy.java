package graphql.execution;

import graphql.ExecutionResult;
import graphql.execution.defer.DeferSupport;
import graphql.execution.defer.DeferredCall;
import graphql.execution.defer.DeferredErrorSupport;
import graphql.execution.instrumentation.DeferredFieldInstrumentationContext;
import graphql.execution.instrumentation.ExecutionStrategyInstrumentationContext;
import graphql.execution.instrumentation.Instrumentation;
import graphql.execution.instrumentation.parameters.InstrumentationDeferredFieldParameters;
import graphql.execution.instrumentation.parameters.InstrumentationExecutionStrategyParameters;
import graphql.language.Field;
import graphql.schema.GraphQLFieldDefinition;

import java.util.ArrayList;
import java.util.HashMap;
import java.util.List;
import java.util.Map;
import java.util.concurrent.CompletableFuture;
import java.util.function.BiConsumer;
import java.util.function.Supplier;
import java.util.stream.Collectors;

/**
 * The standard graphql execution strategy that runs fields asynchronously non-blocking.
 */
public class AsyncExecutionStrategy extends AbstractAsyncExecutionStrategy {

    /**
     * The standard graphql execution strategy that runs fields asynchronously
     */
    public AsyncExecutionStrategy() {
        super(new SimpleDataFetcherExceptionHandler());
    }

    /**
     * Creates a execution strategy that uses the provided exception handler
     *
     * @param exceptionHandler the exception handler to use
     */
    public AsyncExecutionStrategy(DataFetcherExceptionHandler exceptionHandler) {
        super(exceptionHandler);
    }

    @Override
    public CompletableFuture<ExecutionResult> execute(ExecutionContext executionContext, ExecutionStrategyParameters parameters) throws NonNullableFieldWasNullException {

        Instrumentation instrumentation = executionContext.getInstrumentation();
        InstrumentationExecutionStrategyParameters instrumentationParameters = new InstrumentationExecutionStrategyParameters(executionContext, parameters);

        ExecutionStrategyInstrumentationContext executionStrategyCtx = instrumentation.beginExecutionStrategy(instrumentationParameters);

        Map<String, List<Field>> fields = parameters.getFields();
        List<String> fieldNames = new ArrayList<>(fields.keySet());
<<<<<<< HEAD
        List<CompletableFuture<FieldValueInfo>> futures = new ArrayList<>();
=======
        List<CompletableFuture<ExecutionResult>> futures = new ArrayList<>();
        List<String> resolvedFields = new ArrayList<>();
>>>>>>> 352f0df3
        for (String fieldName : fieldNames) {
            List<Field> currentField = fields.get(fieldName);

            ExecutionPath fieldPath = parameters.getPath().segment(fieldName);
            ExecutionStrategyParameters newParameters = parameters
                    .transform(builder -> builder.field(currentField).path(fieldPath).parent(parameters));

            if (isDeferred(executionContext, newParameters, currentField)) {
                executionStrategyCtx.onDeferredField(currentField);
                continue;
            }
<<<<<<< HEAD
            CompletableFuture<FieldValueInfo> future = resolveFieldWithInfo(executionContext, newParameters);
=======
            resolvedFields.add(fieldName);
            CompletableFuture<ExecutionResult> future = resolveField(executionContext, newParameters);
>>>>>>> 352f0df3
            futures.add(future);
        }
        CompletableFuture<ExecutionResult> overallResult = new CompletableFuture<>();
        executionStrategyCtx.onDispatched(overallResult);

<<<<<<< HEAD
        Async.each(futures).whenComplete((completeValueInfos, throwable) -> {
            BiConsumer<List<ExecutionResult>, Throwable> handleResultsConsumer = handleResults(executionContext, fieldNames, overallResult);
            if (throwable != null) {
                handleResultsConsumer.accept(null, throwable.getCause());
                return;
            }
            List<CompletableFuture<ExecutionResult>> executionResultFuture = completeValueInfos.stream().map(FieldValueInfo::getFieldValue).collect(Collectors.toList());
            executionStrategyCtx.onFieldValuesInfo(completeValueInfos);
            Async.each(executionResultFuture).whenComplete(handleResultsConsumer);
        });
=======
        Async.each(futures).whenComplete(handleResults(executionContext, resolvedFields, overallResult));
>>>>>>> 352f0df3

        overallResult.whenComplete(executionStrategyCtx::onCompleted);
        return overallResult;
    }

    private boolean isDeferred(ExecutionContext executionContext, ExecutionStrategyParameters parameters, List<Field> currentField) {
        DeferSupport deferSupport = executionContext.getDeferSupport();
        if (deferSupport.checkForDeferDirective(currentField)) {
            DeferredErrorSupport errorSupport = new DeferredErrorSupport();

            // with a deferred field we are really resetting where we execute from, that is from this current field onwards
            Map<String, List<Field>> fields = new HashMap<>();
            fields.put(currentField.get(0).getName(), currentField);

            ExecutionStrategyParameters callParameters = parameters.transform(builder ->
                    builder.deferredErrorSupport(errorSupport)
                            .field(currentField)
                            .fields(fields)
                            .parent(null) // this is a break in the parent -> child chain - its a new start effectively
                            .listSize(0)
                            .currentListIndex(0)
            );

            DeferredCall call = new DeferredCall(deferredExecutionResult(executionContext, callParameters), errorSupport);
            deferSupport.enqueue(call);
            return true;
        }
        return false;
    }

    private Supplier<CompletableFuture<ExecutionResult>> deferredExecutionResult(ExecutionContext executionContext, ExecutionStrategyParameters parameters) {
        return () -> {
            GraphQLFieldDefinition fieldDef = getFieldDef(executionContext, parameters, parameters.getField().get(0));

            Instrumentation instrumentation = executionContext.getInstrumentation();
            DeferredFieldInstrumentationContext fieldCtx = instrumentation.beginDeferredField(
                    new InstrumentationDeferredFieldParameters(executionContext, parameters, fieldDef, fieldTypeInfo(parameters, fieldDef))
            );
            CompletableFuture<ExecutionResult> result = new CompletableFuture<>();
            fieldCtx.onDispatched(result);
            CompletableFuture<FieldValueInfo> fieldValueInfoFuture = resolveFieldWithInfo(executionContext, parameters);

            fieldValueInfoFuture.whenComplete((fieldValueInfo, throwable) -> {
                fieldCtx.onFieldValueInfo(fieldValueInfo);

                CompletableFuture<ExecutionResult> execResultFuture = fieldValueInfo.getFieldValue();
                execResultFuture.whenComplete(fieldCtx::onCompleted);
                Async.copyResults(execResultFuture, result);
            });
            return result;
        };
    }
}<|MERGE_RESOLUTION|>--- conflicted
+++ resolved
@@ -52,12 +52,8 @@
 
         Map<String, List<Field>> fields = parameters.getFields();
         List<String> fieldNames = new ArrayList<>(fields.keySet());
-<<<<<<< HEAD
         List<CompletableFuture<FieldValueInfo>> futures = new ArrayList<>();
-=======
-        List<CompletableFuture<ExecutionResult>> futures = new ArrayList<>();
         List<String> resolvedFields = new ArrayList<>();
->>>>>>> 352f0df3
         for (String fieldName : fieldNames) {
             List<Field> currentField = fields.get(fieldName);
 
@@ -69,20 +65,15 @@
                 executionStrategyCtx.onDeferredField(currentField);
                 continue;
             }
-<<<<<<< HEAD
+            resolvedFields.add(fieldName);
             CompletableFuture<FieldValueInfo> future = resolveFieldWithInfo(executionContext, newParameters);
-=======
-            resolvedFields.add(fieldName);
-            CompletableFuture<ExecutionResult> future = resolveField(executionContext, newParameters);
->>>>>>> 352f0df3
             futures.add(future);
         }
         CompletableFuture<ExecutionResult> overallResult = new CompletableFuture<>();
         executionStrategyCtx.onDispatched(overallResult);
 
-<<<<<<< HEAD
         Async.each(futures).whenComplete((completeValueInfos, throwable) -> {
-            BiConsumer<List<ExecutionResult>, Throwable> handleResultsConsumer = handleResults(executionContext, fieldNames, overallResult);
+            BiConsumer<List<ExecutionResult>, Throwable> handleResultsConsumer = handleResults(executionContext, resolvedFields, overallResult);
             if (throwable != null) {
                 handleResultsConsumer.accept(null, throwable.getCause());
                 return;
@@ -91,9 +82,6 @@
             executionStrategyCtx.onFieldValuesInfo(completeValueInfos);
             Async.each(executionResultFuture).whenComplete(handleResultsConsumer);
         });
-=======
-        Async.each(futures).whenComplete(handleResults(executionContext, resolvedFields, overallResult));
->>>>>>> 352f0df3
 
         overallResult.whenComplete(executionStrategyCtx::onCompleted);
         return overallResult;
