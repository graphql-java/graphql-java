--- conflicted
+++ resolved
@@ -158,19 +158,8 @@
     /**
      * @return the type in graphql SDL format, eg [typeName!]!
      */
-<<<<<<< HEAD
     public String simplePrint() {
-        // type info unwraps non nulls - we need it back here
-        GraphQLType type = this.getType();
-        if (isNonNullType()) {
-            type = nonNull(type);
-        }
         return GraphQLTypeUtil.simplePrint(type);
-
-=======
-    public String toAst() {
-        return GraphQLTypeUtil.getUnwrappedTypeName(type);
->>>>>>> d72f0296
     }
 
     @Override
