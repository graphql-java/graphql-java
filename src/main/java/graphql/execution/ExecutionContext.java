package graphql.execution;


import com.google.common.collect.ImmutableList;
import com.google.common.collect.ImmutableMap;
import graphql.EngineRunningState;
import graphql.ExecutionInput;
import graphql.ExperimentalApi;
import graphql.GraphQLContext;
import graphql.GraphQLError;
import graphql.Internal;
import graphql.PublicApi;
import graphql.collect.ImmutableKit;
import graphql.execution.incremental.IncrementalCallState;
import graphql.execution.instrumentation.Instrumentation;
import graphql.execution.instrumentation.InstrumentationState;
import graphql.language.Document;
import graphql.language.FragmentDefinition;
import graphql.language.OperationDefinition;
import graphql.normalized.ExecutableNormalizedOperation;
import graphql.normalized.ExecutableNormalizedOperationFactory;
import graphql.schema.GraphQLSchema;
import graphql.util.FpKit;
import graphql.util.LockKit;
import org.dataloader.DataLoaderRegistry;

import java.util.HashSet;
import java.util.List;
import java.util.Locale;
import java.util.Map;
import java.util.Set;
import java.util.concurrent.atomic.AtomicInteger;
import java.util.concurrent.atomic.AtomicReference;
import java.util.function.BiConsumer;
import java.util.function.BiFunction;
import java.util.function.Consumer;
import java.util.function.Function;
import java.util.function.Supplier;

<<<<<<< HEAD
import static graphql.Assert.assertTrue;
import static graphql.execution.EngineRunningObserver.RunningState.CANCELLED;
import static graphql.execution.EngineRunningObserver.RunningState.NOT_RUNNING;
import static graphql.execution.EngineRunningObserver.RunningState.RUNNING;

=======
>>>>>>> 252ad7eb
@SuppressWarnings("TypeParameterUnusedInFormals")
@PublicApi
public class ExecutionContext {

    private final GraphQLSchema graphQLSchema;
    private final ExecutionId executionId;
    private final InstrumentationState instrumentationState;
    private final ExecutionStrategy queryStrategy;
    private final ExecutionStrategy mutationStrategy;
    private final ExecutionStrategy subscriptionStrategy;
    private final ImmutableMap<String, FragmentDefinition> fragmentsByName;
    private final OperationDefinition operationDefinition;
    private final Document document;
    private final CoercedVariables coercedVariables;
    private final Supplier<NormalizedVariables> normalizedVariables;
    private final Object root;
    private final Object context;
    private final GraphQLContext graphQLContext;
    private final Object localContext;
    private final Instrumentation instrumentation;
    private final AtomicReference<ImmutableList<GraphQLError>> errors = new AtomicReference<>(ImmutableKit.emptyList());
    private final LockKit.ReentrantLock errorsLock = new LockKit.ReentrantLock();
    private final Set<ResultPath> errorPaths = new HashSet<>();
    private final DataLoaderRegistry dataLoaderRegistry;
    private final Locale locale;
    private final IncrementalCallState incrementalCallState = new IncrementalCallState();
    private final ValueUnboxer valueUnboxer;
    private final ExecutionInput executionInput;
    private final Supplier<ExecutableNormalizedOperation> queryTree;
    private final boolean propagateErrorsOnNonNullContractFailure;

    private final AtomicInteger isRunning = new AtomicInteger(0);

    // this is modified after creation so it needs to be volatile to ensure visibility across Threads
    private volatile DataLoaderDispatchStrategy dataLoaderDispatcherStrategy = DataLoaderDispatchStrategy.NO_OP;

    private final ResultNodesInfo resultNodesInfo = new ResultNodesInfo();
    private final EngineRunningState engineRunningState;

    ExecutionContext(ExecutionContextBuilder builder) {
        this.graphQLSchema = builder.graphQLSchema;
        this.executionId = builder.executionId;
        this.instrumentationState = builder.instrumentationState;
        this.queryStrategy = builder.queryStrategy;
        this.mutationStrategy = builder.mutationStrategy;
        this.subscriptionStrategy = builder.subscriptionStrategy;
        this.fragmentsByName = builder.fragmentsByName;
        this.coercedVariables = builder.coercedVariables;
        this.normalizedVariables = builder.normalizedVariables;
        this.document = builder.document;
        this.operationDefinition = builder.operationDefinition;
        this.context = builder.context;
        this.graphQLContext = builder.graphQLContext;
        this.root = builder.root;
        this.instrumentation = builder.instrumentation;
        this.dataLoaderRegistry = builder.dataLoaderRegistry;
        this.locale = builder.locale;
        this.valueUnboxer = builder.valueUnboxer;
        this.errors.set(builder.errors);
        this.localContext = builder.localContext;
        this.executionInput = builder.executionInput;
        this.dataLoaderDispatcherStrategy = builder.dataLoaderDispatcherStrategy;
        this.queryTree = FpKit.interThreadMemoize(() -> ExecutableNormalizedOperationFactory.createExecutableNormalizedOperation(graphQLSchema, operationDefinition, fragmentsByName, coercedVariables));
        this.propagateErrorsOnNonNullContractFailure = builder.propagateErrorsOnNonNullContractFailure;
        this.engineRunningState = builder.engineRunningState;
    }


    public ExecutionId getExecutionId() {
        return executionId;
    }

    public ExecutionInput getExecutionInput() {
        return executionInput;
    }

    public InstrumentationState getInstrumentationState() {
        return instrumentationState;
    }

    public Instrumentation getInstrumentation() {
        return instrumentation;
    }

    public GraphQLSchema getGraphQLSchema() {
        return graphQLSchema;
    }

    public Map<String, FragmentDefinition> getFragmentsByName() {
        return fragmentsByName;
    }

    public Document getDocument() {
        return document;
    }

    public OperationDefinition getOperationDefinition() {
        return operationDefinition;
    }

    public CoercedVariables getCoercedVariables() {
        return coercedVariables;
    }

    /**
     * @return a supplier that will give out the operations variables in normalized form
     */
    public Supplier<NormalizedVariables> getNormalizedVariables() {
        return normalizedVariables;
    }

    /**
     * @param <T> for two
     *
     * @return the legacy context
     *
     * @deprecated use {@link #getGraphQLContext()} instead
     */
    @Deprecated(since = "2021-07-05")
    @SuppressWarnings({"unchecked", "TypeParameterUnusedInFormals"})
    public <T> T getContext() {
        return (T) context;
    }

    public GraphQLContext getGraphQLContext() {
        return graphQLContext;
    }

    @SuppressWarnings("unchecked")
    public <T> T getLocalContext() {
        return (T) localContext;
    }

    @SuppressWarnings("unchecked")
    public <T> T getRoot() {
        return (T) root;
    }

    public FragmentDefinition getFragment(String name) {
        return fragmentsByName.get(name);
    }

    public DataLoaderRegistry getDataLoaderRegistry() {
        return dataLoaderRegistry;
    }

    public Locale getLocale() {
        return locale;
    }

    public ValueUnboxer getValueUnboxer() {
        return valueUnboxer;
    }

    /**
     * @return true if the current operation should propagate errors in non-null positions
     * Propagating errors is the default. Error aware clients may opt in returning null in non-null positions
     * by using the `@experimental_disableErrorPropagation` directive.
     *
     * @see graphql.Directives#setExperimentalDisableErrorPropagationEnabled(boolean) to change the JVM wide default
     */
    @ExperimentalApi
    public boolean propagateErrorsOnNonNullContractFailure() {
        return propagateErrorsOnNonNullContractFailure;
    }

    /**
     * @return true if the current operation is a Query
     */
    public boolean isQueryOperation() {
        return isOpType(OperationDefinition.Operation.QUERY);
    }

    /**
     * @return true if the current operation is a Mutation
     */
    public boolean isMutationOperation() {
        return isOpType(OperationDefinition.Operation.MUTATION);
    }

    /**
     * @return true if the current operation is a Subscription
     */
    public boolean isSubscriptionOperation() {
        return isOpType(OperationDefinition.Operation.SUBSCRIPTION);
    }

    private boolean isOpType(OperationDefinition.Operation operation) {
        if (operationDefinition != null) {
            return operation.equals(operationDefinition.getOperation());
        }
        return false;
    }

    /**
     * This method will only put one error per field path.
     *
     * @param error     the error to add
     * @param fieldPath the field path to put it under
     */
    public void addError(GraphQLError error, ResultPath fieldPath) {
        errorsLock.runLocked(() -> {
            //
            // see https://spec.graphql.org/October2021/#sec-Handling-Field-Errors about how per
            // field errors should be handled - ie only once per field if it's already there for nullability
            // but unclear if it's not that error path
            //
            if (!errorPaths.add(fieldPath)) {
                return;
            }
            this.errors.set(ImmutableKit.addToList(this.errors.get(), error));
        });
    }

    /**
     * This method will allow you to add errors into the running execution context, without a check
     * for per field unique-ness
     *
     * @param error the error to add
     */
    public void addError(GraphQLError error) {
        errorsLock.runLocked(() -> {
            // see https://github.com/graphql-java/graphql-java/issues/888 on how the spec is unclear
            // on how exactly multiple errors should be handled - ie only once per field or not outside the nullability
            // aspect.
            if (error.getPath() != null) {
                ResultPath path = ResultPath.fromList(error.getPath());
                this.errorPaths.add(path);
            }
            this.errors.set(ImmutableKit.addToList(this.errors.get(), error));
        });
    }

    /**
     * This method will allow you to add errors into the running execution context, without a check
     * for per field unique-ness
     *
     * @param errors the errors to add
     */
    public void addErrors(List<GraphQLError> errors) {
        if (errors.isEmpty()) {
            return;
        }
        // we are locked because we set two fields at once - but we only ever read one of them later
        // in getErrors so no need for synchronised there.
        errorsLock.runLocked(() -> {
            Set<ResultPath> newErrorPaths = new HashSet<>();
            for (GraphQLError error : errors) {
                // see https://github.com/graphql-java/graphql-java/issues/888 on how the spec is unclear
                // on how exactly multiple errors should be handled - ie only once per field or not outside the nullability
                // aspect.
                if (error.getPath() != null) {
                    ResultPath path = ResultPath.fromList(error.getPath());
                    newErrorPaths.add(path);
                }
            }
            this.errorPaths.addAll(newErrorPaths);
            this.errors.set(ImmutableKit.concatLists(this.errors.get(), errors));
        });
    }

    /**
     * @return the total list of errors for this execution context
     */
    public List<GraphQLError> getErrors() {
        return errors.get();
    }

    public ExecutionStrategy getQueryStrategy() {
        return queryStrategy;
    }

    public ExecutionStrategy getMutationStrategy() {
        return mutationStrategy;
    }

    public ExecutionStrategy getSubscriptionStrategy() {
        return subscriptionStrategy;
    }

    public IncrementalCallState getIncrementalCallState() {
        return incrementalCallState;
    }

    public ExecutionStrategy getStrategy(OperationDefinition.Operation operation) {
        if (operation == OperationDefinition.Operation.MUTATION) {
            return getMutationStrategy();
        } else if (operation == OperationDefinition.Operation.SUBSCRIPTION) {
            return getSubscriptionStrategy();
        } else {
            return getQueryStrategy();
        }
    }

    public Supplier<ExecutableNormalizedOperation> getNormalizedQueryTree() {
        return queryTree;
    }

    @Internal
    public void setDataLoaderDispatcherStrategy(DataLoaderDispatchStrategy dataLoaderDispatcherStrategy) {
        this.dataLoaderDispatcherStrategy = dataLoaderDispatcherStrategy;
    }

    @Internal
    public DataLoaderDispatchStrategy getDataLoaderDispatcherStrategy() {
        return dataLoaderDispatcherStrategy;
    }

    /**
     * This helps you transform the current ExecutionContext object into another one by starting a builder with all
     * the current values and allows you to transform it how you want.
     *
     * @param builderConsumer the consumer code that will be given a builder to transform
     *
     * @return a new ExecutionContext object based on calling build on that builder
     */
    public ExecutionContext transform(Consumer<ExecutionContextBuilder> builderConsumer) {
        ExecutionContextBuilder builder = ExecutionContextBuilder.newExecutionContextBuilder(this);
        builderConsumer.accept(builder);
        return builder.build();
    }

    public ResultNodesInfo getResultNodesInfo() {
        return resultNodesInfo;
    }

<<<<<<< HEAD

    @Override
    public String toString() {
        return "ExecutionContext{" +
                " isRunning=" + isRunning() +
                " executionId=" + executionId +
                '}';
    }

    @Nullable
    EngineRunningObserver getEngineRunningObserver() {
        return engineRunningObserver;
    }

    @Internal
    public boolean isRunning() {
        return isRunning.get() > 0;
    }

    private void incrementRunning() {
        assertTrue(isRunning.get() >= 0);
        if (isRunning.incrementAndGet() == 1) {
            changeOfState(RUNNING);
        }
    }

    private void decrementRunning() {
        assertTrue(isRunning.get() > 0);
        if (isRunning.decrementAndGet() == 0) {
            changeOfState(NOT_RUNNING);
        }
    }

    @Internal
    public void incrementRunning(CompletableFuture<?> cf) {
        cf.whenComplete((result, throwable) -> {
            incrementRunning();
        });
    }

    @Internal
    public void decrementRunning(CompletableFuture<?> cf) {
        cf.whenComplete((result, throwable) -> {
            decrementRunning();
        });

    }

    /**
     * This method increments the engine state and then runs the {@link Supplier} to get a value
     * <p>
     * If the request has been cancelled then {@link AbortExecutionException} is thrown so
     * you better be prepared to handle that.  Do not do this inside {@link CompletableFuture} handling
     * say but rather use {@link ExecutionContext#engineHandle(Function, Function)}
     *
     * @param callable the code to run
     *
     * @return a value
     *
     * @throws AbortExecutionException is the operation has been cancelled
     */
    @Internal
    public <T> T engineCallOrCancel(Supplier<T> callable) throws AbortExecutionException {
        incrementRunning();
        throwIfCancelled();
        try {
            return callable.get();
        } finally {
            decrementRunning();
        }
    }

    /**
     * This will return a {@link BiFunction} that could be used in a {@link CompletableFuture#handle(BiFunction)}
     * that will run the good path if the value is ok or the bad path if there is a throwable.  If the request has been cancelled
     * then a {@link AbortExecutionException} will be created and the bad path will be run.
     *
     * @param goodPath the good path to run
     * @param badPath  the bad path to run
     * @param <T>      for two
     *
     * @return a {@link BiFunction}
     */
    @Internal
    public <T, U> BiFunction<? super T, Throwable, ? extends U> engineHandle(Function<? super T, ? extends U> goodPath,
                                                                             Function<Throwable, ? extends U> badPath) {
        return (value, throwable) -> {
            incrementRunning();
            throwable = checkIsCancelled(throwable);
            try {
                if (throwable == null) {
                    return goodPath.apply(value);
                } else {
                    return badPath.apply(throwable);
                }
            } finally {
                decrementRunning();
            }
        };
    }

    /**
     * This will return a {@link Function} that can be used say in a {@link CompletableFuture#exceptionally(Function)} situation
     * to turn an exception into a value.  The engine state will be incremented and decremented during around the callback
     *
     * @param fn  the function to make a value
     * @param <T> for two
     *
     * @return a function to turns exceptions into values
     */
    @Internal
    public <T> Function<Throwable, ? extends T> engineExceptionally(Function<Throwable, ? extends T> fn) {
        return (throwable) -> {
            incrementRunning();
            try {
                return fn.apply(throwable);
            } finally {
                decrementRunning();
            }
        };
    }

    /**
     * This method increments the engine state and then runs the {@link Runnable}
     *
     * If the request has been cancelled then {@link AbortExecutionException} is thrown so
     * you better be prepared to handle that.  Do do this inside {@link CompletableFuture} handling
     * say but rather use {@link ExecutionContext#engineRun(Consumer, Consumer)}
     *
     * @param runnable the code to run
     *
     * @throws AbortExecutionException is the operation has been cancelled
     */
    @Internal
    public void engineRunOrCancel(Runnable runnable) throws AbortExecutionException {
        incrementRunning();
        throwIfCancelled();
        try {
            runnable.run();
        } finally {
            decrementRunning();
            throwIfCancelled();
        }
    }

    /**
     * This will return a {@link BiConsumer} that could be used in a {@link CompletableFuture#whenComplete(BiConsumer)}
     * that will run the good path if the value is ok or the bad path if there is a throwable.  If the request has been cancelled
     * then a {@link AbortExecutionException} will be created and the bad path will be run.
     *
     * @param goodPath the good path to run
     * @param badPath  the bad path to run
     * @param <T>      for two
     *
     * @return a {@link BiConsumer}
     */
    @Internal
    public <T> BiConsumer<T, Throwable> engineRun(Consumer<T> goodPath,
                                                  Consumer<Throwable> badPath) {
        return (value, throwable) -> {
            incrementRunning();
            throwable = checkIsCancelled(throwable);
            try {
                if (throwable == null) {
                    goodPath.accept(value);
                } else {
                    badPath.accept(throwable);
                }
            } finally {
                decrementRunning();
            }
        };
    }

    private void throwIfCancelled() {
        AbortExecutionException abortExecutionException = checkIsCancelled();
        if (abortExecutionException != null) {
            throw abortExecutionException;
        }
    }

    private Throwable checkIsCancelled(Throwable currentThrowable) {
        // no need to check we are cancelled if we already have an exception in play
        // since it can lead to an exception being thrown when an exception has already been
        // thrown
        if (currentThrowable == null) {
            return checkIsCancelled();
        }
        return currentThrowable;
    }

    /**
     * This will abort the execution via {@link AbortExecutionException} if the {@link ExecutionInput} has been cancelled
     */
    private AbortExecutionException checkIsCancelled() {
        if (executionInput.isCancelled()) {
            changeOfState(CANCELLED);
            return new AbortExecutionException("Execution has been asked to be cancelled");
        }
        return null;
    }

    private void changeOfState(RunningState runningState) {
        if (engineRunningObserver != null) {
            engineRunningObserver.runningStateChanged(executionId, graphQLContext, runningState);
        }
    }
=======
    @Internal
    public EngineRunningState getEngineRunningState() {
        return engineRunningState;
    }

>>>>>>> 252ad7eb
}<|MERGE_RESOLUTION|>--- conflicted
+++ resolved
@@ -31,20 +31,9 @@
 import java.util.Set;
 import java.util.concurrent.atomic.AtomicInteger;
 import java.util.concurrent.atomic.AtomicReference;
-import java.util.function.BiConsumer;
-import java.util.function.BiFunction;
 import java.util.function.Consumer;
-import java.util.function.Function;
 import java.util.function.Supplier;
 
-<<<<<<< HEAD
-import static graphql.Assert.assertTrue;
-import static graphql.execution.EngineRunningObserver.RunningState.CANCELLED;
-import static graphql.execution.EngineRunningObserver.RunningState.NOT_RUNNING;
-import static graphql.execution.EngineRunningObserver.RunningState.RUNNING;
-
-=======
->>>>>>> 252ad7eb
 @SuppressWarnings("TypeParameterUnusedInFormals")
 @PublicApi
 public class ExecutionContext {
@@ -371,219 +360,9 @@
         return resultNodesInfo;
     }
 
-<<<<<<< HEAD
-
-    @Override
-    public String toString() {
-        return "ExecutionContext{" +
-                " isRunning=" + isRunning() +
-                " executionId=" + executionId +
-                '}';
-    }
-
-    @Nullable
-    EngineRunningObserver getEngineRunningObserver() {
-        return engineRunningObserver;
-    }
-
-    @Internal
-    public boolean isRunning() {
-        return isRunning.get() > 0;
-    }
-
-    private void incrementRunning() {
-        assertTrue(isRunning.get() >= 0);
-        if (isRunning.incrementAndGet() == 1) {
-            changeOfState(RUNNING);
-        }
-    }
-
-    private void decrementRunning() {
-        assertTrue(isRunning.get() > 0);
-        if (isRunning.decrementAndGet() == 0) {
-            changeOfState(NOT_RUNNING);
-        }
-    }
-
-    @Internal
-    public void incrementRunning(CompletableFuture<?> cf) {
-        cf.whenComplete((result, throwable) -> {
-            incrementRunning();
-        });
-    }
-
-    @Internal
-    public void decrementRunning(CompletableFuture<?> cf) {
-        cf.whenComplete((result, throwable) -> {
-            decrementRunning();
-        });
-
-    }
-
-    /**
-     * This method increments the engine state and then runs the {@link Supplier} to get a value
-     * <p>
-     * If the request has been cancelled then {@link AbortExecutionException} is thrown so
-     * you better be prepared to handle that.  Do not do this inside {@link CompletableFuture} handling
-     * say but rather use {@link ExecutionContext#engineHandle(Function, Function)}
-     *
-     * @param callable the code to run
-     *
-     * @return a value
-     *
-     * @throws AbortExecutionException is the operation has been cancelled
-     */
-    @Internal
-    public <T> T engineCallOrCancel(Supplier<T> callable) throws AbortExecutionException {
-        incrementRunning();
-        throwIfCancelled();
-        try {
-            return callable.get();
-        } finally {
-            decrementRunning();
-        }
-    }
-
-    /**
-     * This will return a {@link BiFunction} that could be used in a {@link CompletableFuture#handle(BiFunction)}
-     * that will run the good path if the value is ok or the bad path if there is a throwable.  If the request has been cancelled
-     * then a {@link AbortExecutionException} will be created and the bad path will be run.
-     *
-     * @param goodPath the good path to run
-     * @param badPath  the bad path to run
-     * @param <T>      for two
-     *
-     * @return a {@link BiFunction}
-     */
-    @Internal
-    public <T, U> BiFunction<? super T, Throwable, ? extends U> engineHandle(Function<? super T, ? extends U> goodPath,
-                                                                             Function<Throwable, ? extends U> badPath) {
-        return (value, throwable) -> {
-            incrementRunning();
-            throwable = checkIsCancelled(throwable);
-            try {
-                if (throwable == null) {
-                    return goodPath.apply(value);
-                } else {
-                    return badPath.apply(throwable);
-                }
-            } finally {
-                decrementRunning();
-            }
-        };
-    }
-
-    /**
-     * This will return a {@link Function} that can be used say in a {@link CompletableFuture#exceptionally(Function)} situation
-     * to turn an exception into a value.  The engine state will be incremented and decremented during around the callback
-     *
-     * @param fn  the function to make a value
-     * @param <T> for two
-     *
-     * @return a function to turns exceptions into values
-     */
-    @Internal
-    public <T> Function<Throwable, ? extends T> engineExceptionally(Function<Throwable, ? extends T> fn) {
-        return (throwable) -> {
-            incrementRunning();
-            try {
-                return fn.apply(throwable);
-            } finally {
-                decrementRunning();
-            }
-        };
-    }
-
-    /**
-     * This method increments the engine state and then runs the {@link Runnable}
-     *
-     * If the request has been cancelled then {@link AbortExecutionException} is thrown so
-     * you better be prepared to handle that.  Do do this inside {@link CompletableFuture} handling
-     * say but rather use {@link ExecutionContext#engineRun(Consumer, Consumer)}
-     *
-     * @param runnable the code to run
-     *
-     * @throws AbortExecutionException is the operation has been cancelled
-     */
-    @Internal
-    public void engineRunOrCancel(Runnable runnable) throws AbortExecutionException {
-        incrementRunning();
-        throwIfCancelled();
-        try {
-            runnable.run();
-        } finally {
-            decrementRunning();
-            throwIfCancelled();
-        }
-    }
-
-    /**
-     * This will return a {@link BiConsumer} that could be used in a {@link CompletableFuture#whenComplete(BiConsumer)}
-     * that will run the good path if the value is ok or the bad path if there is a throwable.  If the request has been cancelled
-     * then a {@link AbortExecutionException} will be created and the bad path will be run.
-     *
-     * @param goodPath the good path to run
-     * @param badPath  the bad path to run
-     * @param <T>      for two
-     *
-     * @return a {@link BiConsumer}
-     */
-    @Internal
-    public <T> BiConsumer<T, Throwable> engineRun(Consumer<T> goodPath,
-                                                  Consumer<Throwable> badPath) {
-        return (value, throwable) -> {
-            incrementRunning();
-            throwable = checkIsCancelled(throwable);
-            try {
-                if (throwable == null) {
-                    goodPath.accept(value);
-                } else {
-                    badPath.accept(throwable);
-                }
-            } finally {
-                decrementRunning();
-            }
-        };
-    }
-
-    private void throwIfCancelled() {
-        AbortExecutionException abortExecutionException = checkIsCancelled();
-        if (abortExecutionException != null) {
-            throw abortExecutionException;
-        }
-    }
-
-    private Throwable checkIsCancelled(Throwable currentThrowable) {
-        // no need to check we are cancelled if we already have an exception in play
-        // since it can lead to an exception being thrown when an exception has already been
-        // thrown
-        if (currentThrowable == null) {
-            return checkIsCancelled();
-        }
-        return currentThrowable;
-    }
-
-    /**
-     * This will abort the execution via {@link AbortExecutionException} if the {@link ExecutionInput} has been cancelled
-     */
-    private AbortExecutionException checkIsCancelled() {
-        if (executionInput.isCancelled()) {
-            changeOfState(CANCELLED);
-            return new AbortExecutionException("Execution has been asked to be cancelled");
-        }
-        return null;
-    }
-
-    private void changeOfState(RunningState runningState) {
-        if (engineRunningObserver != null) {
-            engineRunningObserver.runningStateChanged(executionId, graphQLContext, runningState);
-        }
-    }
-=======
     @Internal
     public EngineRunningState getEngineRunningState() {
         return engineRunningState;
     }
 
->>>>>>> 252ad7eb
 }