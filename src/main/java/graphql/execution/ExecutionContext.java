--- conflicted
+++ resolved
@@ -378,18 +378,16 @@
     public EngineRunningState getEngineRunningState() {
         return engineRunningState;
     }
-<<<<<<< HEAD
 
     @Internal
     @Nullable
     Throwable possibleCancellation(@Nullable Throwable currentThrowable) {
         return engineRunningState.possibleCancellation(currentThrowable);
     }
+}
 
     @Internal
     void throwIfCancelled() throws AbortExecutionException {
         engineRunningState.throwIfCancelled();
     }
-=======
->>>>>>> fa22b821
 }