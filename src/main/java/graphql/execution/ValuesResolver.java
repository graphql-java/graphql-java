--- conflicted
+++ resolved
@@ -185,11 +185,7 @@
 
     }
 
-<<<<<<< HEAD
-    private Object coerceValueForInputObjectType(GraphqlFieldVisibility fieldVisibility, VariableDefinition variableDefinition, GraphQLInputObjectType inputObjectType, Map<String, Object> inputMap) {
-=======
-    private Object coerceValueForInputObjectType(GraphqlFieldVisibility fieldVisibility, VariableDefinition variableDefinition, GraphQLInputObjectType inputObjectType, Map<String, Object> input, List<Object> nameStack) {
->>>>>>> e4c16ebb
+    private Object coerceValueForInputObjectType(GraphqlFieldVisibility fieldVisibility, VariableDefinition variableDefinition, GraphQLInputObjectType inputObjectType, Map<String, Object> inputMap, List<Object> nameStack) {
         Map<String, Object> result = new LinkedHashMap<>();
         List<GraphQLInputObjectField> fields = fieldVisibility.getFieldDefinitions(inputObjectType);
         List<String> fieldNames = map(fields, GraphQLInputObjectField::getName);
@@ -207,14 +203,9 @@
                 Object coerceValue = coerceValue(fieldVisibility, variableDefinition,
                         inputField.getName(),
                         inputField.getType(),
-<<<<<<< HEAD
-                        inputValue);
+                        inputValue,
+                        nameStack);
                 result.put(inputField.getName(), coerceValue == null ? inputField.getDefaultValue() : coerceValue);
-=======
-                        input.get(inputField.getName()),
-                        nameStack);
-                result.put(inputField.getName(), value == null ? inputField.getDefaultValue() : value);
->>>>>>> e4c16ebb
             }
         }
         return result;
