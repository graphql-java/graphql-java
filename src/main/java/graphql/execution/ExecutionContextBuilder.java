package graphql.execution;

import graphql.GraphQLError;
import graphql.Internal;
import graphql.PublicApi;
<<<<<<< HEAD
import graphql.execution.directives.QueryDirectivesInfo;
=======
import graphql.cachecontrol.CacheControl;
>>>>>>> 21dff067
import graphql.execution.instrumentation.Instrumentation;
import graphql.execution.instrumentation.InstrumentationState;
import graphql.language.Document;
import graphql.language.Field;
import graphql.language.FragmentDefinition;
import graphql.language.OperationDefinition;
import graphql.schema.GraphQLSchema;
import org.dataloader.DataLoaderRegistry;

import java.util.ArrayList;
import java.util.HashMap;
import java.util.LinkedHashMap;
import java.util.List;
import java.util.Map;

import static graphql.Assert.assertNotNull;

@PublicApi
public class ExecutionContextBuilder {

    private Instrumentation instrumentation;
    private ExecutionId executionId;
    private InstrumentationState instrumentationState;
    private GraphQLSchema graphQLSchema;
    private ExecutionStrategy queryStrategy;
    private ExecutionStrategy mutationStrategy;
    private ExecutionStrategy subscriptionStrategy;
    private Object context;
    private Object root;
    private Document document;
    private OperationDefinition operationDefinition;
    private Map<String, Object> variables = new LinkedHashMap<>();
    private Map<String, FragmentDefinition> fragmentsByName = new LinkedHashMap<>();
    private DataLoaderRegistry dataLoaderRegistry;
    private CacheControl cacheControl;
    private List<GraphQLError> errors = new ArrayList<>();
    private Map<Field, List<QueryDirectivesInfo>> queryDirectivesInfo = new LinkedHashMap<>();

    /**
     * @return a new builder of {@link graphql.execution.ExecutionContext}s
     */
    public static ExecutionContextBuilder newExecutionContextBuilder() {
        return new ExecutionContextBuilder();
    }

    /**
     * Creates a new builder based on a previous execution context
     *
     * @param other the previous execution to clone
     *
     * @return a new builder of {@link graphql.execution.ExecutionContext}s
     */
    public static ExecutionContextBuilder newExecutionContextBuilder(ExecutionContext other) {
        return new ExecutionContextBuilder(other);
    }

    @Internal
    public ExecutionContextBuilder() {
    }

    @Internal
    ExecutionContextBuilder(ExecutionContext other) {
        instrumentation = other.getInstrumentation();
        executionId = other.getExecutionId();
        instrumentationState = other.getInstrumentationState();
        graphQLSchema = other.getGraphQLSchema();
        queryStrategy = other.getQueryStrategy();
        mutationStrategy = other.getMutationStrategy();
        subscriptionStrategy = other.getSubscriptionStrategy();
        context = other.getContext();
        root = other.getRoot();
        document = other.getDocument();
        operationDefinition = other.getOperationDefinition();
        variables = new HashMap<>(other.getVariables());
        fragmentsByName = new HashMap<>(other.getFragmentsByName());
        dataLoaderRegistry = other.getDataLoaderRegistry();
        cacheControl = other.getCacheControl();
        errors = new ArrayList<>(other.getErrors());
    }

    public ExecutionContextBuilder instrumentation(Instrumentation instrumentation) {
        this.instrumentation = instrumentation;
        return this;
    }

    public ExecutionContextBuilder instrumentationState(InstrumentationState instrumentationState) {
        this.instrumentationState = instrumentationState;
        return this;
    }

    public ExecutionContextBuilder executionId(ExecutionId executionId) {
        this.executionId = executionId;
        return this;
    }

    public ExecutionContextBuilder graphQLSchema(GraphQLSchema graphQLSchema) {
        this.graphQLSchema = graphQLSchema;
        return this;
    }

    public ExecutionContextBuilder queryStrategy(ExecutionStrategy queryStrategy) {
        this.queryStrategy = queryStrategy;
        return this;
    }

    public ExecutionContextBuilder mutationStrategy(ExecutionStrategy mutationStrategy) {
        this.mutationStrategy = mutationStrategy;
        return this;
    }

    public ExecutionContextBuilder subscriptionStrategy(ExecutionStrategy subscriptionStrategy) {
        this.subscriptionStrategy = subscriptionStrategy;
        return this;
    }

    public ExecutionContextBuilder context(Object context) {
        this.context = context;
        return this;
    }

    public ExecutionContextBuilder root(Object root) {
        this.root = root;
        return this;
    }

    public ExecutionContextBuilder variables(Map<String, Object> variables) {
        this.variables = variables;
        return this;
    }

    public ExecutionContextBuilder fragmentsByName(Map<String, FragmentDefinition> fragmentsByName) {
        this.fragmentsByName = fragmentsByName;
        return this;
    }

    public ExecutionContextBuilder document(Document document) {
        this.document = document;
        return this;
    }

    public ExecutionContextBuilder operationDefinition(OperationDefinition operationDefinition) {
        this.operationDefinition = operationDefinition;
        return this;
    }

    public ExecutionContextBuilder queryDirectivesInfo(Map<Field, List<QueryDirectivesInfo>> queryDirectivesInfo) {
        this.queryDirectivesInfo = queryDirectivesInfo;
        return this;
    }

    public ExecutionContextBuilder dataLoaderRegistry(DataLoaderRegistry dataLoaderRegistry) {
        this.dataLoaderRegistry = assertNotNull(dataLoaderRegistry);
        return this;
    }

    public ExecutionContextBuilder cacheControl(CacheControl cacheControl) {
        this.cacheControl = cacheControl;
        return this;
    }

    public ExecutionContext build() {
        // preconditions
        assertNotNull(executionId, "You must provide a query identifier");

        return new ExecutionContext(
                instrumentation,
                executionId,
                graphQLSchema,
                instrumentationState,
                queryStrategy,
                mutationStrategy,
                subscriptionStrategy,
                fragmentsByName,
                document,
                operationDefinition,
                variables,
                context,
                root,
<<<<<<< HEAD
                queryDirectivesInfo,
                dataLoaderRegistry,
=======
                dataLoaderRegistry,
                cacheControl,
>>>>>>> 21dff067
                errors
        );
    }

}<|MERGE_RESOLUTION|>--- conflicted
+++ resolved
@@ -3,11 +3,8 @@
 import graphql.GraphQLError;
 import graphql.Internal;
 import graphql.PublicApi;
-<<<<<<< HEAD
+import graphql.cachecontrol.CacheControl;
 import graphql.execution.directives.QueryDirectivesInfo;
-=======
-import graphql.cachecontrol.CacheControl;
->>>>>>> 21dff067
 import graphql.execution.instrumentation.Instrumentation;
 import graphql.execution.instrumentation.InstrumentationState;
 import graphql.language.Document;
@@ -186,13 +183,9 @@
                 variables,
                 context,
                 root,
-<<<<<<< HEAD
-                queryDirectivesInfo,
-                dataLoaderRegistry,
-=======
                 dataLoaderRegistry,
                 cacheControl,
->>>>>>> 21dff067
+                queryDirectivesInfo,
                 errors
         );
     }
