package graphql.execution;

import graphql.GraphQLException;
import graphql.execution.instrumentation.Instrumentation;
import graphql.language.Definition;
import graphql.language.Document;
import graphql.language.FragmentDefinition;
import graphql.language.OperationDefinition;
import graphql.schema.GraphQLSchema;

import java.util.LinkedHashMap;
import java.util.Map;

import static graphql.Assert.assertNotNull;

public class ExecutionContextBuilder {

    private ValuesResolver valuesResolver;
    private Instrumentation instrumentation;

<<<<<<< HEAD
    public ExecutionContextBuilder(ValuesResolver valuesResolver, Instrumentation instrumentation) {
=======
    private ExecutionId executionId;

    public ExecutionContextBuilder(ValuesResolver valuesResolver) {
>>>>>>> b20ae0a4
        this.valuesResolver = valuesResolver;
        this.instrumentation = instrumentation;
    }

<<<<<<< HEAD

    public ExecutionContext build(GraphQLSchema graphQLSchema, ExecutionStrategy executionStrategy, Object root, Document document, String operationName, Map<String, Object> args) {
=======
    public ExecutionContextBuilder executionId(ExecutionId executionId) {
        this.executionId = executionId;
        return this;
    }

    public ExecutionContext build(GraphQLSchema graphQLSchema, ExecutionStrategy queryStrategy, ExecutionStrategy mutationStrategy, Object root, Document document, String operationName, Map<String, Object> args) {
        // preconditions
        assertNotNull(executionId,"You must provide a query identifier");

>>>>>>> b20ae0a4
        Map<String, FragmentDefinition> fragmentsByName = new LinkedHashMap<String, FragmentDefinition>();
        Map<String, OperationDefinition> operationsByName = new LinkedHashMap<String, OperationDefinition>();

        for (Definition definition : document.getDefinitions()) {
            if (definition instanceof OperationDefinition) {
                OperationDefinition operationDefinition = (OperationDefinition) definition;
                operationsByName.put(operationDefinition.getName(), operationDefinition);
            }
            if (definition instanceof FragmentDefinition) {
                FragmentDefinition fragmentDefinition = (FragmentDefinition) definition;
                fragmentsByName.put(fragmentDefinition.getName(), fragmentDefinition);
            }
        }
        if (operationName == null && operationsByName.size() > 1) {
            throw new GraphQLException("missing operation name");
        }
        OperationDefinition operation;

        if (operationName == null) {
            operation = operationsByName.values().iterator().next();
        } else {
            operation = operationsByName.get(operationName);
        }
        if (operation == null) {
            throw new GraphQLException();
        }
<<<<<<< HEAD

        ExecutionContext executionContext = new ExecutionContext(instrumentation);
        executionContext.setGraphQLSchema(graphQLSchema);
        executionContext.setExecutionStrategy(executionStrategy);
        executionContext.setOperationDefinition(operation);
        executionContext.setRoot(root);
        executionContext.setFragmentsByName(fragmentsByName);
=======
>>>>>>> b20ae0a4
        Map<String, Object> variableValues = valuesResolver.getVariableValues(graphQLSchema, operation.getVariableDefinitions(), args);

        return new ExecutionContext(
                executionId,
                graphQLSchema,
                queryStrategy,
                mutationStrategy,
                fragmentsByName,
                operation,
                variableValues,
                root);
    }
}<|MERGE_RESOLUTION|>--- conflicted
+++ resolved
@@ -17,22 +17,14 @@
 
     private ValuesResolver valuesResolver;
     private Instrumentation instrumentation;
-
-<<<<<<< HEAD
-    public ExecutionContextBuilder(ValuesResolver valuesResolver, Instrumentation instrumentation) {
-=======
     private ExecutionId executionId;
 
-    public ExecutionContextBuilder(ValuesResolver valuesResolver) {
->>>>>>> b20ae0a4
+    public ExecutionContextBuilder(ValuesResolver valuesResolver, , Instrumentation instrumentation) {
         this.valuesResolver = valuesResolver;
         this.instrumentation = instrumentation;
     }
 
-<<<<<<< HEAD
 
-    public ExecutionContext build(GraphQLSchema graphQLSchema, ExecutionStrategy executionStrategy, Object root, Document document, String operationName, Map<String, Object> args) {
-=======
     public ExecutionContextBuilder executionId(ExecutionId executionId) {
         this.executionId = executionId;
         return this;
@@ -42,7 +34,6 @@
         // preconditions
         assertNotNull(executionId,"You must provide a query identifier");
 
->>>>>>> b20ae0a4
         Map<String, FragmentDefinition> fragmentsByName = new LinkedHashMap<String, FragmentDefinition>();
         Map<String, OperationDefinition> operationsByName = new LinkedHashMap<String, OperationDefinition>();
 
@@ -69,19 +60,10 @@
         if (operation == null) {
             throw new GraphQLException();
         }
-<<<<<<< HEAD
-
-        ExecutionContext executionContext = new ExecutionContext(instrumentation);
-        executionContext.setGraphQLSchema(graphQLSchema);
-        executionContext.setExecutionStrategy(executionStrategy);
-        executionContext.setOperationDefinition(operation);
-        executionContext.setRoot(root);
-        executionContext.setFragmentsByName(fragmentsByName);
-=======
->>>>>>> b20ae0a4
         Map<String, Object> variableValues = valuesResolver.getVariableValues(graphQLSchema, operation.getVariableDefinitions(), args);
 
         return new ExecutionContext(
+                instrumentation,
                 executionId,
                 graphQLSchema,
                 queryStrategy,
