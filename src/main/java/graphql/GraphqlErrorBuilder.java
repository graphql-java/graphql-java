package graphql;

import graphql.execution.DataFetcherResult;
import graphql.execution.ResultPath;
import graphql.language.SourceLocation;
import graphql.schema.DataFetchingEnvironment;

import java.util.ArrayList;
import java.util.List;
import java.util.Map;

import static graphql.Assert.assertNotNull;

/**
 * This helps you build {@link graphql.GraphQLError}s and also has a quick way to make a  {@link graphql.execution.DataFetcherResult}s
 * from that error.
 *
 * @param <B> this base class allows you to derive new classes from this base error builder
 */
@SuppressWarnings("unchecked")
@PublicApi
public class GraphqlErrorBuilder<B extends GraphqlErrorBuilder<?>> {

    private String message;
    private List<Object> path;
    private List<SourceLocation> locations = new ArrayList<>();
    private ErrorClassification errorType = ErrorType.DataFetchingException;
    private Map<String, Object> extensions = null;

    public String getMessage() {
        return message;
    }

    public List<Object> getPath() {
        return path;
    }

    public List<SourceLocation> getLocations() {
        return locations;
    }

    public ErrorClassification getErrorType() {
        return errorType;
    }

    public Map<String, Object> getExtensions() {
        return extensions;
    }

    /**
     * @return a builder of {@link graphql.GraphQLError}s
     */
    public static GraphqlErrorBuilder<?> newError() {
        return new GraphqlErrorBuilder<>();
    }

    /**
     * This will set up the {@link GraphQLError#getLocations()} and {@link graphql.GraphQLError#getPath()} for you from the
     * fetching environment.
     *
     * @param dataFetchingEnvironment the data fetching environment
     *
     * @return a builder of {@link graphql.GraphQLError}s
     */
    public static GraphqlErrorBuilder<?> newError(DataFetchingEnvironment dataFetchingEnvironment) {
        return new GraphqlErrorBuilder<>()
                .location(dataFetchingEnvironment.getField().getSourceLocation())
                .path(dataFetchingEnvironment.getExecutionStepInfo().getPath());
    }

    protected GraphqlErrorBuilder() {
    }

    public B message(String message, Object... formatArgs) {
        if (formatArgs == null || formatArgs.length == 0) {
            this.message = assertNotNull(message);
        } else {
            this.message = String.format(assertNotNull(message), formatArgs);
        }
        return (B) this;
    }

<<<<<<< HEAD
    public GraphqlErrorBuilder locations(List<SourceLocation> locations) {
        if (locations != null) {
            this.locations.addAll(locations);
        } else {
            this.locations = null;
        }
        return this;
    }

    public GraphqlErrorBuilder location(SourceLocation location) {
        if (locations != null) {
            this.locations.add(location);
        }
        return this;
    }

    public GraphqlErrorBuilder path(ResultPath path) {
        if (path != null) {
            this.path = path.toList();
        } else {
            this.path = null;
        }
        return this;
    }

    public GraphqlErrorBuilder path(List<Object> path) {
        this.path = path;
        return this;
=======
    public B locations(List<SourceLocation> locations) {
        this.locations.addAll(assertNotNull(locations));
        return (B) this;
    }

    public B location(SourceLocation location) {
        this.locations.add(assertNotNull(location));
        return (B) this;
    }

    public B path(ResultPath path) {
        this.path = assertNotNull(path).toList();
        return (B) this;
    }

    public B path(List<Object> path) {
        this.path = assertNotNull(path);
        return (B) this;
>>>>>>> 0300684a
    }

    public B errorType(ErrorClassification errorType) {
        this.errorType = assertNotNull(errorType);
        return (B) this;
    }

<<<<<<< HEAD
    public GraphqlErrorBuilder extensions(Map<String, Object> extensions) {
        this.extensions = extensions;
        return this;
=======
    public B extensions(Map<String, Object> extensions) {
        this.extensions = assertNotNull(extensions);
        return (B) this;
>>>>>>> 0300684a
    }

    /**
     * @return a newly built GraphqlError
     */
    public GraphQLError build() {
        assertNotNull(message, () -> "You must provide error message");
        return new GraphqlErrorImpl(message, locations, errorType, path, extensions);
    }

    private static class GraphqlErrorImpl implements GraphQLError {
        private final String message;
        private final List<SourceLocation> locations;
        private final ErrorClassification errorType;
        private final List<Object> path;
        private final Map<String, Object> extensions;

        public GraphqlErrorImpl(String message, List<SourceLocation> locations, ErrorClassification errorType, List<Object> path, Map<String, Object> extensions) {
            this.message = message;
            this.locations = locations;
            this.errorType = errorType;
            this.path = path;
            this.extensions = extensions;
        }

        @Override
        public String getMessage() {
            return message;
        }

        @Override
        public List<SourceLocation> getLocations() {
            return locations;
        }

        @Override
        public ErrorClassification getErrorType() {
            return errorType;
        }

        @Override
        public List<Object> getPath() {
            return path;
        }

        @Override
        public Map<String, Object> getExtensions() {
            return extensions;
        }

        @Override
        public String toString() {
            return message;
        }
    }

    /**
     * A helper method that allows you to return this error as a {@link graphql.execution.DataFetcherResult}
     *
     * @return a new data fetcher result that contains the built error
     */
    public DataFetcherResult<?> toResult() {
        return DataFetcherResult.newResult()
                .error(build())
                .build();
    }

}<|MERGE_RESOLUTION|>--- conflicted
+++ resolved
@@ -80,55 +80,34 @@
         return (B) this;
     }
 
-<<<<<<< HEAD
-    public GraphqlErrorBuilder locations(List<SourceLocation> locations) {
+    public B locations(List<SourceLocation> locations) {
         if (locations != null) {
             this.locations.addAll(locations);
         } else {
             this.locations = null;
         }
-        return this;
+        return (B) this;
     }
 
-    public GraphqlErrorBuilder location(SourceLocation location) {
+    public B location(SourceLocation location) {
         if (locations != null) {
             this.locations.add(location);
         }
-        return this;
+        return (B) this;
     }
 
-    public GraphqlErrorBuilder path(ResultPath path) {
+    public B path(ResultPath path) {
         if (path != null) {
             this.path = path.toList();
         } else {
             this.path = null;
         }
-        return this;
-    }
-
-    public GraphqlErrorBuilder path(List<Object> path) {
-        this.path = path;
-        return this;
-=======
-    public B locations(List<SourceLocation> locations) {
-        this.locations.addAll(assertNotNull(locations));
-        return (B) this;
-    }
-
-    public B location(SourceLocation location) {
-        this.locations.add(assertNotNull(location));
-        return (B) this;
-    }
-
-    public B path(ResultPath path) {
-        this.path = assertNotNull(path).toList();
         return (B) this;
     }
 
     public B path(List<Object> path) {
-        this.path = assertNotNull(path);
+        this.path = path;
         return (B) this;
->>>>>>> 0300684a
     }
 
     public B errorType(ErrorClassification errorType) {
@@ -136,15 +115,9 @@
         return (B) this;
     }
 
-<<<<<<< HEAD
-    public GraphqlErrorBuilder extensions(Map<String, Object> extensions) {
+    public B extensions(Map<String, Object> extensions) {
         this.extensions = extensions;
-        return this;
-=======
-    public B extensions(Map<String, Object> extensions) {
-        this.extensions = assertNotNull(extensions);
         return (B) this;
->>>>>>> 0300684a
     }
 
     /**
