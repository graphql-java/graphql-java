package graphql.util;

import graphql.PublicApi;

import java.util.Objects;

/**
 * A specific {@link NodeLocation} inside a node. This means  {@link #getNode()} returns a Node which has a child
 * at {@link #getLocation()}
 *
 * A list of Breadcrumbs is used to identify the exact location of a specific node inside a tree.
 *
<<<<<<< HEAD
 * @param <T> node type of this Breadcrumb
=======
 * @param <T> the generic type of object
>>>>>>> 9356c3dc
 */
@PublicApi
public class Breadcrumb<T> {

    private final T node;
    private final NodeLocation location;

    public Breadcrumb(T node, NodeLocation location) {
        this.node = node;
        this.location = location;
    }

    public T getNode() {
        return node;
    }

    public NodeLocation getLocation() {
        return location;
    }

    @Override
    public boolean equals(Object o) {
        if (this == o) {
            return true;
        }
        if (o == null || getClass() != o.getClass()) {
            return false;
        }
        Breadcrumb<?> that = (Breadcrumb<?>) o;
        return Objects.equals(node, that.node) &&
                Objects.equals(location, that.location);
    }

    @Override
    public int hashCode() {
        return Objects.hash(node, location);
    }

    @Override
    public String toString() {
        return super.toString();
    }
}<|MERGE_RESOLUTION|>--- conflicted
+++ resolved
@@ -10,11 +10,7 @@
  *
  * A list of Breadcrumbs is used to identify the exact location of a specific node inside a tree.
  *
-<<<<<<< HEAD
- * @param <T> node type of this Breadcrumb
-=======
  * @param <T> the generic type of object
->>>>>>> 9356c3dc
  */
 @PublicApi
 public class Breadcrumb<T> {
