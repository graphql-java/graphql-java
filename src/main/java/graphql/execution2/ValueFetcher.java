package graphql.execution2;


import graphql.Assert;
import graphql.ExceptionWhileDataFetching;
import graphql.GraphQLError;
import graphql.Internal;
import graphql.execution.AbsoluteGraphQLError;
import graphql.execution.Async;
import graphql.execution.DataFetcherResult;
import graphql.execution.ExecutionContext;
import graphql.execution.ExecutionId;
import graphql.execution.ExecutionPath;
import graphql.execution.ExecutionStepInfo;
import graphql.execution.UnboxPossibleOptional;
import graphql.execution.ValuesResolver;
import graphql.language.Field;
import graphql.schema.DataFetcher;
import graphql.schema.DataFetchingEnvironment;
import graphql.schema.DataFetchingFieldSelectionSet;
import graphql.schema.DataFetchingFieldSelectionSetImpl;
import graphql.schema.GraphQLCodeRegistry;
import graphql.schema.GraphQLFieldDefinition;
import graphql.schema.GraphQLFieldsContainer;
import graphql.schema.GraphQLOutputType;
import graphql.schema.GraphQLTypeUtil;
import graphql.schema.visibility.GraphqlFieldVisibility;
import org.slf4j.Logger;
import org.slf4j.LoggerFactory;

import java.util.ArrayList;
import java.util.Collections;
import java.util.List;
import java.util.Map;
import java.util.concurrent.CompletableFuture;
import java.util.concurrent.CompletionStage;
import java.util.stream.Collectors;

import static graphql.schema.DataFetchingEnvironmentBuilder.newDataFetchingEnvironment;

@Internal
public class ValueFetcher {

    private final ExecutionContext executionContext;

    ValuesResolver valuesResolver = new ValuesResolver();

    private static final Logger log = LoggerFactory.getLogger(ValueFetcher.class);

    public static final Object NULL_VALUE = new Object();

    public ValueFetcher(ExecutionContext executionContext) {
        this.executionContext = executionContext;
    }


    public CompletableFuture<List<FetchedValue>> fetchBatchedValues(List<Object> sources, List<Field> sameFields, List<ExecutionStepInfo> executionInfos) {
        System.out.println("Fetch batch values size: " + sources.size());
        ExecutionStepInfo executionStepInfo = executionInfos.get(0);
        if (isDataFetcherBatched(executionStepInfo)) {
            //TODO: the stepInfo is not correct for all values: how to give the DF all executionInfos?
            return fetchValue(sources, sameFields, executionStepInfo)
                    .thenApply(fetchedValue -> extractBatchedValues(fetchedValue, sources.size()));
        } else {
            List<CompletableFuture<FetchedValue>> fetchedValues = new ArrayList<>();
            for (int i = 0; i < sources.size(); i++) {
                fetchedValues.add(fetchValue(sources.get(i), sameFields, executionInfos.get(i)));
            }
            return Async.each(fetchedValues);
        }
    }

    private List<FetchedValue> extractBatchedValues(FetchedValue fetchedValueContainingList, int expectedSize) {
        List<Object> list = (List<Object>) fetchedValueContainingList.getFetchedValue();
        Assert.assertTrue(list.size() == expectedSize, "Unexpected result size");
        List<FetchedValue> result = new ArrayList<>();
        for (int i = 0; i < list.size(); i++) {
            List<GraphQLError> errors;
            if (i == 0) {
                errors = fetchedValueContainingList.getErrors();
            } else {
                errors = Collections.emptyList();
            }
            FetchedValue fetchedValue = new FetchedValue(list.get(0), fetchedValueContainingList.getRawFetchedValue(), errors);
            result.add(fetchedValue);
        }
        return result;
    }

    private GraphQLFieldsContainer getFieldsContainer(ExecutionStepInfo executionStepInfo) {
        GraphQLOutputType type = executionStepInfo.getParent().getType();
        return (GraphQLFieldsContainer) GraphQLTypeUtil.unwrapAll(type);
    }

    private boolean isDataFetcherBatched(ExecutionStepInfo executionStepInfo) {
        GraphQLFieldsContainer parentType = getFieldsContainer(executionStepInfo);
        GraphQLFieldDefinition fieldDef = executionStepInfo.getFieldDefinition();
        DataFetcher dataFetcher = executionContext.getGraphQLSchema().getCodeRegistry().getDataFetcher(parentType, fieldDef);
        return dataFetcher instanceof BatchedDataFetcher;
    }

    public CompletableFuture<FetchedValue> fetchValue(Object source, List<Field> sameFields, ExecutionStepInfo executionInfo) {
        Field field = sameFields.get(0);
        GraphQLFieldDefinition fieldDef = executionInfo.getFieldDefinition();

        GraphQLCodeRegistry codeRegistry = executionContext.getGraphQLSchema().getCodeRegistry();
        GraphqlFieldVisibility fieldVisibility = codeRegistry.getFieldVisibility();
        GraphQLFieldsContainer parentType = getFieldsContainer(executionInfo);

<<<<<<< HEAD
        Map<String, Object> argumentValues = valuesResolver.getArgumentValues(codeRegistry, fieldDef.getArguments(), field.getArguments(), executionContext.getVariables());
=======
        Map<String, Object> argumentValues = valuesResolver.getArgumentValues(fieldVisibility, fieldDef.getArguments(), field.getArguments(), executionContext.getVariables());
>>>>>>> 17933ec1

        GraphQLOutputType fieldType = fieldDef.getType();
        DataFetchingFieldSelectionSet fieldCollector = DataFetchingFieldSelectionSetImpl.newCollector(executionContext, fieldType, sameFields);

        DataFetchingEnvironment environment = newDataFetchingEnvironment(executionContext)
                .source(source)
                .arguments(argumentValues)
                .fieldDefinition(fieldDef)
                .fields(sameFields)
                .fieldType(fieldType)
                .executionStepInfo(executionInfo)
                .parentType(parentType)
                .selectionSet(fieldCollector)
                .build();

        ExecutionId executionId = executionContext.getExecutionId();
        ExecutionPath path = executionInfo.getPath();
        return callDataFetcher(codeRegistry, parentType, fieldDef, environment, executionId, path)
                .thenApply(rawFetchedValue -> new FetchedValue(rawFetchedValue, rawFetchedValue, Collections.emptyList()))
                .exceptionally(exception -> handleExceptionWhileFetching(field, path, exception))
                .thenApply(result -> unboxPossibleDataFetcherResult(sameFields, path, result))
                .thenApply(this::unboxPossibleOptional);
    }

    private FetchedValue handleExceptionWhileFetching(Field field, ExecutionPath path, Throwable exception) {
        ExceptionWhileDataFetching exceptionWhileDataFetching = new ExceptionWhileDataFetching(path, exception, field.getSourceLocation());
        FetchedValue fetchedValue = new FetchedValue(
                null,
                null,
                Collections.singletonList(exceptionWhileDataFetching));
        return fetchedValue;
    }

    private FetchedValue unboxPossibleOptional(FetchedValue result) {
        return new FetchedValue(UnboxPossibleOptional.unboxPossibleOptional(result.getFetchedValue()), result.getRawFetchedValue(), result.getErrors());

    }

    private CompletableFuture<Object> callDataFetcher(GraphQLCodeRegistry codeRegistry, GraphQLFieldsContainer parentType, GraphQLFieldDefinition fieldDef, DataFetchingEnvironment environment, ExecutionId executionId, ExecutionPath path) {
        CompletableFuture<Object> result = new CompletableFuture<>();
        try {
            DataFetcher dataFetcher = codeRegistry.getDataFetcher(parentType, fieldDef);
            log.debug("'{}' fetching field '{}' using data fetcher '{}'...", executionId, path, dataFetcher.getClass().getName());
            Object fetchedValueRaw = dataFetcher.get(environment);
            log.debug("'{}' field '{}' fetch returned '{}'", executionId, path, fetchedValueRaw == null ? "null" : fetchedValueRaw.getClass().getName());
            handleFetchedValue(fetchedValueRaw, result);
        } catch (Exception e) {
            log.debug(String.format("'%s', field '%s' fetch threw exception", executionId, path), e);
            result.completeExceptionally(e);
        }
        return result;
    }

    private void handleFetchedValue(Object fetchedValue, CompletableFuture<Object> cf) {
        if (fetchedValue == null) {
            cf.complete(NULL_VALUE);
            return;
        }
        if (fetchedValue instanceof CompletionStage) {
            ((CompletionStage<Object>) fetchedValue).whenComplete((value, throwable) -> {
                if (throwable != null) {
                    cf.completeExceptionally(throwable);
                } else {
                    cf.complete(value);
                }
            });
            return;
        }
        cf.complete(fetchedValue);

    }

    private FetchedValue unboxPossibleDataFetcherResult(List<Field> sameField, ExecutionPath executionPath, FetchedValue result) {
        if (result.getFetchedValue() instanceof DataFetcherResult) {
            DataFetcherResult<?> dataFetcherResult = (DataFetcherResult) result.getFetchedValue();
            List<AbsoluteGraphQLError> addErrors = dataFetcherResult.getErrors().stream()
                    .map(relError -> new AbsoluteGraphQLError(sameField, executionPath, relError))
                    .collect(Collectors.toList());
            List<GraphQLError> newErrors = new ArrayList<>(result.getErrors());
            newErrors.addAll(addErrors);
            return new FetchedValue(dataFetcherResult.getData(), result.getRawFetchedValue(), newErrors);
        } else {
            return result;
        }
    }


}<|MERGE_RESOLUTION|>--- conflicted
+++ resolved
@@ -104,14 +104,9 @@
         GraphQLFieldDefinition fieldDef = executionInfo.getFieldDefinition();
 
         GraphQLCodeRegistry codeRegistry = executionContext.getGraphQLSchema().getCodeRegistry();
-        GraphqlFieldVisibility fieldVisibility = codeRegistry.getFieldVisibility();
         GraphQLFieldsContainer parentType = getFieldsContainer(executionInfo);
 
-<<<<<<< HEAD
         Map<String, Object> argumentValues = valuesResolver.getArgumentValues(codeRegistry, fieldDef.getArguments(), field.getArguments(), executionContext.getVariables());
-=======
-        Map<String, Object> argumentValues = valuesResolver.getArgumentValues(fieldVisibility, fieldDef.getArguments(), field.getArguments(), executionContext.getVariables());
->>>>>>> 17933ec1
 
         GraphQLOutputType fieldType = fieldDef.getType();
         DataFetchingFieldSelectionSet fieldCollector = DataFetchingFieldSelectionSetImpl.newCollector(executionContext, fieldType, sameFields);
