package graphql

import graphql.schema.*
import graphql.schema.idl.RuntimeWiring
import graphql.schema.idl.SchemaGenerator
import graphql.schema.idl.SchemaParser
import graphql.schema.idl.TypeRuntimeWiring
import graphql.schema.idl.errors.SchemaProblem

import static graphql.Scalars.GraphQLString
import static graphql.schema.GraphQLArgument.newArgument

class TestUtil {


    static GraphQLSchema schemaWithInputType(GraphQLInputType inputType) {
        GraphQLArgument.Builder fieldArgument = newArgument().name("arg").type(inputType)
        GraphQLFieldDefinition.Builder name = GraphQLFieldDefinition.newFieldDefinition()
                .name("name").type(GraphQLString).argument(fieldArgument)
        GraphQLObjectType queryType = GraphQLObjectType.newObject().name("query").field(name).build()
        new GraphQLSchema(queryType)
    }

    static dummySchema = GraphQLSchema.newSchema()
            .query(GraphQLObjectType.newObject()
            .name("QueryType")
            .build())
            .build()

    static GraphQLSchema schema(String spec, Map<String, Map<String, DataFetcher>> dataFetchers) {
        def wiring = RuntimeWiring.newRuntimeWiring()
        dataFetchers.each { type, fieldFetchers ->
            def tw = TypeRuntimeWiring.newTypeWiring(type).dataFetchers(fieldFetchers)
            wiring.type(tw)
        }
        schema(spec, wiring)
    }

    static GraphQLSchema schema(String spec, RuntimeWiring.Builder runtimeWiring) {
        schema(spec, runtimeWiring.build())
    }

    static GraphQLSchema schema(String spec, RuntimeWiring runtimeWiring) {
        try {
            def registry = new SchemaParser().parse(spec)
            return new SchemaGenerator().makeExecutableSchema(registry, runtimeWiring)
        } catch (SchemaProblem e) {
            assert false: "The schema could not be compiled : ${e}"
<<<<<<< HEAD
            e.printStackTrace()
            null
=======
>>>>>>> d03a21b2
        }
    }
}<|MERGE_RESOLUTION|>--- conflicted
+++ resolved
@@ -46,11 +46,6 @@
             return new SchemaGenerator().makeExecutableSchema(registry, runtimeWiring)
         } catch (SchemaProblem e) {
             assert false: "The schema could not be compiled : ${e}"
-<<<<<<< HEAD
-            e.printStackTrace()
-            null
-=======
->>>>>>> d03a21b2
         }
     }
 }