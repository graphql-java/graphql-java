package graphql.normalized

import graphql.GraphQL
import graphql.TestUtil
import graphql.execution.MergedField
import graphql.language.Document
import graphql.language.Field
import graphql.language.FragmentDefinition
import graphql.language.OperationDefinition
import graphql.schema.GraphQLSchema
import graphql.schema.GraphQLTypeUtil
import graphql.util.TraversalControl
import graphql.util.Traverser
import graphql.util.TraverserContext
import graphql.util.TraverserVisitorStub
import spock.lang.Specification

import static graphql.TestUtil.schema
import static graphql.language.AstPrinter.printAst
import static graphql.parser.Parser.parseValue
import static graphql.schema.FieldCoordinates.coordinates

class ExecutableNormalizedOperationFactoryTest extends Specification {


    def "test"() {
        String schema = """
type Query{ 
    animal: Animal
}
interface Animal {
    name: String
    friends: [Friend]
}

union Pet = Dog | Cat

type Friend {
    name: String
    isBirdOwner: Boolean
    isCatOwner: Boolean
    pets: [Pet] 
}

type Bird implements Animal {
   name: String 
   friends: [Friend]
}

type Cat implements Animal{
   name: String 
   friends: [Friend]
   breed: String 
}

type Dog implements Animal{
   name: String 
   breed: String
   friends: [Friend]
}
    
        """
        GraphQLSchema graphQLSchema = TestUtil.schema(schema)

        String query = """
        {
            animal{
                name
                otherName: name
                ... on Animal {
                    name
                }
               ... on Cat {
                    name
                    friends {
                        ... on Friend {
                            isCatOwner
                            pets {
                               ... on Dog {
                                name
                               } 
                            }
                        }
                   } 
               }
               ... on Bird {
                    friends {
                        isBirdOwner
                    }
                    friends {
                        name
                        pets {
                           ... on Cat {
                            breed
                           } 
                        }
                    }
               }
               ... on Dog {
                  name   
               }
        }}
        
        """

        assertValidQuery(graphQLSchema, query)

        Document document = TestUtil.parseQuery(query)

        ExecutableNormalizedOperationFactory dependencyGraph = new ExecutableNormalizedOperationFactory();
        def tree = dependencyGraph.createExecutableNormalizedOperation(graphQLSchema, document, null, [:])
        def printedTree = printTreeWithLevelInfo(tree, graphQLSchema)

        expect:
<<<<<<< HEAD
        printedTree == ['-Query.animal: Animal',
                        '--[Bird, Cat, Dog].name: String',
                        '--otherName: [Bird, Cat, Dog].name: String',
                        '--Cat.friends: [Friend]',
                        '---Friend.isCatOwner: Boolean',
                        '---Friend.pets: [Pet]',
                        '----Dog.name: String',
                        '--Bird.friends: [Friend]',
                        '---Friend.isBirdOwner: Boolean',
                        '---Friend.name: String',
                        '---Friend.pets: [Pet]',
                        '----Cat.breed: String'
        ]
=======
        tree.operation == OperationDefinition.Operation.QUERY
        tree.operationName == null
        printedTree == ['Query.animal',
                        '[Bird, Cat, Dog].name',
                        'otherName: [Bird, Cat, Dog].name',
                        '[Cat, Bird].friends',
                        'Friend.isCatOwner',
                        'Friend.pets',
                        'Dog.name',
                        'Cat.breed',
                        'Friend.isBirdOwner',
                        'Friend.name']

>>>>>>> 493573bd
    }

    def "test2"() {
        String schema = """
        type Query{ 
            a: A
        }
        interface A {
           b: B  
        }
        type A1 implements A {
           b: B 
        }
        type A2 implements A{
            b: B
        }
        interface B {
            leaf: String
        }
        type B1 implements B {
            leaf: String
        } 
        type B2 implements B {
            leaf: String
        } 
    
        """
        GraphQLSchema graphQLSchema = TestUtil.schema(schema)

        String query = """
        {
            a {
            ... on A {
                myAlias: b { leaf }
            }
                ... on A1 {
                   b { 
                     ... on B1 {
                        leaf
                        }
                     ... on B2 {
                        leaf
                        }
                   }
                }
                ... on A1 {
                   b { 
                     ... on B1 {
                        leaf
                        }
                   }
                }
                ... on A2 {
                    b {
                       ... on B2 {
                            leaf
                       } 
                    }
                }
            }
        }
        
        """

        assertValidQuery(graphQLSchema, query)

        Document document = TestUtil.parseQuery(query)

        ExecutableNormalizedOperationFactory dependencyGraph = new ExecutableNormalizedOperationFactory();
        def tree = dependencyGraph.createExecutableNormalizedOperation(graphQLSchema, document, null, [:])
        def printedTree = printTreeWithLevelInfo(tree, graphQLSchema)

        expect:
        printedTree == ['-Query.a: A',
                        '--myAlias: [A1, A2].b: B',
                        '---[B1, B2].leaf: String',
                        '--A1.b: B',
                        '---[B1, B2].leaf: String',
                        '--A2.b: B',
                        '---B2.leaf: String'
        ]


    }

    def "test3"() {
        String schema = """
        type Query{ 
            a: [A]
            object: Object
        }
        type Object {
            someValue: String
        }
        interface A {
           b: B  
        }
        type A1 implements A {
           b: B 
        }
        type A2 implements A{
            b: B
        }
        interface B {
            leaf: String
        }
        type B1 implements B {
            leaf: String
        } 
        type B2 implements B {
            leaf: String
        } 
    
        """
        GraphQLSchema graphQLSchema = TestUtil.schema(schema)

        String query = """
        {
          object{someValue}
          a {
            ... on A1 {
              b {
                ... on B {
                  leaf
                }
                ... on B1 {
                  leaf
                }
                ... on B2 {
                  ... on B {
                    leaf
                  }
                  leaf
                  leaf
                  ... on B2 {
                    leaf
                  }
                }
              }
            }
          }
        }
        """

        assertValidQuery(graphQLSchema, query)

        Document document = TestUtil.parseQuery(query)

        ExecutableNormalizedOperationFactory dependencyGraph = new ExecutableNormalizedOperationFactory();
        def tree = dependencyGraph.createExecutableNormalizedOperation(graphQLSchema, document, null, [:])
        def printedTree = printTreeWithLevelInfo(tree, graphQLSchema)

        expect:
        printedTree == ['-Query.object: Object',
                        '--Object.someValue: String',
                        '-Query.a: [A]',
                        '--A1.b: B',
                        '---[B1, B2].leaf: String'
        ]

    }

    def "test impossible type condition"() {

        String schema = """
        type Query{ 
            pets: [Pet]
        }
        interface Pet {
            name: String
        }
        type Cat implements Pet {
            name: String
        }
        type Dog implements Pet{
            name: String
        }
        union CatOrDog = Cat | Dog
        """
        GraphQLSchema graphQLSchema = TestUtil.schema(schema)

        String query = """
        {
            pets {
                ... on Dog {
                    ... on CatOrDog {
                    ... on Cat{
                            name
                            }
                    }
                }
            }
        }
        
        """
        assertValidQuery(graphQLSchema, query)

        Document document = TestUtil.parseQuery(query)

        ExecutableNormalizedOperationFactory dependencyGraph = new ExecutableNormalizedOperationFactory();
        def tree = dependencyGraph.createExecutableNormalizedOperation(graphQLSchema, document, null, [:])
        def printedTree = printTree(tree)

        expect:
        printedTree == ['Query.pets']

    }

    def "query with unions and __typename"() {

        String schema = """
        type Query{ 
            pets: [CatOrDog]
        }
        type Cat {
            catName: String
        }
        type Dog {
            dogName: String
        }
        union CatOrDog = Cat | Dog
        """
        GraphQLSchema graphQLSchema = TestUtil.schema(schema)

        String query = """
        {
            pets {
                __typename
                ... on Cat {
                    catName 
                }  
                ... on Dog {
                    dogName
                }
            }
        }
        
        """
        assertValidQuery(graphQLSchema, query)

        Document document = TestUtil.parseQuery(query)

        ExecutableNormalizedOperationFactory dependencyGraph = new ExecutableNormalizedOperationFactory();
        def tree = dependencyGraph.createExecutableNormalizedOperation(graphQLSchema, document, null, [:])
        def printedTree = printTree(tree)

        expect:
        printedTree == ['Query.pets',
                        '[Cat, Dog].__typename',
                        'Cat.catName',
                        'Dog.dogName']

    }

    def "query with interface"() {

        String schema = """
        type Query{ 
            pets: [Pet]
        }
        interface Pet {
            id: ID
        }
        type Cat implements Pet{
            id: ID
            catName: String
        }
        type Dog implements Pet{
            id: ID
            dogName: String
        }
        """
        GraphQLSchema graphQLSchema = TestUtil.schema(schema)

        String query = """
        {
            pets {
                id
                ... on Cat {
                    catName 
                }  
                ... on Dog {
                    dogName
                }
            }
        }
        
        """
        assertValidQuery(graphQLSchema, query)

        Document document = TestUtil.parseQuery(query)

        ExecutableNormalizedOperationFactory dependencyGraph = new ExecutableNormalizedOperationFactory();
        def tree = dependencyGraph.createExecutableNormalizedOperation(graphQLSchema, document, null, [:])
        def printedTree = printTree(tree)

        expect:
        printedTree == ['Query.pets',
                        '[Cat, Dog].id',
                        'Cat.catName',
                        'Dog.dogName']

    }

    def "test5"() {
        String schema = """
        type Query{ 
            a: [A]
        }
        interface A {
           b: String
        }
        type A1 implements A {
           b: String 
        }
        type A2 implements A{
            b: String
            otherField: A
        }
        type A3  implements A {
            b: String
        }
    
        """
        GraphQLSchema graphQLSchema = TestUtil.schema(schema)


        def query = """
        {
            a {
                b
                ... on A1 {
                   b 
                }
                ... on A2 {
                    b 
                    otherField {
                    ... on A2 {
                            b
                        }
                        ... on A3 {
                            b
                        }
                    }
                    
                }
            }
        }
        
        """

        assertValidQuery(graphQLSchema, query)

        Document document = TestUtil.parseQuery(query)

        ExecutableNormalizedOperationFactory dependencyGraph = new ExecutableNormalizedOperationFactory();
        def tree = dependencyGraph.createExecutableNormalizedOperation(graphQLSchema, document, null, [:])
        def printedTree = printTreeWithLevelInfo(tree, graphQLSchema)

        expect:
        printedTree == ['-Query.a: [A]',
                        '--[A1, A2, A3].b: String',
                        '--A2.otherField: A',
                        '---[A2, A3].b: String'
        ]

    }

    def "test6"() {
        String schema = """
        type Query {
            issues: [Issue]
        }

        type Issue {
            id: ID
            author: User
        }
        type User {
            name: String
            createdIssues: [Issue] 
        }
        """
        GraphQLSchema graphQLSchema = TestUtil.schema(schema)

        def query = """{ issues {
                    author {
                        name
                        ... on User {
                            createdIssues {
                                id
                            }
                        }
                    }
                }}
                """

        assertValidQuery(graphQLSchema, query)

        Document document = TestUtil.parseQuery(query)

        ExecutableNormalizedOperationFactory dependencyGraph = new ExecutableNormalizedOperationFactory();
        def tree = dependencyGraph.createExecutableNormalizedOperation(graphQLSchema, document, null, [:])
        def printedTree = printTree(tree)

        expect:
        printedTree == ['Query.issues',
                        'Issue.author',
                        'User.name',
                        'User.createdIssues',
                        'Issue.id']

    }

    def "test7"() {
        String schema = """
        type Query {
            issues: [Issue]
        }

        type Issue {
            authors: [User]
        }
        type User {
            name: String
            friends: [User]
        }
        """
        GraphQLSchema graphQLSchema = TestUtil.schema(schema)

        def query = """{ issues {
                    authors {
                       friends {
                            friends {
                                name
                            }
                       } 
                   }
                }}
                """

        assertValidQuery(graphQLSchema, query)

        Document document = TestUtil.parseQuery(query)

        ExecutableNormalizedOperationFactory dependencyGraph = new ExecutableNormalizedOperationFactory();
        def tree = dependencyGraph.createExecutableNormalizedOperation(graphQLSchema, document, null, [:])
        def printedTree = printTree(tree)

        expect:
        printedTree == ['Query.issues',
                        'Issue.authors',
                        'User.friends',
                        'User.friends',
                        'User.name']

    }

    def "parses operation name"() {
        String schema = """
        type Query {
            issues: [Issue]
        }

        type Issue {
            authors: [User]
        }
        type User {
            name: String
            friends: [User]
        }
        """
        GraphQLSchema graphQLSchema = TestUtil.schema(schema)

        def query = """query X_28 { issues {
                    authors {
                       friends {
                            friends {
                                name
                            }
                       } 
                   }
                }}
                """

        assertValidQuery(graphQLSchema, query)

        Document document = TestUtil.parseQuery(query)

        ExecutableNormalizedOperationFactory dependencyGraph = new ExecutableNormalizedOperationFactory();
        def tree = dependencyGraph.createExecutableNormalizedOperation(graphQLSchema, document, null, [:])
        def printedTree = printTree(tree)

        expect:
        tree.operation == OperationDefinition.Operation.QUERY
        tree.operationName == "X_28"
        printedTree == ['Query.issues',
                        'Issue.authors',
                        'User.friends',
                        'User.friends',
                        'User.name']

    }

    def "query with fragment definition"() {
        def graphQLSchema = TestUtil.schema("""
            type Query{
                foo: Foo
            }
            type Foo {
                subFoo: String  
                moreFoos: Foo
            }
        """)
        def query = """
            {foo { ...fooData moreFoos { ...fooData }}} fragment fooData on Foo { subFoo }
            """
        assertValidQuery(graphQLSchema, query)

        Document document = TestUtil.parseQuery(query)

        ExecutableNormalizedOperationFactory dependencyGraph = new ExecutableNormalizedOperationFactory();
        def tree = dependencyGraph.createExecutableNormalizedOperation(graphQLSchema, document, null, [:])
        def printedTree = printTree(tree)

        expect:
        printedTree == ['Query.foo',
                        'Foo.subFoo',
                        'Foo.moreFoos',
                        'Foo.subFoo']
    }

    def "query with fragment and type condition"() {
        def graphQLSchema = TestUtil.schema("""
            type Query {
                pet(qualifier : String) : Pet
            }
            interface Pet {
                name(nameArg : String) : String
            }
            
            type Dog implements Pet {
                name(nameArg : String) : String
            }

            type Bird implements Pet {
                name(nameArg : String) : String
            }
            
            type Cat implements Pet {
                name(nameArg : String) : String
            }
        """)
        def query = """
        {
            pet {
                name
                ... on Dog {
                    name
                }
                ... CatFrag
            }
         }
         
        fragment CatFrag on Cat {
            name
        }
            """
        assertValidQuery(graphQLSchema, query)

        Document document = TestUtil.parseQuery(query)

        ExecutableNormalizedOperationFactory dependencyGraph = new ExecutableNormalizedOperationFactory();
        def tree = dependencyGraph.createExecutableNormalizedOperation(graphQLSchema, document, null, [:])
        def printedTree = printTreeWithLevelInfo(tree, graphQLSchema)

        expect:
        printedTree == ['-Query.pet: Pet',
                        '--[Bird, Cat, Dog].name: String'
        ]
    }

    def "query with interface in between"() {
        def graphQLSchema = TestUtil.schema("""
        type Query {
            pets: [Pet]
        }
        interface Pet {
            name: String
            friends: [Human]
        }
        type Human {
            name: String
        }
        type Cat implements Pet {
            name: String
            friends: [Human]
        }
        type Dog implements Pet {
            name: String
            friends: [Human]
        }
        """)
        def query = """
            { pets { friends {name} } }
            """
        assertValidQuery(graphQLSchema, query)

        Document document = TestUtil.parseQuery(query)

        ExecutableNormalizedOperationFactory dependencyGraph = new ExecutableNormalizedOperationFactory();
        def tree = dependencyGraph.createExecutableNormalizedOperation(graphQLSchema, document, null, [:])
        def printedTree = printTree(tree)

        expect:
        printedTree == ['Query.pets',
                        '[Cat, Dog].friends',
                        'Human.name']
    }


    List<String> printTree(ExecutableNormalizedOperation queryExecutionTree) {
        def result = []
        Traverser<ExecutableNormalizedField> traverser = Traverser.depthFirst({ it.getChildren() });
        traverser.traverse(queryExecutionTree.getTopLevelFields(), new TraverserVisitorStub<ExecutableNormalizedField>() {
            @Override
            TraversalControl enter(TraverserContext<ExecutableNormalizedField> context) {
                ExecutableNormalizedField queryExecutionField = context.thisNode();
                result << queryExecutionField.printDetails()
                return TraversalControl.CONTINUE;
            }
        });
        result
    }

    List<String> printTreeWithLevelInfo(ExecutableNormalizedOperation queryExecutionTree, GraphQLSchema schema) {
        def result = []
        Traverser<ExecutableNormalizedField> traverser = Traverser.depthFirst({ it.getChildren() });
        traverser.traverse(queryExecutionTree.getTopLevelFields(), new TraverserVisitorStub<ExecutableNormalizedField>() {
            @Override
            TraversalControl enter(TraverserContext<ExecutableNormalizedField> context) {
                ExecutableNormalizedField queryExecutionField = context.thisNode();
                String prefix = ""
                for (int i = 1; i <= queryExecutionField.getLevel(); i++) {
                    prefix += "-"
                }
                result << (prefix + queryExecutionField.printDetails() + ": " + GraphQLTypeUtil.simplePrint(queryExecutionField.getType(schema)))
                return TraversalControl.CONTINUE;
            }
        });
        result
    }

    def "field to normalized field is build"() {
        def graphQLSchema = TestUtil.schema("""
            type Query{
                foo: Foo
            }
            type Foo {
                subFoo: String  
                moreFoos: Foo
            }
        """)
        def query = """
            {foo { ...fooData moreFoos { ...fooData }}} fragment fooData on Foo { subFoo }
            """
        assertValidQuery(graphQLSchema, query)

        Document document = TestUtil.parseQuery(query)
        def subFooField = (document.getDefinitions()[1] as FragmentDefinition).getSelectionSet().getSelections()[0] as Field

        ExecutableNormalizedOperationFactory dependencyGraph = new ExecutableNormalizedOperationFactory();
        def tree = dependencyGraph.createExecutableNormalizedOperation(graphQLSchema, document, null, [:])
        def fieldToNormalizedField = tree.getFieldToNormalizedField()

        expect:
        fieldToNormalizedField.keys().size() == 4
        fieldToNormalizedField.get(subFooField).size() == 2
        fieldToNormalizedField.get(subFooField)[0].level == 2
        fieldToNormalizedField.get(subFooField)[1].level == 3
    }

    def "normalized fields map with interfaces "() {

        String schema = """
        type Query{ 
            pets: [Pet]
        }
        interface Pet {
            id: ID
        }
        type Cat implements Pet{
            id: ID
        }
        type Dog implements Pet{
            id: ID
        }
        """
        GraphQLSchema graphQLSchema = TestUtil.schema(schema)

        String query = """
        {
            pets {
                id
            }
        }
        
        """
        assertValidQuery(graphQLSchema, query)

        Document document = TestUtil.parseQuery(query)
        def petsField = (document.getDefinitions()[0] as OperationDefinition).getSelectionSet().getSelections()[0] as Field
        def idField = petsField.getSelectionSet().getSelections()[0] as Field

        ExecutableNormalizedOperationFactory dependencyGraph = new ExecutableNormalizedOperationFactory();
        def tree = dependencyGraph.createExecutableNormalizedOperation(graphQLSchema, document, null, [:])
        def fieldToNormalizedField = tree.getFieldToNormalizedField()


        expect:
        fieldToNormalizedField.size() == 2
        fieldToNormalizedField.get(petsField).size() == 1
        fieldToNormalizedField.get(petsField)[0].printDetails() == "Query.pets"
        fieldToNormalizedField.get(idField).size() == 1
        fieldToNormalizedField.get(idField)[0].printDetails() == "[Cat, Dog].id"


    }

    def "query with introspection fields"() {
        String schema = """
        type Query{ 
            foo: String
        }
        """
        GraphQLSchema graphQLSchema = TestUtil.schema(schema)

        String query = """
        {
            __typename
            alias: __typename
            __schema {  queryType { name } }
            __type(name: "Query") {name}
            ...F
        }
        fragment F on Query {
            __typename
            alias: __typename
            __schema {  queryType { name } }
            __type(name: "Query") {name}
        }
        
        
        """
        assertValidQuery(graphQLSchema, query)

        Document document = TestUtil.parseQuery(query)
        def selections = (document.getDefinitions()[0] as OperationDefinition).getSelectionSet().getSelections()
        def typeNameField = selections[0] as Field
        def aliasedTypeName = selections[1] as Field
        def schemaField = selections[2] as Field
        def typeField = selections[3] as Field

        ExecutableNormalizedOperationFactory dependencyGraph = new ExecutableNormalizedOperationFactory();
        def tree = dependencyGraph.createExecutableNormalizedOperation(graphQLSchema, document, null, [:])
        def fieldToNormalizedField = tree.getFieldToNormalizedField()

        expect:
        fieldToNormalizedField.size() == 14
        fieldToNormalizedField.get(typeNameField)[0].objectTypeNamesToString() == "Query"
        fieldToNormalizedField.get(typeNameField)[0].getFieldDefinitions(graphQLSchema) == [graphQLSchema.getIntrospectionTypenameFieldDefinition()]
        fieldToNormalizedField.get(aliasedTypeName)[0].alias == "alias"
        fieldToNormalizedField.get(aliasedTypeName)[0].getFieldDefinitions(graphQLSchema) == [graphQLSchema.getIntrospectionTypenameFieldDefinition()]

        fieldToNormalizedField.get(schemaField)[0].objectTypeNamesToString() == "Query"
        fieldToNormalizedField.get(schemaField)[0].getFieldDefinitions(graphQLSchema) == [graphQLSchema.getIntrospectionSchemaFieldDefinition()]

        fieldToNormalizedField.get(typeField)[0].objectTypeNamesToString() == "Query"
        fieldToNormalizedField.get(typeField)[0].getFieldDefinitions(graphQLSchema) == [graphQLSchema.getIntrospectionTypeFieldDefinition()]

    }

    def "fragment is used multiple times with different parents"() {
        String schema = """
        type Query{ 
            pet: Pet
        }
        interface Pet {
            name: String
        }
        type Dog implements Pet {
            name: String
        }
        type Cat implements Pet {
            name: String
        }
        """
        GraphQLSchema graphQLSchema = TestUtil.schema(schema)

        String query = """
        {
            pet {
                ... on Dog {
                    ...F
                }
                ... on Cat {
                    ...F
                }
            }
        }
        fragment F on Pet {
            name
        }
        
        
        """
        assertValidQuery(graphQLSchema, query)

        Document document = TestUtil.parseQuery(query)

        ExecutableNormalizedOperationFactory dependencyGraph = new ExecutableNormalizedOperationFactory();
        def tree = dependencyGraph.createExecutableNormalizedOperation(graphQLSchema, document, null, [:])
        def printedTree = printTreeWithLevelInfo(tree, graphQLSchema)

        expect:
        printedTree == ['-Query.pet: Pet',
                        '--[Dog, Cat].name: String'];
    }

    def "same result key but different field"() {
        String schema = """
        type Query{ 
            pet: Pet
        }
        interface Pet {
            name: String
        }
        type Dog implements Pet {
            name: String
            otherField: String
        }
        type Cat implements Pet {
            name: String
        }
        """
        GraphQLSchema graphQLSchema = TestUtil.schema(schema)

        String query = """
        {
            pet {
                ... on Dog {
                    name: otherField
                }
                ... on Cat {
                    name
                }
            }
        }
        """
        assertValidQuery(graphQLSchema, query)

        Document document = TestUtil.parseQuery(query)

        ExecutableNormalizedOperationFactory dependencyGraph = new ExecutableNormalizedOperationFactory();
        def tree = dependencyGraph.createExecutableNormalizedOperation(graphQLSchema, document, null, [:])
        def printedTree = printTree(tree)

        expect:
        printedTree == ['Query.pet',
                        'name: Dog.otherField',
                        'Cat.name'];
    }

    def "normalized field to MergedField is build"() {
        given:
        def graphQLSchema = TestUtil.schema("""
            type Query{
                foo: Foo
            }
            type Foo {
                subFoo: String  
                moreFoos: Foo
            }
        """)
        def query = """
            {foo { ...fooData moreFoos { ...fooData }}} fragment fooData on Foo { subFoo }
            """
        assertValidQuery(graphQLSchema, query)

        Document document = TestUtil.parseQuery(query)

        ExecutableNormalizedOperationFactory dependencyGraph = new ExecutableNormalizedOperationFactory();
        def tree = dependencyGraph.createExecutableNormalizedOperation(graphQLSchema, document, null, [:])
        def normalizedFieldToMergedField = tree.getNormalizedFieldToMergedField();
        Traverser<ExecutableNormalizedField> traverser = Traverser.depthFirst({ it.getChildren() });
        List<MergedField> result = new ArrayList<>()
        when:
        traverser.traverse(tree.getTopLevelFields(), new TraverserVisitorStub<ExecutableNormalizedField>() {
            @Override
            TraversalControl enter(TraverserContext<ExecutableNormalizedField> context) {
                ExecutableNormalizedField normalizedField = context.thisNode();
                result.add(normalizedFieldToMergedField[normalizedField])
                return TraversalControl.CONTINUE;
            }
        });

        then:
        result.size() == 4
        result.collect { it.getResultKey() } == ['foo', 'subFoo', 'moreFoos', 'subFoo']
    }

    def "coordinates to NormalizedField is build"() {
        given:
        def graphQLSchema = TestUtil.schema("""
            type Query{
                foo: Foo
            }
            type Foo {
                subFoo: String  
                moreFoos: Foo
            }
        """)
        def query = """
            {foo { ...fooData moreFoos { ...fooData }}} fragment fooData on Foo { subFoo }
            """
        assertValidQuery(graphQLSchema, query)

        Document document = TestUtil.parseQuery(query)

        ExecutableNormalizedOperationFactory dependencyGraph = new ExecutableNormalizedOperationFactory();

        when:
        def tree = dependencyGraph.createExecutableNormalizedOperation(graphQLSchema, document, null, [:])
        def coordinatesToNormalizedFields = tree.coordinatesToNormalizedFields

        then:
        coordinatesToNormalizedFields.size() == 4
        coordinatesToNormalizedFields.get(coordinates("Query", "foo")).size() == 1
        coordinatesToNormalizedFields.get(coordinates("Foo", "moreFoos")).size() == 1
        coordinatesToNormalizedFields.get(coordinates("Foo", "subFoo")).size() == 2
    }

    def "handles mutations"() {
        String schema = """
type Query{ 
    animal: Animal
}

type Mutation {
    createAnimal: Query
}

type Subscription {
    subscribeToAnimal: Query
}

interface Animal {
    name: String
    friends: [Friend]
}

union Pet = Dog | Cat

type Friend {
    name: String
    isBirdOwner: Boolean
    isCatOwner: Boolean
    pets: [Pet] 
}

type Bird implements Animal {
   name: String 
   friends: [Friend]
}

type Cat implements Animal{
   name: String 
   friends: [Friend]
   breed: String 
}

type Dog implements Animal{
   name: String 
   breed: String
   friends: [Friend]
}

schema {
  query: Query
  mutation: Mutation
  subscription: Subscription
}
    
        """
        GraphQLSchema graphQLSchema = TestUtil.schema(schema)

        String mutation = """
        mutation TestMutation{
            createAnimal {
                animal {
                   name
                   otherName: name
                   ... on Cat {
                        name
                        friends {
                            ... on Friend {
                                isCatOwner
                            }
                       } 
                   }
                   ... on Bird {
                        friends {
                            isBirdOwner
                        }
                        friends {
                            name
                        }
                   }
                   ... on Dog {
                      name   
                   }
                }
            }
        }
        """

        assertValidQuery(graphQLSchema, mutation)

        Document document = TestUtil.parseQuery(mutation)

        ExecutableNormalizedOperationFactory dependencyGraph = new ExecutableNormalizedOperationFactory();
        def tree = dependencyGraph.createExecutableNormalizedOperation(graphQLSchema, document, null, [:])
        def printedTree = printTreeWithLevelInfo(tree, graphQLSchema)

        expect:
<<<<<<< HEAD
        printedTree == ['-Mutation.createAnimal: Query',
                        '--Query.animal: Animal',
                        '---[Bird, Cat, Dog].name: String',
                        '---otherName: [Bird, Cat, Dog].name: String',
                        '---Cat.friends: [Friend]',
                        '----Friend.isCatOwner: Boolean',
                        '---Bird.friends: [Friend]',
                        '----Friend.isBirdOwner: Boolean',
                        '----Friend.name: String']
=======
        tree.operation == OperationDefinition.Operation.MUTATION
        printedTree == ['Mutation.createAnimal',
                        'Query.animal',
                        '[Bird, Cat, Dog].name',
                        'otherName: [Bird, Cat, Dog].name',
                        '[Cat, Bird].friends',
                        'Friend.isCatOwner',
                        'Friend.isBirdOwner',
                        'Friend.name']
>>>>>>> 493573bd
    }

    private void assertValidQuery(GraphQLSchema graphQLSchema, String query, Map variables = [:]) {
        GraphQL graphQL = GraphQL.newGraphQL(graphQLSchema).build()
        assert graphQL.execute(query, null, variables).errors.size() == 0
    }

    def "normalized arguments"() {
        given:
        String schema = """
        type Query{ 
            dog(id:ID): Dog 
        }
        type Dog {
            name: String
            search(arg1: Input1, arg2: Input1, arg3: Input1): Boolean
        }
        input Input1 {
            foo: String
            input2: Input2
        }
        input Input2 {
            bar: Int
        }
        """
        GraphQLSchema graphQLSchema = TestUtil.schema(schema)

        String query = """
            query(\$var1: Input2, \$var2: Input1){dog(id: "123"){
                search(arg1: {foo: "foo", input2: {bar: 123}}, arg2: {foo: "foo", input2: \$var1}, arg3: \$var2) 
            }}
        """

        assertValidQuery(graphQLSchema, query)
        Document document = TestUtil.parseQuery(query)
        ExecutableNormalizedOperationFactory dependencyGraph = new ExecutableNormalizedOperationFactory();
        def variables = [
                var1: [bar: 123],
                var2: [foo: "foo", input2: [bar: 123]]
        ]
        // the normalized arg value should be the same regardless of how the value was provided
        def expectedNormalizedArgValue = [foo: new NormalizedInputValue("String", parseValue('"foo"')), input2: new NormalizedInputValue("Input2", [bar: new NormalizedInputValue("Int", parseValue("123"))])]
        when:
        def tree = dependencyGraph.createExecutableNormalizedOperationWithRawVariables(graphQLSchema, document, null, variables)
        def topLevelField = tree.getTopLevelFields().get(0)
        def secondField = topLevelField.getChildren().get(0)
        def arg1 = secondField.getNormalizedArgument("arg1")
        def arg2 = secondField.getNormalizedArgument("arg2")
        def arg3 = secondField.getNormalizedArgument("arg3")

        then:
        topLevelField.getNormalizedArgument("id").getTypeName() == "ID"
        printAst(topLevelField.getNormalizedArgument("id").getValue()) == '"123"'

        arg1.getTypeName() == "Input1"
        arg1.getValue() == expectedNormalizedArgValue
        arg2.getTypeName() == "Input1"
        arg2.value == expectedNormalizedArgValue
        arg3.getTypeName() == "Input1"
        arg3.value == expectedNormalizedArgValue
    }

    def "arguments with absent variable values inside input objects"() {
        given:
        def schema = """
        type Query {
            hello(arg: Arg, otherArg: String = "otherValue"): String
        }
        input Arg {
            ids: [ID] = ["defaultId"]
        }
        """
        def graphQLSchema = TestUtil.schema(schema)

        def query = """
        query myQuery(\$varIds: [ID], \$otherVar: String) {
            hello(arg: {ids: \$varIds}, otherArg: \$otherVar)
        }
        """

        assertValidQuery(graphQLSchema, query)
        def document = TestUtil.parseQuery(query)
        def dependencyGraph = new ExecutableNormalizedOperationFactory()
        def variables = [:]
        when:
        def tree = dependencyGraph.createExecutableNormalizedOperationWithRawVariables(graphQLSchema, document, null, variables)

        then:
        def topLevelField = tree.getTopLevelFields().get(0)

        def arg = topLevelField.getNormalizedArgument("arg")
        arg == new NormalizedInputValue("Arg", [:])
        !topLevelField.normalizedArguments.containsKey("otherArg")

        topLevelField.resolvedArguments.get("arg") == [ids: ["defaultId"]]
        topLevelField.resolvedArguments.get("otherArg") == "otherValue"
    }

    def "arguments with null variable values"() {
        given:
        def schema = """
        type Query {
            hello(arg: Arg, otherArg: String = "otherValue"): String
        }
        input Arg {
            ids: [ID] = ["defaultId"]
        }
        """
        def graphQLSchema = TestUtil.schema(schema)

        def query = """
            query nadel_2_MyService_myQuery(\$varIds: [ID], \$otherVar: String) {
               hello(arg: {ids: \$varIds}, otherArg: \$otherVar)
            }
        """

        assertValidQuery(graphQLSchema, query)
        def document = TestUtil.parseQuery(query)
        def dependencyGraph = new ExecutableNormalizedOperationFactory()
        def variables = [
                varIds  : null,
                otherVar: null,
        ]
        when:
        def tree = dependencyGraph.createExecutableNormalizedOperationWithRawVariables(graphQLSchema, document, null, variables)

        then:
        def topLevelField = tree.getTopLevelFields().get(0)
        def arg = topLevelField.getNormalizedArgument("arg")
        def otherArg = topLevelField.getNormalizedArgument("otherArg")

        arg == new NormalizedInputValue(
                "Arg",
                [
                        ids: new NormalizedInputValue(
                                "[ID]",
                                null,
                        ),
                ]
        )
        otherArg == new NormalizedInputValue("String", null)

        topLevelField.resolvedArguments.get("arg") == [ids: null]
        topLevelField.resolvedArguments.get("otherArg") == null
    }

    def "normalized arguments with lists"() {
        given:
        String schema = """
        type Query{ 
            search(arg1:[ID!], arg2:[[Input1]], arg3: [Input1]): Boolean
        }
        input Input1 {
            foo: String
            input2: Input2
        }
        input Input2 {
            bar: Int
        }
        """
        GraphQLSchema graphQLSchema = TestUtil.schema(schema)

        String query = '''
            query($var1: [Input1], $var2: ID!){
                search(arg1:["1",$var2], arg2: [[{foo: "foo1", input2: {bar: 123}},{foo: "foo2", input2: {bar: 456}}]], arg3: $var1) 
            }
        '''

        def variables = [
                var1: [[foo: "foo3", input2: [bar: 789]]],
                var2: "2",
        ]
        assertValidQuery(graphQLSchema, query, variables)
        Document document = TestUtil.parseQuery(query)
        ExecutableNormalizedOperationFactory dependencyGraph = new ExecutableNormalizedOperationFactory();
        when:
        def tree = dependencyGraph.createExecutableNormalizedOperationWithRawVariables(graphQLSchema, document, null, variables)
        def topLevelField = tree.getTopLevelFields().get(0)
        def arg1 = topLevelField.getNormalizedArgument("arg1")
        def arg2 = topLevelField.getNormalizedArgument("arg2")
        def arg3 = topLevelField.getNormalizedArgument("arg3")

        then:
        arg1.typeName == "[ID!]"
        arg1.value.collect { printAst(it) } == ['"1"', '"2"']
        arg2.typeName == "[[Input1]]"
        arg2.value == [[
                               [foo: new NormalizedInputValue("String", parseValue('"foo1"')), input2: new NormalizedInputValue("Input2", [bar: new NormalizedInputValue("Int", parseValue("123"))])],
                               [foo: new NormalizedInputValue("String", parseValue('"foo2"')), input2: new NormalizedInputValue("Input2", [bar: new NormalizedInputValue("Int", parseValue("456"))])]
                       ]]

        arg3.getTypeName() == "[Input1]"
        arg3.value == [
                [foo: new NormalizedInputValue("String", parseValue('"foo3"')), input2: new NormalizedInputValue("Input2", [bar: new NormalizedInputValue("Int", parseValue("789"))])],
        ]


    }

    def "normalized arguments with lists 2"() {
        given:
        String schema = """
        type Query{ 
            search(arg1:[[Input1]] ,arg2:[[ID!]!]): Boolean
        }
        input Input1 {
            foo: String
            input2: Input2
        }
        input Input2 {
            bar: Int
        }
        """
        GraphQLSchema graphQLSchema = TestUtil.schema(schema)

        String query = '''
            query($var1: [Input1], $var2: [ID!]!){
                search(arg1: [$var1],arg2:[["1"],$var2] ) 
            }
        '''

        def variables = [
                var1: [[foo: "foo1", input2: [bar: 123]]],
                var2: "2"
        ]
        assertValidQuery(graphQLSchema, query, variables)
        Document document = TestUtil.parseQuery(query)
        ExecutableNormalizedOperationFactory dependencyGraph = new ExecutableNormalizedOperationFactory();
        when:
        def tree = dependencyGraph.createExecutableNormalizedOperationWithRawVariables(graphQLSchema, document, null, variables)
        def topLevelField = tree.getTopLevelFields().get(0)
        def arg1 = topLevelField.getNormalizedArgument("arg1")
        def arg2 = topLevelField.getNormalizedArgument("arg2")

        then:
        arg1.typeName == "[[Input1]]"
        arg1.value == [[
                               [foo: new NormalizedInputValue("String", parseValue('"foo1"')), input2: new NormalizedInputValue("Input2", [bar: new NormalizedInputValue("Int", parseValue("123"))])],
                       ]]
        arg2.typeName == "[[ID!]!]"
        arg2.value.collect { outer -> outer.collect { printAst(it) } } == [['"1"'], ['"2"']]
    }


    def "recursive schema with a lot of objects"() {
        given:
        String schema = """
        type Query{ 
            foo: Foo 
        }
        interface Foo {
            field: Foo
            id: ID
        }
        type O1 implements Foo {
            field: Foo
            id: ID
        }
        type O2 implements Foo {
            field: Foo
            id: ID
        }
        type O3 implements Foo {
            field: Foo
            id: ID
        }
        type O4 implements Foo {
            field: Foo
            id: ID
        }
        type O5 implements Foo {
            field: Foo
            id: ID
        }
        """
        GraphQLSchema graphQLSchema = TestUtil.schema(schema)

        String query = '''
            {foo{field{id}}foo{field{id}}}
        '''
        assertValidQuery(graphQLSchema, query)
        Document document = TestUtil.parseQuery(query)
        ExecutableNormalizedOperationFactory dependencyGraph = new ExecutableNormalizedOperationFactory();
        when:
        def tree = dependencyGraph.createExecutableNormalizedOperationWithRawVariables(graphQLSchema, document, null, [:])

        then:
        tree.normalizedFieldToMergedField.size() == 3
        tree.fieldToNormalizedField.size() == 6
        println String.join("\n", printTree(tree))
        /**
         * NF{Query.foo} -> NF{"O1...O5".field,} -> NF{O1...O5.id}*/
    }

    def "diverged fields"() {
        given:
        String schema = """
        type Query {
          pets: Pet
        }
        interface Pet {
          name: String
        }
        type Cat implements Pet {
            name: String
            catValue: Int
            catFriend(arg: String): CatFriend
        }
        type CatFriend {
          catFriendName: String
        }
        type Dog implements Pet {
             name: String
             dogValue: Float
             dogFriend: DogFriend
        }
        type DogFriend {
           dogFriendName: String
        }
        """
        GraphQLSchema graphQLSchema = TestUtil.schema(schema)

        String query = '''
          {pets {
                ... on Cat {
                  friend: catFriend(arg: "hello") {
                    catFriendName
              }}
                ... on Cat {
                  friend: catFriend(arg: "hello") {
                    catFriendName
              }}
                ... on Dog {
                  friend: dogFriend {
                    dogFriendName
              }}
          }}
        '''
        assertValidQuery(graphQLSchema, query)
        Document document = TestUtil.parseQuery(query)
        ExecutableNormalizedOperationFactory dependencyGraph = new ExecutableNormalizedOperationFactory();
        when:
        def tree = dependencyGraph.createExecutableNormalizedOperationWithRawVariables(graphQLSchema, document, null, [:])
        println String.join("\n", printTree(tree))

        /**
         * This is a test for two fields with the same key (friend),
         * but backed by two different fields (Cat.dogFriend,Dog.dogFriend)
         * which end up being two different NormalizedField
         */
        then:
        tree.normalizedFieldToMergedField.size() == 5
        tree.fieldToNormalizedField.size() == 7
    }

    def "diverged fields 2"() {
        given:
        String schema = """
        type Query {
          pets: Pet
        }
        interface Pet {
          name(arg:String): String
        }
        type Cat implements Pet {
            name(arg: String): String
        }
        
        type Dog implements Pet {
             name(arg: String): String
        }
        """
        GraphQLSchema graphQLSchema = TestUtil.schema(schema)

        String query = '''
          {pets {
                ... on Cat {
                    name(arg: "foo")
              }
                ... on Dog {
                    name(arg: "fooOther")
              }
          }}
        '''
        assertValidQuery(graphQLSchema, query)
        Document document = TestUtil.parseQuery(query)
        ExecutableNormalizedOperationFactory dependencyGraph = new ExecutableNormalizedOperationFactory();
        when:
        def tree = dependencyGraph.createExecutableNormalizedOperationWithRawVariables(graphQLSchema, document, null, [:])
        def printedTree = printTreeWithLevelInfo(tree, graphQLSchema)

        then:
        printedTree == ['-Query.pets: Pet',
                        '--Cat.name: String',
                        '--Dog.name: String'
        ]
    }

    def "diverging fields with the same parent type on deeper level"() {
        given:
        def schema = schema('''
        type Query {
         pets: [Pet]
        }
        interface Pet {
         name: String
         breed: String
         friends: [Pet]
        }
        type Dog implements Pet {
          name: String
          dogBreed: String
         breed: String
          friends: [Pet]

        }
        type Cat implements Pet {
          catBreed: String
         breed: String
          name : String
          friends: [Pet]

        }
        ''')
        /**
         * Here F1 and F2 are allowed to diverge (backed by different field definitions) because the parent fields have
         * different concrete parent: P1 has Dog, P2 has Cat.
         */
        def query = '''
        {
          pets {
            ... on Dog {
               friends { #P1
                 name
                 ... on Dog {
                    breed: dogBreed #F1
                 }
               }
            }
            ... on Cat {
             friends {  #P2
                catFriendsName: name
                ... on Dog {
                  breed #F2
                }
               }
            }
            ... on Pet {
              friends { 
                name
               }
            }
          }
        }
        '''
        assertValidQuery(schema, query)
        Document document = TestUtil.parseQuery(query)
        ExecutableNormalizedOperationFactory dependencyGraph = new ExecutableNormalizedOperationFactory();
        when:
        def tree = dependencyGraph.createExecutableNormalizedOperationWithRawVariables(schema, document, null, [:])
        def printedTree = printTreeWithLevelInfo(tree, schema)

        then:
        printedTree == ['-Query.pets: [Pet]',
                        '--Dog.friends: [Pet]',
                        '---[Cat, Dog].name: String',
                        '---breed: Dog.dogBreed: String',
                        '--Cat.friends: [Pet]',
                        '---catFriendsName: [Cat, Dog].name: String',
                        '---Dog.breed: String',
                        '---[Cat, Dog].name: String'
        ]
    }

    def "subselection different with different concrete parents"() {
        given:
        def schema = schema('''
        type Query {
         pets: [Pet]
        }
        interface Pet {
         name: String
         breed: String
         friends: [Pet]
        }
        type Dog implements Pet {
          name: String
          dogBreed: String
         breed: String
          friends: [Pet]

        }
        type Cat implements Pet {
          catBreed: String
         breed: String
          name : String
          friends: [Pet]

        }
        ''')
        def query = '''
        {
          pets {
            ... on Dog {
               friends { #P1
                 name
               }
            }
            ... on Cat {
             friends {  
                otherName: name
               }
            }
            friends {
                breed
            }
          }
        }
        '''
        assertValidQuery(schema, query)
        Document document = TestUtil.parseQuery(query)
        ExecutableNormalizedOperationFactory dependencyGraph = new ExecutableNormalizedOperationFactory();
        when:
        def tree = dependencyGraph.createExecutableNormalizedOperationWithRawVariables(schema, document, null, [:])
        def printedTree = printTreeWithLevelInfo(tree, schema)

        then:
        printedTree == ['-Query.pets: [Pet]',
                        '--Dog.friends: [Pet]',
                        '---[Cat, Dog].name: String',
                        '---[Cat, Dog].breed: String',
                        '--Cat.friends: [Pet]',
                        '---otherName: [Cat, Dog].name: String',
                        '---[Cat, Dog].breed: String',
        ]
    }


    def "diverging non-composite fields"() {
        given:
        def schema = schema('''
        type Query {
         pets: [Pet]
        }
        interface Pet {
         name: String
         breed: String
         friends: [Pet]
        }
        type Dog implements Pet {
          name: String
          dogBreed: String
          breed: String
          friends: [Pet]

        }
        type Cat implements Pet {
          catBreed: String
         breed: String
          name : String
          friends: [Pet]

        }
        ''')
        def query = '''
        {
          pets {
            ... on Dog {
                breed: dogBreed
            }
            ... on Cat {
                breed: catBreed
            }
          }
        }
        '''
        assertValidQuery(schema, query)
        Document document = TestUtil.parseQuery(query)
        ExecutableNormalizedOperationFactory dependencyGraph = new ExecutableNormalizedOperationFactory();
        when:
        def tree = dependencyGraph.createExecutableNormalizedOperationWithRawVariables(schema, document, null, [:])
        def printedTree = printTreeWithLevelInfo(tree, schema)

        then:
        printedTree == ['-Query.pets: [Pet]',
                        '--breed: Dog.dogBreed: String',
                        '--breed: Cat.catBreed: String'
        ]
    }

    def "different children for different Interfaces"() {
        given:
        def schema = schema('''
        type Query {
         pets: [Pet]
        }
        interface Pet {
         name: String
         breed: String
         friends: [Pet]
        }
        
        interface Mammal implements Pet {
         name: String
         breed: String
         friends: [Pet]
        }
        type Turtle implements Pet {
         name: String
         breed: String
         friends: [Pet]
        }
        type Dog implements Mammal & Pet {
          name: String
          dogBreed: String
          breed: String
          friends: [Pet]
        }
        type Cat implements Mammal & Pet {
          catBreed: String
         breed: String
          name : String
          friends: [Pet]
        }
        ''')
        def query = '''
        {
          pets {
          ... on Cat { 
              friends {
               catFriendName: name  
              }
            }
            ... on Dog { 
              friends {
               dogFriendName: name  
              }
            }
            ... on Mammal {
                friends {
                    name
                }
            }
            ... on Pet {
                friends {
                    breed
                }
            }
          }
        }
        '''
        assertValidQuery(schema, query)
        Document document = TestUtil.parseQuery(query)
        ExecutableNormalizedOperationFactory dependencyGraph = new ExecutableNormalizedOperationFactory();
        when:
        def tree = dependencyGraph.createExecutableNormalizedOperationWithRawVariables(schema, document, null, [:])
        def printedTree = printTreeWithLevelInfo(tree, schema)

        then:
        printedTree == ['-Query.pets: [Pet]',
                        '--Cat.friends: [Pet]',
                        '---catFriendName: [Cat, Dog, Turtle].name: String',
                        '---[Cat, Dog, Turtle].name: String',
                        '---[Cat, Dog, Turtle].breed: String',
                        '--Dog.friends: [Pet]',
                        '---dogFriendName: [Cat, Dog, Turtle].name: String',
                        '---[Cat, Dog, Turtle].name: String',
                        '---[Cat, Dog, Turtle].breed: String',
                        '--Turtle.friends: [Pet]',
                        '---[Cat, Dog, Turtle].breed: String'
        ]
    }

    def "diverging fields with Union as parent type"() {
        given:
        def schema = schema('''
        type Query {
         pets: [DogOrCat]
        }
        type Dog {
          name: String
          dogBreed: String
          breed: String
          friends: [DogOrCat]
        }
        type Cat {
          catBreed: String
          breed: String
          name : String
          friends: [DogOrCat]
        }
        union DogOrCat = Dog | Cat
        ''')
        def query = '''
        {
          pets {
            ... on Dog {
               friends { #P1
                 ... on Dog {
                    breed: dogBreed #F1
                 }
               }
            }
            ... on Cat {
             friends {  #P2
                ... on Dog {
                  breed #F2
                }
               }
            }
          }
        }
        '''
        assertValidQuery(schema, query)
        Document document = TestUtil.parseQuery(query)
        ExecutableNormalizedOperationFactory dependencyGraph = new ExecutableNormalizedOperationFactory();
        when:
        def tree = dependencyGraph.createExecutableNormalizedOperationWithRawVariables(schema, document, null, [:])
        def printedTree = printTreeWithLevelInfo(tree, schema)

        then:
        printedTree == ['-Query.pets: [DogOrCat]',
                        '--Dog.friends: [DogOrCat]',
                        '---breed: Dog.dogBreed: String',
                        '--Cat.friends: [DogOrCat]',
                        '---Dog.breed: String'
        ]
    }

    def "union fields are not merged"() {
        given:
        def schema = schema('''
        type Query {
         pets: [DogOrCat]
        }
        type Dog {
          name: String
        }
        type Cat {
          name: String
        }
        union DogOrCat = Dog | Cat
        ''')
        def query = '''
        {
          pets {
            ... on Dog {
                name
            }
            ... on Cat {
                name
            }
          }
        }
        '''
        assertValidQuery(schema, query)
        Document document = TestUtil.parseQuery(query)
        ExecutableNormalizedOperationFactory dependencyGraph = new ExecutableNormalizedOperationFactory();
        when:
        def tree = dependencyGraph.createExecutableNormalizedOperationWithRawVariables(schema, document, null, [:])
        def printedTree = printTreeWithLevelInfo(tree, schema)

        then:
        printedTree == ['-Query.pets: [DogOrCat]',
                        '--Dog.name: String',
                        '--Cat.name: String'
        ]
    }

    def "union fields which are shared in an interface are merged"() {
        given:
        def schema = schema('''
        type Query {
         pets: [DogOrCat]
        }
        interface Pet {
            name: String
        }  
        type Dog implements Pet{
          name: String
        }
        type Cat implements Pet{
          name: String
        }
        union DogOrCat = Dog | Cat
        ''')
        def query = '''
        {
          pets {
            ... on Dog {
                name
            }
            ... on Cat {
                name
            }
          }
        }
        '''
        assertValidQuery(schema, query)
        Document document = TestUtil.parseQuery(query)
        ExecutableNormalizedOperationFactory dependencyGraph = new ExecutableNormalizedOperationFactory();
        when:
        def tree = dependencyGraph.createExecutableNormalizedOperationWithRawVariables(schema, document, null, [:])
        def printedTree = printTreeWithLevelInfo(tree, schema)

        then:
        printedTree == ['-Query.pets: [DogOrCat]',
                        '--[Dog, Cat].name: String'
        ]
    }

    def "fields which don't come from a shared interface are not merged"() {
        given:
        def schema = schema('''
        type Query {
         pets: [Pet]
        }
        interface Pet {
            name: String
        }
        type Dog implements Pet{
          name: String
          breed: String
        }
        
        type Cat implements Pet{
          name: String
          breed: String
        }
        ''')
        def query = '''
        {
          pets {
            ... on Dog {
                breed
            }
            ... on Cat {
                breed
            }
        }}
        '''
        assertValidQuery(schema, query)
        Document document = TestUtil.parseQuery(query)
        ExecutableNormalizedOperationFactory dependencyGraph = new ExecutableNormalizedOperationFactory();
        when:
        def tree = dependencyGraph.createExecutableNormalizedOperationWithRawVariables(schema, document, null, [:])
        def printedTree = printTreeWithLevelInfo(tree, schema)

        then:
        printedTree == ['-Query.pets: [Pet]',
                        '--Dog.breed: String',
                        '--Cat.breed: String'
        ]
    }

    def "fields are merged together on multiple level"() {
        given:
        def schema = schema('''
        type Query {
         pets: [Pet]
        }
        interface Pet {
         name: String
         breed: String
         friends: [Pet]
        }
        type Dog implements Pet {
          name: String
          dogBreed: String
          breed: String
          friends: [Pet]

        }
        type Cat implements Pet {
          catBreed: String
         breed: String
          name : String
          friends: [Pet]

        }

        ''')
        def query = '''
        {
          pets {
            ... on Dog {
               friends { 
                 ... on Dog {
                    friends {
                       name 
                    }
                 }
                 ... on Cat {
                    friends {
                       name 
                    }
                 }
               }
            }
            ... on Cat {
             friends {  
                 ... on Dog {
                    friends {
                       name 
                    }
                 }
                 ... on Cat {
                    friends {
                       name 
                    }
                 }
               }
            }
          }
        }
        '''
        assertValidQuery(schema, query)
        Document document = TestUtil.parseQuery(query)
        ExecutableNormalizedOperationFactory dependencyGraph = new ExecutableNormalizedOperationFactory();
        when:
        def tree = dependencyGraph.createExecutableNormalizedOperationWithRawVariables(schema, document, null, [:])
        def printedTree = printTreeWithLevelInfo(tree, schema)

        then:
        printedTree == ['-Query.pets: [Pet]',
                        '--[Dog, Cat].friends: [Pet]',
                        '---[Dog, Cat].friends: [Pet]',
                        '----[Cat, Dog].name: String'
        ]
    }

    def "fields are not merged together because of different arguments on deeper level"() {
        given:
        def schema = schema('''
        type Query {
         pets: [Pet]
        }
        interface Pet {
         name(arg:String): String
         breed: String
         friends: [Pet]
        }
        type Dog implements Pet {
          name(arg:String): String
          dogBreed: String
          breed: String
          friends: [Pet]

        }
        type Cat implements Pet {
          catBreed: String
         breed: String
          name(arg:String) : String
          friends: [Pet]

        }

        ''')
        def query = '''
        {
          pets {
            ... on Dog {
               friends { 
                 ... on Dog {
                    friends {
                       name 
                    }
                 }
                 ... on Cat {
                    friends {
                       name 
                    }
                 }
               }
            }
            ... on Cat {
             friends {  
                 ... on Dog {
                    friends {
                       name 
                    }
                 }
                 ... on Cat {
                    friends {
                       name(arg: "not-be-merged")
                    }
                 }
               }
            }
          }
        }
        '''
        assertValidQuery(schema, query)
        Document document = TestUtil.parseQuery(query)
        ExecutableNormalizedOperationFactory dependencyGraph = new ExecutableNormalizedOperationFactory();
        when:
        def tree = dependencyGraph.createExecutableNormalizedOperationWithRawVariables(schema, document, null, [:])
        def printedTree = printTreeWithLevelInfo(tree, schema)

        then:
        printedTree == ['-Query.pets: [Pet]',
                        '--Dog.friends: [Pet]',
                        '---[Dog, Cat].friends: [Pet]',
                        '----[Cat, Dog].name: String',
                        '--Cat.friends: [Pet]',
                        '---Dog.friends: [Pet]',
                        '----[Cat, Dog].name: String',
                        '---Cat.friends: [Pet]',
                        '----[Cat, Dog].name: String'
        ]
    }


    def "skip/include is respected"() {
        given:
        String schema = """
        type Query {
          pets: Pet
        }
        interface Pet {
          name: String
        }
        type Cat implements Pet {
          name: String
        }
        type Dog implements Pet {
            name: String
        }
        """
        GraphQLSchema graphQLSchema = TestUtil.schema(schema)

        String query = '''
          query($true: Boolean!,$false: Boolean!){pets {
                ... on Cat {
                    cat_not: name @skip(if:true)
                    cat_not: name @skip(if:$true)
                    cat_yes_1: name @include(if:true)
                    cat_yes_2: name @skip(if:$false)
              }
                ... on Dog @include(if:$true) {
                    dog_no: name @include(if:false)
                    dog_no: name @include(if:$false)
                    dog_yes_1: name @include(if:$true)
                    dog_yes_2: name @skip(if:$false)
              }
              ... on Pet @skip(if:$true) {
                    not: name
              }
              ... on Pet @skip(if:$false) {
                    pet_name: name
              }
          }}
        '''
        def variables = ["true": Boolean.TRUE, "false": Boolean.FALSE]
        assertValidQuery(graphQLSchema, query, variables)
        Document document = TestUtil.parseQuery(query)
        ExecutableNormalizedOperationFactory dependencyGraph = new ExecutableNormalizedOperationFactory();
        when:
        def tree = dependencyGraph.createExecutableNormalizedOperationWithRawVariables(graphQLSchema, document, null, variables)
        println String.join("\n", printTree(tree))
        def printedTree = printTree(tree)


        then:
        printedTree == ['Query.pets',
                        'cat_yes_1: Cat.name',
                        'cat_yes_2: Cat.name',
                        'dog_yes_1: Dog.name',
                        'dog_yes_2: Dog.name',
                        'pet_name: [Cat, Dog].name',
        ]
    }

    def "missing argument"() {
        given:
        String schema = """
        type Query {
            hello(arg: String): String
        }
        """
        GraphQLSchema graphQLSchema = TestUtil.schema(schema)

        String query = '''{hello} '''
        assertValidQuery(graphQLSchema, query)
        Document document = TestUtil.parseQuery(query)
        when:
        def tree = ExecutableNormalizedOperationFactory.createExecutableNormalizedOperationWithRawVariables(graphQLSchema, document, null, [:])
        println String.join("\n", printTree(tree))
        def printedTree = printTree(tree)


        then:
        printedTree == ['Query.hello']
        tree.getTopLevelFields().get(0).getNormalizedArguments().isEmpty()
    }
}<|MERGE_RESOLUTION|>--- conflicted
+++ resolved
@@ -112,7 +112,6 @@
         def printedTree = printTreeWithLevelInfo(tree, graphQLSchema)
 
         expect:
-<<<<<<< HEAD
         printedTree == ['-Query.animal: Animal',
                         '--[Bird, Cat, Dog].name: String',
                         '--otherName: [Bird, Cat, Dog].name: String',
@@ -126,21 +125,6 @@
                         '---Friend.pets: [Pet]',
                         '----Cat.breed: String'
         ]
-=======
-        tree.operation == OperationDefinition.Operation.QUERY
-        tree.operationName == null
-        printedTree == ['Query.animal',
-                        '[Bird, Cat, Dog].name',
-                        'otherName: [Bird, Cat, Dog].name',
-                        '[Cat, Bird].friends',
-                        'Friend.isCatOwner',
-                        'Friend.pets',
-                        'Dog.name',
-                        'Cat.breed',
-                        'Friend.isBirdOwner',
-                        'Friend.name']
-
->>>>>>> 493573bd
     }
 
     def "test2"() {
@@ -1176,7 +1160,6 @@
         def printedTree = printTreeWithLevelInfo(tree, graphQLSchema)
 
         expect:
-<<<<<<< HEAD
         printedTree == ['-Mutation.createAnimal: Query',
                         '--Query.animal: Animal',
                         '---[Bird, Cat, Dog].name: String',
@@ -1186,17 +1169,6 @@
                         '---Bird.friends: [Friend]',
                         '----Friend.isBirdOwner: Boolean',
                         '----Friend.name: String']
-=======
-        tree.operation == OperationDefinition.Operation.MUTATION
-        printedTree == ['Mutation.createAnimal',
-                        'Query.animal',
-                        '[Bird, Cat, Dog].name',
-                        'otherName: [Bird, Cat, Dog].name',
-                        '[Cat, Bird].friends',
-                        'Friend.isCatOwner',
-                        'Friend.isBirdOwner',
-                        'Friend.name']
->>>>>>> 493573bd
     }
 
     private void assertValidQuery(GraphQLSchema graphQLSchema, String query, Map variables = [:]) {
