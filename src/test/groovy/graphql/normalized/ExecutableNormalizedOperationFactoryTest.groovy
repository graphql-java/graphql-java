--- conflicted
+++ resolved
@@ -1315,16 +1315,8 @@
 
     private void assertValidQuery(GraphQLSchema graphQLSchema, String query, Map variables = [:]) {
         GraphQL graphQL = GraphQL.newGraphQL(graphQLSchema).build()
-<<<<<<< HEAD
-        def executionInput = ExecutionInput.newExecutionInput()
-                .query(query)
-                .root(null)
-                .variables(variables)
-        assert graphQL.execute(executionInput).errors.size() == 0
-=======
         def ei = ExecutionInput.newExecutionInput(query).variables(variables).build()
         assert graphQL.execute(ei).errors.size() == 0
->>>>>>> f5b123fb
     }
 
     def "normalized arguments"() {
