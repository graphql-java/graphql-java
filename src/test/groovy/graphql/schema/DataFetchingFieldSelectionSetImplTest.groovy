--- conflicted
+++ resolved
@@ -267,17 +267,10 @@
 
         then:
 
-<<<<<<< HEAD
-        allFieldsViaAsterAster.size() == 14
-        allFields.size() == 14
+        allFieldsViaAsterAster.size() == 28
+        allFields.size() == 28
         def allFieldsViaAsterAsterSorted = new ArrayList<>(allFieldsViaAsterAster).sort({ sf -> sf.qualifiedName })
         def allFieldsSorted = new ArrayList<>(allFields).sort({ sf -> sf.qualifiedName })
-=======
-        allFieldsViaAsterAster.size() == 28
-        allFields.size() == 28
-        def allFieldsViaAsterAsterSorted = allFieldsViaAsterAster.sort({ sf -> sf.qualifiedName })
-        def allFieldsSorted = allFields.sort({ sf -> sf.qualifiedName })
->>>>>>> 3dd5e027
 
         def expectedFieldNames = [
                 "edges",
@@ -511,7 +504,7 @@
         selectedFields.size() == 1
 
         when:
-        selectedFields = petSelectionSet.getFields("lead")
+        selectedFields = new ArrayList<>(petSelectionSet.getFields("lead"))
         selectedFields.sort(byName())
 
         then:
@@ -523,7 +516,7 @@
 
 
         when:
-        selectedFields = petSelectionSet.getFields("lead/material")
+        selectedFields = new ArrayList<>(petSelectionSet.getFields("lead/material"))
         selectedFields.sort(byName())
 
         then:
@@ -707,7 +700,7 @@
         er.errors.isEmpty()
 
         when:
-        def selectedFields = petSelectionSet.getFields("name")
+        def selectedFields = new ArrayList<>(petSelectionSet.getFields("name"))
         selectedFields.sort(byName())
 
         then:
@@ -742,7 +735,7 @@
         er.errors.isEmpty()
 
         when:
-        def selectedFields = petSelectionSet.getFields("name")
+        def selectedFields = new ArrayList<>(petSelectionSet.getFields("name"))
         selectedFields.sort(byName())
 
         then:
