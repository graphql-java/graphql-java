--- conflicted
+++ resolved
@@ -1056,9 +1056,6 @@
         (arg2 as List).get(0) instanceof Integer
     }
 
-<<<<<<< HEAD
-    def "object type directives are gathered and turned into runtime objects with arguments"() {
-=======
     def "null default arguments are ok"() {
         def spec = """
             type Query {
@@ -1075,8 +1072,7 @@
         argNoDefault == null
     }
 
-    def "directives are gathered and turned into runtime objects with arguments"() {
->>>>>>> ebfc4f0d
+    def "object type directives are gathered and turned into runtime objects with arguments"() {
         def spec = """
             type Query @directive1 {
               field1 : String @fieldDirective1
