--- conflicted
+++ resolved
@@ -2338,91 +2338,6 @@
         schema != null
     }
 
-<<<<<<< HEAD
-    def "1498 - order of arguments should not matter"() {
-        def sdl = '''
-            input TimelineDimensionPredicate {
-                s : String
-            }
-            
-            input TimelineDimension {
-                d : String
-            }
-            
-            type TimelineEntriesGroup {
-                e : String
-            }
-            
-            interface Timeline {
-               id: ID!
-                entryGroups(groupBy: [TimelineDimension!]!, filter: TimelineDimensionPredicate): [TimelineEntriesGroup!]!
-            }
-
-            type ActualSalesTimeline implements Timeline {
-                id: ID!
-                entryGroups(groupBy: [TimelineDimension!]!, filter: TimelineDimensionPredicate): [TimelineEntriesGroup!]!
-            }
-            
-            type Query {
-                salesTimeLine : Timeline
-            }
-        '''
-
-        when:
-        def schema = TestUtil.schema(sdl)
-        then:
-        assert1498Shape(schema)
-
-        when: "The arg order has been rearranged"
-        sdl = '''
-            input TimelineDimensionPredicate {
-                s : String
-            }
-            
-            input TimelineDimension {
-                d : String
-            }
-            
-            type TimelineEntriesGroup {
-                e : String
-            }
-            
-            interface Timeline {
-               id: ID!
-                entryGroups(filter: TimelineDimensionPredicate, groupBy: [TimelineDimension!]!): [TimelineEntriesGroup!]!
-            }
-
-            type ActualSalesTimeline implements Timeline {
-                id: ID!
-                entryGroups(groupBy: [TimelineDimension!]!, filter: TimelineDimensionPredicate): [TimelineEntriesGroup!]!
-            }
-            
-            type Query {
-                salesTimeLine : Timeline
-            }
-        '''
-
-        schema = TestUtil.schema(sdl)
-        then:
-        assert1498Shape(schema)
-
-    }
-
-    static boolean assert1498Shape(GraphQLSchema schema) {
-        def actualSalesTL = schema.getObjectType("ActualSalesTimeline")
-        def entryGroupsField = actualSalesTL.getField("entryGroups")
-        def groupByArg = entryGroupsField.getArgument("groupBy")
-        def filterArg = entryGroupsField.getArgument("filter")
-
-        GraphQLInputObjectType groupArgType = GraphQLTypeUtil.unwrapAllAs(groupByArg.getType())
-        assert groupArgType.name == "TimelineDimension"
-
-        GraphQLInputObjectType filterArgType = GraphQLTypeUtil.unwrapAllAs(filterArg.getType())
-        assert filterArgType.name == "TimelineDimensionPredicate"
-        true
-    }
-
-=======
     def "custom scalars can be used in schema generation as directive args"() {
         def sdl = '''
             directive @test(arg: MyType) on OBJECT
@@ -2440,5 +2355,88 @@
         then:
         schema.getType("MyType") instanceof GraphQLScalarType
     }
->>>>>>> deb56b65
+
+    def "1498 - order of arguments should not matter"() {
+        def sdl = '''
+            input TimelineDimensionPredicate {
+                s : String
+            }
+            
+            input TimelineDimension {
+                d : String
+            }
+            
+            type TimelineEntriesGroup {
+                e : String
+            }
+            
+            interface Timeline {
+               id: ID!
+                entryGroups(groupBy: [TimelineDimension!]!, filter: TimelineDimensionPredicate): [TimelineEntriesGroup!]!
+            }
+
+            type ActualSalesTimeline implements Timeline {
+                id: ID!
+                entryGroups(groupBy: [TimelineDimension!]!, filter: TimelineDimensionPredicate): [TimelineEntriesGroup!]!
+            }
+            
+            type Query {
+                salesTimeLine : Timeline
+            }
+        '''
+
+        when:
+        def schema = TestUtil.schema(sdl)
+        then:
+        assert1498Shape(schema)
+
+        when: "The arg order has been rearranged"
+        sdl = '''
+            input TimelineDimensionPredicate {
+                s : String
+            }
+            
+            input TimelineDimension {
+                d : String
+            }
+            
+            type TimelineEntriesGroup {
+                e : String
+            }
+            
+            interface Timeline {
+               id: ID!
+                entryGroups(filter: TimelineDimensionPredicate, groupBy: [TimelineDimension!]!): [TimelineEntriesGroup!]!
+            }
+
+            type ActualSalesTimeline implements Timeline {
+                id: ID!
+                entryGroups(groupBy: [TimelineDimension!]!, filter: TimelineDimensionPredicate): [TimelineEntriesGroup!]!
+            }
+            
+            type Query {
+                salesTimeLine : Timeline
+            }
+        '''
+
+        schema = TestUtil.schema(sdl)
+        then:
+        assert1498Shape(schema)
+
+    }
+
+    static boolean assert1498Shape(GraphQLSchema schema) {
+        def actualSalesTL = schema.getObjectType("ActualSalesTimeline")
+        def entryGroupsField = actualSalesTL.getField("entryGroups")
+        def groupByArg = entryGroupsField.getArgument("groupBy")
+        def filterArg = entryGroupsField.getArgument("filter")
+
+        GraphQLInputObjectType groupArgType = GraphQLTypeUtil.unwrapAllAs(groupByArg.getType())
+        assert groupArgType.name == "TimelineDimension"
+
+        GraphQLInputObjectType filterArgType = GraphQLTypeUtil.unwrapAllAs(filterArg.getType())
+        assert filterArgType.name == "TimelineDimensionPredicate"
+        true
+    }
+
 }