package graphql.schema.idl


import graphql.TestUtil
import graphql.introspection.Introspection
import graphql.language.Node
import graphql.schema.GraphQLArgument
import graphql.schema.GraphQLDirective
import graphql.schema.GraphQLDirectiveContainer
import graphql.schema.GraphQLEnumType
import graphql.schema.GraphQLFieldDefinition
import graphql.schema.GraphQLFieldsContainer
import graphql.schema.GraphQLInputObjectType
import graphql.schema.GraphQLInterfaceType
import graphql.schema.GraphQLList
import graphql.schema.GraphQLNamedType
import graphql.schema.GraphQLNonNull
import graphql.schema.GraphQLObjectType
import graphql.schema.GraphQLScalarType
import graphql.schema.GraphQLSchema
import graphql.schema.GraphQLType
import graphql.schema.GraphQLTypeUtil
import graphql.schema.GraphQLUnionType
import graphql.schema.GraphqlTypeComparatorRegistry
import graphql.schema.PropertyDataFetcher
import graphql.schema.idl.errors.NotAnInputTypeError
import graphql.schema.idl.errors.NotAnOutputTypeError
import graphql.schema.idl.errors.SchemaProblem
import graphql.schema.visibility.GraphqlFieldVisibility
import spock.lang.Specification

import java.util.function.UnaryOperator

import static graphql.Scalars.GraphQLBoolean
import static graphql.Scalars.GraphQLFloat
import static graphql.Scalars.GraphQLInt
import static graphql.Scalars.GraphQLString
import static graphql.language.AstPrinter.printAst
import static graphql.schema.idl.SchemaGenerator.Options.defaultOptions

class SchemaGeneratorTest extends Specification {

    def newRuntimeWiring() {
        return RuntimeWiring.newRuntimeWiring()
                .comparatorRegistry(GraphqlTypeComparatorRegistry.BY_NAME_REGISTRY)
    }

    GraphQLSchema schema(String sdl) {
        def runtimeWiringAsIs = newRuntimeWiring()
                .comparatorRegistry(GraphqlTypeComparatorRegistry.BY_NAME_REGISTRY)
                .wiringFactory(TestUtil.mockWiringFactory)
                .build()
        return schema(sdl, runtimeWiringAsIs)
    }

    GraphQLSchema schema(String sdl, RuntimeWiring runtimeWiring) {
        return TestUtil.schema(sdl, runtimeWiring)
    }


    GraphQLType unwrap1Layer(GraphQLType type) {
        if (type instanceof GraphQLNonNull) {
            type = (type as GraphQLNonNull).wrappedType
        } else if (type instanceof GraphQLList) {
            type = (type as GraphQLList).wrappedType
        }
        type
    }

    GraphQLType unwrap(GraphQLType type) {
        while (true) {
            if (type instanceof GraphQLNonNull) {
                type = (type as GraphQLNonNull).wrappedType
            } else if (type instanceof GraphQLList) {
                type = (type as GraphQLList).wrappedType
            } else {
                break
            }
        }
        type
    }

    void commonSchemaAsserts(GraphQLSchema schema) {
        assert schema.getQueryType().name == "Query"
        assert schema.getMutationType().name == "Mutation"

        //        type Query {
        //            posts: [Post]
        //            author(id: Int!): Author
        //        }

        def postField = schema.getQueryType().getFieldDefinition("posts")
        assert postField.type instanceof GraphQLList
        assert unwrap(postField.type).name == "Post"


        def authorField = schema.getQueryType().getFieldDefinition("author")
        assert authorField.type.name == "Author"
        assert authorField.description == " author query must receive an id as argument"
        assert authorField.arguments.get(0).name == "id"
        assert authorField.arguments.get(0).type instanceof GraphQLNonNull
        assert unwrap(authorField.arguments.get(0).type).name == "Int"

        //type Post {
        //    id: Int!
        //            title: String
        //    votes: Int
        //    author: Author!
        //}
        GraphQLObjectType postType = schema.getType("Post") as GraphQLObjectType
        assert postType.name == "Post"
        assert postType.getDefinition().getName() == "Post"
        //
        // make sure that wrapped non null fields stay that way. we had a bug where decorated types lost their decoration
        assert postType.getFieldDefinition("author").type instanceof GraphQLNonNull
        assert (postType.getFieldDefinition("author").type as GraphQLNonNull).wrappedType.name == "Author"

        assert postType.getFieldDefinition("author").getDefinition().getName() == "author"

        //type Author {
        //    # the ! means that every author object _must_ have an id
        //    id: Int!
        //            firstName: String
        //    lastName: String
        //    # the list of Posts by this author
        //    posts: [Post]!
        //}
        GraphQLObjectType authorType = schema.getType("Author") as GraphQLObjectType
        assert authorType.name == "Author"
        //
        // make sure that wrapped list fields stay that way. we had a bug where decorated types lost their decoration
        assert authorType.getFieldDefinition("posts").type instanceof GraphQLNonNull
        def wrappedList = (authorType.getFieldDefinition("posts").type as GraphQLNonNull).wrappedType
        assert wrappedList instanceof GraphQLList
        assert (wrappedList as GraphQLList).wrappedType.name == "Post"

        //
        // input PostUpVote {
        //        postId: ID
        //        votes : Int
        // }

        // type Mutation {
        //        upvotePost (
        //                upvoteArgs : PostUpVote!
        //        ) : Post
        // }

        def upvotePostField = schema.getMutationType().getFieldDefinition("upvotePost")
        def upvotePostFieldArg = upvotePostField.arguments.get(0)
        assert upvotePostFieldArg.name == "upvoteArgs"

        assert upvotePostFieldArg.type instanceof GraphQLNonNull
        assert unwrap(upvotePostFieldArg.type).name == "PostUpVote"

        def inputObjectType = unwrap(upvotePostFieldArg.type) as GraphQLInputObjectType
        assert inputObjectType.getDefinition().getName() == "PostUpVote"

        assert inputObjectType.getField("postId").type.name == "ID"
        assert inputObjectType.getField("votes").type.name == "Int"
        assert inputObjectType.getField("votes").getDefinition().name == "votes"

        def queryType = schema.getQueryType()
        assert queryType.description == " the schema allows the following query\n to be made"

    }

    def "test simple schema generate"() {

        def schemaSpec = """
            type Author {
                # the ! means that every author object _must_ have an id
              id: Int! 
              firstName: String
              lastName: String
              # the list of Posts by this author
              posts: [Post]! 
            }
            
            type Post {
              id: Int!
              title: String
              votes: Int
              author: Author!
            }
            
            # the schema allows the following query
            # to be made
            type Query {
              posts: [Post]
              # author query must receive an id as argument
              author(id: Int!): Author 
            }
            
            input PostUpVote {
                postId: ID
                votes : Int
            }
            
            # this schema allows the following mutation:
            type Mutation {
              upvotePost (
                upvoteArgs : PostUpVote!
              ): Post
            }
            
            # we need to tell the server which types represent the root query
            # and root mutation types. We call them RootQuery and RootMutation by convention.
            schema {
              query: Query
              mutation: Mutation
            }
        """

        def schema = schema(schemaSpec)


        expect:

        commonSchemaAsserts(schema)
    }


    def "schema can come from multiple sources and be bound together"() {
        def schemaSpec1 = """
            type Author {
                # the ! means that every author object _must_ have an id
              id: Int! 
              firstName: String
              lastName: String
              # the list of Posts by this author
              posts: [Post]! 
            }
            """
        def schemaSpec2 = """
            
            type Post {
              id: Int!
              title: String
              votes: Int
              author: Author!
            }
        """

        def schemaSpec3 = """
            # the schema allows the following query
            # to be made
            type Query {
                posts:
                [Post]
                # author query must receive an id as argument
                author(id: Int !): Author
            }
    
            input PostUpVote {
                postId:
                ID
                votes:
                Int
            }
    
            # this schema allows the following mutation:
                    type Mutation {
                upvotePost(
                        upvoteArgs: PostUpVote !
                ): Post
            }
    
            # we need to tell the server which types represent the root query
            # and root mutation types.We call them RootQuery and RootMutation by convention.
            schema {
                query:
                Query
                mutation:
                Mutation
            }
        """

        def typeRegistry1 = new SchemaParser().parse(schemaSpec1)
        def typeRegistry2 = new SchemaParser().parse(schemaSpec2)
        def typeRegistry3 = new SchemaParser().parse(schemaSpec3)

        typeRegistry1.merge(typeRegistry2).merge(typeRegistry3)

        def schema = new SchemaGenerator().makeExecutableSchema(typeRegistry1, RuntimeWiring.newRuntimeWiring().build())

        expect:

        commonSchemaAsserts(schema)


    }

    def "union type: union member used two times "() {
        def spec = """     
            type Query {
                foobar: FooOrBar
                foo: Foo
            }
            
            type Foo {
               name: String 
            }
            
            type Bar {
                other: String
            }
            
            union FooOrBar = Foo | Bar
            
            schema {
              query: Query
            }
        """

        def schema = schema(spec)


        expect:

        def foobar = schema.getQueryType().getFieldDefinition("foobar")
        foobar.type instanceof GraphQLUnionType
        def types = ((GraphQLUnionType) foobar.type).getTypes()
        types.size() == 2
        types[0] instanceof GraphQLObjectType
        types[1] instanceof GraphQLObjectType
        types[0].name == "Bar"
        types[1].name == "Foo"

    }

    def "union type: union members only used once"() {
        def spec = """     
            type Query {
                foobar: FooOrBar
            }
            
            type Foo {
               name: String 
            }
            
            type Bar {
                other: String
            }
            
            union FooOrBar = Foo | Bar
            
            schema {
              query: Query
            }
        """

        def schema = schema(spec)


        expect:

        def foobar = schema.getQueryType().getFieldDefinition("foobar")
        foobar.type instanceof GraphQLUnionType
        def types = ((GraphQLUnionType) foobar.type).getTypes()
        types.size() == 2
        types[0] instanceof GraphQLObjectType
        types[1] instanceof GraphQLObjectType
        types[0].name == "Bar"
        types[1].name == "Foo"

    }

    def "union type: union declared before members"() {
        def spec = """     
            union FooOrBar = Foo | Bar
            
            type Foo {
               name: String 
            }
            
            type Bar {
                other: String
            }
            
            type Query {
                foobar: FooOrBar
            }
            
            schema {
              query: Query
            }
        """

        def schema = schema(spec)

        expect:

        def foobar = schema.getQueryType().getFieldDefinition("foobar")
        foobar.type instanceof GraphQLUnionType
        def types = ((GraphQLUnionType) foobar.type).getTypes()
        types.size() == 2
        types[0] instanceof GraphQLObjectType
        types[1] instanceof GraphQLObjectType
        types[0].name == "Bar"
        types[1].name == "Foo"

    }

    def "union type: recursive definition via union type: Foo -> FooOrBar -> Foo  "() {
        def spec = """     

            schema {
              query: Foo
            }
            
            type Foo {
                foobar: FooOrBar
            }
            
            union FooOrBar = Foo | Bar
            
            type Bar {
                other: String
            }
            
            

        """

        def schema = schema(spec)

        expect:

        def foobar = schema.getQueryType().getFieldDefinition("foobar")
        foobar.type instanceof GraphQLUnionType
        def unionType = foobar.type as GraphQLUnionType
        unionType.getName() == "FooOrBar"
        unionType.getDefinition().getName() == "FooOrBar"
        def types = unionType.getTypes()
        types.size() == 2
        types[0] instanceof GraphQLObjectType
        types[1] instanceof GraphQLObjectType
        types[0].name == "Bar"
        types[1].name == "Foo"

    }

    def "enum types are handled"() {

        def spec = """     
            enum RGB {
                RED
                GREEN
                BLUE
            }
            
            type Query {
              rgb : RGB
            }
            
            schema {
              query: Query
            }
        """

        def schema = schema(spec)

        expect:

        def rgbField = schema.getQueryType().getFieldDefinition("rgb")
        rgbField.type instanceof GraphQLEnumType

        def enumType = rgbField.type as GraphQLEnumType
        enumType.getName() == "RGB"
        enumType.getDefinition().getName() == "RGB"

        enumType.values.get(0).getValue() == "BLUE"
        enumType.values.get(1).getValue() == "GREEN"
        enumType.values.get(2).getValue() == "RED"

    }

    def "interface types are handled"() {

        def spec = """     
            interface Foo {
               is_foo : Boolean
            }
            
            interface Goo {
               is_goo : Boolean
            }
                 
            type Query implements Foo {
                is_foo : Boolean
                is_bar : Boolean
            }     
            
            schema {
              query: Query
            }
        """

        def schema = schema(spec)

        expect:

        def interfaceType = schema.queryType.interfaces[0] as GraphQLInterfaceType
        interfaceType.name == "Foo"
        interfaceType.getDefinition().getName() == "Foo"

        schema.queryType.fieldDefinitions[0].name == "is_bar"
        schema.queryType.fieldDefinitions[0].type.name == "Boolean"
        schema.queryType.fieldDefinitions[1].name == "is_foo"
        schema.queryType.fieldDefinitions[1].type.name == "Boolean"

    }

    def "type extensions can be specified multiple times #406"() {

        def spec = """
            interface Interface1 {
               extraField1 : String
            }     
            interface Interface2 {
               extraField1 : String
               extraField2 : Int
            }     
            interface Interface3 {
               extraField1 : String
               extraField3 : ID
            }     
            type BaseType {
               baseField : String
            }
            
            extend type BaseType implements Interface1 {
               extraField1 : String
            }
            extend type BaseType implements Interface2 {
               extraField2 : Int
            }
            extend type BaseType implements Interface3 {
               extraField3 : ID
            }
            extend type BaseType {
               extraField4 : Boolean
            }
            extend type BaseType {
               extraField5 : Boolean!
            }
            
            schema {
              query: BaseType
            }
        """

        def schema = schema(spec)

        expect:

        GraphQLObjectType type = schema.getType("BaseType") as GraphQLObjectType

        type.fieldDefinitions.size() == 6

        type.fieldDefinitions[0].name == "baseField"
        type.fieldDefinitions[0].type.name == "String"

        type.fieldDefinitions[1].name == "extraField1"
        type.fieldDefinitions[1].type.name == "String"

        type.fieldDefinitions[2].name == "extraField2"
        type.fieldDefinitions[2].type.name == "Int"

        type.fieldDefinitions[3].name == "extraField3"
        type.fieldDefinitions[3].type.name == "ID"

        type.fieldDefinitions[4].name == "extraField4"
        type.fieldDefinitions[4].type.name == "Boolean"

        type.fieldDefinitions[5].name == "extraField5"
        type.fieldDefinitions[5].type instanceof GraphQLNonNull

        def interfaces = type.getInterfaces()

        interfaces.size() == 3
        interfaces[0].name == "Interface1"
        interfaces[1].name == "Interface2"
        interfaces[2].name == "Interface3"

    }

    def "read me type example makes sense"() {

        def spec = """             
            schema {
              query: Human
            }
            type Episode {
                name : String
            }
            
            interface Character {
                name: String!
            }
                
            type Human {
                id: ID!
                name: String!
            }
            extend type Human implements Character {
                friends: [Character]
            }
            extend type Human {
                appearsIn: [Episode]!
                homePlanet: String
            }
        """

        def schema = schema(spec)

        expect:

        GraphQLObjectType type = schema.getQueryType()

        type.name == "Human"
        type.fieldDefinitions[0].name == "appearsIn"
        type.fieldDefinitions[1].name == "friends"
        type.fieldDefinitions[2].name == "homePlanet"
        type.fieldDefinitions[3].name == "id"
        type.fieldDefinitions[4].name == "name"

        type.interfaces.size() == 1
        type.interfaces[0].name == "Character"
    }

    def "Type used as inputType should throw appropriate error #425"() {
        when:
        def spec = """
            schema {
                query: Query
            }
            
            type Query {
                findCharacter(character: CharacterInput!): Boolean
            }
            
            # CharacterInput must be an input, but is a type
            type CharacterInput {
                firstName: String
                lastName: String
                family: Boolean
            }
        """
        schema(spec)

        then:
        def err = thrown(NotAnInputTypeError.class)
        err.message == "The type 'CharacterInput' [@11:13] is not an input type, but was used as an input type [@7:42]"
    }

    def "InputType used as type should throw appropriate error #425"() {
        when:
        def spec = """
            schema {
                query: Query
            }
            
            type Query {
                findCharacter: CharacterInput
            }
            
            # CharacterInput must be an input, but is a type
            input CharacterInput {
                firstName: String
                lastName: String
                family: Boolean
            }
        """
        schema(spec)

        then:
        def err = thrown(NotAnOutputTypeError.class)
        err.message == "The type 'CharacterInput' [@11:13] is not an output type, but was used to declare the output type of a field [@7:32]"
    }

    def "schema with subscription"() {
        given:
        def spec = """
            schema {
                query: Query
                subscription: Subscription
            }
            type Query {
                foo: String
            }
            
            type Subscription {
                foo: String 
            }
            """
        when:
        def schema = schema(spec)

        then:
        schema.getSubscriptionType().name == "Subscription"
    }


    def "comments are used as descriptions"() {
        given:
        def spec = """
        #description 1
        # description 2
        type Query {
            # description 3
            foo: String
            union: Union
            interface(input: Input): Interface
            enum: Enum
        }
        # description 4
        union Union = Query
        
        # description 5
        interface Interface {
            # interface field
            foo: String
        }
        # description 6 
        input Input {
            # input field
            foo: String
        }
        # description 7
        enum Enum {
            # enum value
            FOO
        }
        schema {
          query: Query
        }
        """
        when:
        def schema = schema(spec)

        then:
        schema.getQueryType().description == "description 1\n description 2"
        schema.getQueryType().getFieldDefinition("foo").description == " description 3"
        ((GraphQLUnionType) schema.getType("Union")).description == " description 4"

        ((GraphQLInterfaceType) schema.getType("Interface")).description == " description 5"
        ((GraphQLInterfaceType) schema.getType("Interface")).getFieldDefinition("foo").description == " interface field"

        ((GraphQLInputObjectType) schema.getType("Input")).description == " description 6 "
        ((GraphQLInputObjectType) schema.getType("Input")).getFieldDefinition("foo").description == " input field"

        ((GraphQLEnumType) schema.getType("Enum")).description == " description 7"
        ((GraphQLEnumType) schema.getType("Enum")).getValue("FOO").description == " enum value"
    }

    def "doc string comments are used as descriptions by preference"() {
        given:
        def spec = '''
        
        "docstring 1"
        # description 1
        # description 2
        type Query {
            # description 3
            """docstring 3"""
            foo: String
            union: Union
            interface(input: Input): Interface
            enum: Enum
        }

        """docstring 4"""
        # description 4
        union Union = Query
        
        """docstring 5"""
        # description 5
        interface Interface {
            """docstring interface field"""
            # interface field
            foo: String
        }
        
        """docstring 6"""
        # description 6 
        input Input {
            """docstring input field"""
            # input field
            foo: String
        }
        """docstring 7"""
        # description 7
        enum Enum {
            "docstring enum value"
            # enum value
            FOO
        }
        schema {
          query: Query
        }
        '''
        when:
        def schema = schema(spec)

        then:
        schema.getQueryType().description == "docstring 1"
        schema.getQueryType().getFieldDefinition("foo").description == "docstring 3"
        ((GraphQLUnionType) schema.getType("Union")).description == "docstring 4"

        ((GraphQLInterfaceType) schema.getType("Interface")).description == "docstring 5"
        ((GraphQLInterfaceType) schema.getType("Interface")).getFieldDefinition("foo").description == "docstring interface field"

        ((GraphQLInputObjectType) schema.getType("Input")).description == "docstring 6"
        ((GraphQLInputObjectType) schema.getType("Input")).getFieldDefinition("foo").description == "docstring input field"

        ((GraphQLEnumType) schema.getType("Enum")).description == "docstring 7"
        ((GraphQLEnumType) schema.getType("Enum")).getValue("FOO").description == "docstring enum value"
    }


    def "comments are separated from descriptions with empty lines"() {
        given:
        def spec = """
        # should be ignored comment
        #
        # description 1
        # description 2
        type Query {
            # this should be ignored
            # and this
            #
            # and this after an empty line
            # and the last one that should be ignored
            # 
            # description 3
            # description 4
            foo: String
            # ignored and with not description following
            #
            bar: String
        }
        schema {
          query: Query
        }
        """
        when:
        def schema = schema(spec)

        then:
        schema.getQueryType().description == " description 1\n description 2"
        schema.getQueryType().getFieldDefinition("foo").description == " description 3\n description 4"
    }

    enum ExampleEnum {
        A,
        B,
        C
    }

    def "static enum values provider"() {
        given:
        def spec = """
        type Query {
            foo: Enum
        }
        enum Enum {
            A
            B
            C 
        }
        schema {
            query: Query
        }
        """
        def enumValuesProvider = new NaturalEnumValuesProvider<ExampleEnum>(ExampleEnum.class)
        when:

        def wiring = newRuntimeWiring()
                .type("Enum", { TypeRuntimeWiring.Builder it -> it.enumValues(enumValuesProvider) } as UnaryOperator)
                .build()
        def schema = schema(spec, wiring)
        GraphQLEnumType enumType = schema.getType("Enum") as GraphQLEnumType

        then:
        enumType.getValue("A").value == ExampleEnum.A
        enumType.getValue("B").value == ExampleEnum.B
        enumType.getValue("C").value == ExampleEnum.C
    }

    def " MapEnum values provider"() {
        given:
        def spec = '''
            enum Enum{
                A
                B
                C
            }
            
            type Query{
                field: Enum
            }
        '''

        when:
        def mapEnumProvider = new MapEnumValuesProvider([A: 11, B: 12, C: 13])
        def enumTypeWiring = TypeRuntimeWiring.newTypeWiring("Enum").enumValues(mapEnumProvider).build()
        def wiring = RuntimeWiring.newRuntimeWiring().type(enumTypeWiring).build()
        def schema = TestUtil.schema(spec, wiring)
        GraphQLEnumType graphQLEnumType = schema.getType("Enum") as GraphQLEnumType

        then:
        graphQLEnumType.getValue("A").value == 11
        graphQLEnumType.getValue("B").value == 12
        graphQLEnumType.getValue("C").value == 13
    }

    def "enum with no values provider: value is the name"() {
        given:
        def spec = """
        type Query {
            foo: Enum
        }
        enum Enum {
            A
            B
            C 
        }
        schema {
            query: Query
        }
        """
        when:
        def schema = schema(spec)

        GraphQLEnumType enumType = schema.getType("Enum") as GraphQLEnumType

        then:
        enumType.getValue("A").value == "A"
        enumType.getValue("B").value == "B"
        enumType.getValue("C").value == "C"

    }


    def "deprecated directive is supported"() {
        given:
        def spec = """
        type Query {
            foo: Enum @deprecated(reason : "foo reason")
            bar: String @deprecated
            baz: String
        }
        enum Enum {
            foo @deprecated(reason : "foo reason")
            bar @deprecated
            baz 
        }
        schema {
            query: Query
        }
        """
        when:
        def schema = schema(spec)
        GraphQLEnumType enumType = schema.getType("Enum") as GraphQLEnumType
        GraphQLObjectType queryType = schema.getType("Query") as GraphQLObjectType

        then:
        enumType.getValue("foo").getDeprecationReason() == "foo reason"
        enumType.getValue("bar").getDeprecationReason() == "No longer supported" // default according to spec
        !enumType.getValue("baz").isDeprecated()

        queryType.getFieldDefinition("foo").getDeprecationReason() == "foo reason"
        queryType.getFieldDefinition("bar").getDeprecationReason() == "No longer supported" // default according to spec
        !queryType.getFieldDefinition("baz").isDeprecated()
    }

    def "specifiedBy directive is supported"() {
        given:
        def spec = """
        type Query {
            foo: MyScalar
        }
        "My scalar has a specifiedBy url"
        scalar MyScalar @specifiedBy(url: "myUrl.example")
        """
        when:
        def schema = schema(spec)
        GraphQLScalarType scalar = schema.getType("MyScalar") as GraphQLScalarType

        then:
        scalar.getSpecifiedByUrl() == "myUrl.example"
        scalar.getDescription() == "My scalar has a specifiedBy url"
    }

    def "specifiedBy requires an url "() {
        given:
        def spec = """
        type Query {
            foo: MyScalar
        }
        scalar MyScalar @specifiedBy
        """
        when:
        def registry = new SchemaParser().parse(spec)
        new SchemaGenerator().makeExecutableSchema(defaultOptions(), registry, TestUtil.mockRuntimeWiring)

        then:
        def schemaProblem = thrown(SchemaProblem)
        schemaProblem.message.contains("failed to provide a value for the non null argument 'url' on directive 'specifiedBy'")
    }

    def "specifiedBy can be added via extension"() {
        given:
        def spec = """
        type Query {
            foo: MyScalar
        }
        scalar MyScalar
        extend scalar MyScalar @specifiedBy(url: "myUrl.example")
        """
        when:
        def schema = schema(spec)
        GraphQLScalarType scalar = schema.getType("MyScalar") as GraphQLScalarType

        then:
        scalar.getSpecifiedByUrl() == "myUrl.example"
    }

    def "specifiedBy is only allowed once per scalar"() {
        given:
        def spec = """
        type Query {
            foo: MyScalar
        }
        scalar MyScalar @specifiedBy(url: "myUrl.example")
        extend scalar MyScalar @specifiedBy(url: "myUrl.example")
        """
        when:
        def registry = new SchemaParser().parse(spec)
        new SchemaGenerator().makeExecutableSchema(defaultOptions(), registry, TestUtil.mockRuntimeWiring)

        then:
        def schemaProblem = thrown(SchemaProblem)
        schemaProblem.message.contains("has redefined the directive called 'specifiedBy")

    }


    def "schema is optional if there is a type called Query"() {

        def spec = """     
            type Query {
              field : String
            }
            
            type mutation {   # case matters this is not an implicit mutation
              field : Int
            }

            type subscription { # case matters this is not an implicit subscription
              field : Boolean
            }
        """

        def schema = schema(spec)

        expect:

        schema != null
        schema.getQueryType() != null
        schema.getMutationType() == null
        schema.getSubscriptionType() == null
        schema.getQueryType().getFieldDefinition("field").getType() == GraphQLString

    }

    def "schema is optional if there is a type called Query while Mutation and Subscription will be found"() {

        def spec = """     
            type Query {
              field : String
            }

            type Mutation {
              field : Int
            }

            type Subscription {
              field : Boolean
            }
        """

        def schema = schema(spec)

        expect:

        schema != null
        schema.getQueryType() != null
        schema.getMutationType() != null
        schema.getSubscriptionType() != null
        schema.getQueryType().getFieldDefinition("field").getType() == GraphQLString
        schema.getMutationType().getFieldDefinition("field").getType() == GraphQLInt
        schema.getSubscriptionType().getFieldDefinition("field").getType() == GraphQLBoolean

    }

    def "builds additional types not referenced from schema top level"() {
        def spec = """      
            schema {
                query : Query
            }
            
            type Query {
              fieldA : ReferencedA
              fieldB : ReferencedB
            }
            
            type ReferencedA {
              field : String
            }

            type ReferencedB {
              field : String
            }

            type UnReferencedA {
              field : String
            }
            
            input UnReferencedB {
              field : String
            }
            
            interface UnReferencedC {
                field : String
            }
            
            union UnReferencedD = ReferencedA | ReferencedB  
        """

        def schema = schema(spec)

        expect:

        schema.getType("ReferencedA") instanceof GraphQLObjectType
        schema.getType("ReferencedB") instanceof GraphQLObjectType
        schema.getType("UnReferencedA") instanceof GraphQLObjectType
        schema.getType("UnReferencedB") instanceof GraphQLInputObjectType
        schema.getType("UnReferencedC") instanceof GraphQLInterfaceType
        schema.getType("UnReferencedD") instanceof GraphQLUnionType
    }

    def "nested additional types should be part of the additional types, not the schema types"() {
        def spec = """      
            type Query {
              fieldA : ReferencedA
            }
            
            type ReferencedA {
              field : String
            }

            type UnReferencedA {
              field : UnReferencedNestedE
            }
            
            input UnReferencedB {
              field : UnReferencedNestedF
            }
            
            type UnReferencedNestedE {
                field: String
                field2: UnReferencedScalarB
            }
            
            input UnReferencedNestedF {
                field: String
            }
            
            interface UnReferencedC {
                field : UnReferencedNestedE
            }
            
            union UnReferencedD = ReferencedA  
            
            scalar UnReferencedScalarA 
            
            scalar UnReferencedScalarB
        """

        def schema = schema(spec)

        expect: "all types to be registered"
        schema.getType("ReferencedA") instanceof GraphQLObjectType
        schema.getType("UnReferencedA") instanceof GraphQLObjectType
        schema.getType("UnReferencedB") instanceof GraphQLInputObjectType
        schema.getType("UnReferencedC") instanceof GraphQLInterfaceType
        schema.getType("UnReferencedD") instanceof GraphQLUnionType
        schema.getType("UnReferencedNestedE") instanceof GraphQLObjectType
        schema.getType("UnReferencedNestedF") instanceof GraphQLInputObjectType


        and: "unreferenced types should all be additional types"

        def namedTypes = schema.getAdditionalTypes() as Set<GraphQLNamedType>
        namedTypes.name.toSet() == ["UnReferencedA",
                                    "UnReferencedB",
                                    "UnReferencedC",
                                    "UnReferencedD",
                                    "UnReferencedNestedE",
                                    "UnReferencedNestedF",
                                    "UnReferencedScalarA",
                                    "UnReferencedScalarB"].toSet()
    }


    def "nested additional types recursive"() {
        def spec = """      
            type Query {
              fieldA : ReferencedA
            }
            
            type ReferencedA {
              field : String
            }

            type UnReferencedA {
              field : UnReferencedNestedB
            }

            type UnReferencedNestedB {
                field: UnReferencedNestedB
            }
        """

        def schema = schema(spec)

        expect: "all types to be registered"
        schema.getType("ReferencedA") instanceof GraphQLObjectType
        schema.getType("UnReferencedA") instanceof GraphQLObjectType
        schema.getType("UnReferencedNestedB") instanceof GraphQLObjectType

        and: "unreferenced types should all be additional types"

        def namedTypes = schema.getAdditionalTypes() as Set<GraphQLNamedType>
        namedTypes.name.toSet() == ["UnReferencedA", "UnReferencedNestedB"].toSet()
    }


    def "scalar default value is parsed"() {
        def spec = """
            type Query {
              field(arg1 : Int! = 10, arg2 : [Int!]! = [20]) : String
            }
        """

        def schema = schema(spec)
        schema.getType("Query") instanceof GraphQLObjectType
        GraphQLObjectType query = schema.getType("Query") as GraphQLObjectType
        Object arg1 = printAst(query.getFieldDefinition("field").getArgument("arg1").argumentDefaultValue.value as Node)
        Object arg2 = printAst(query.getFieldDefinition("field").getArgument("arg2").argumentDefaultValue.value as Node)

        expect:
        arg1 == "10"
        arg2 == "[20]"
    }

    def "null default arguments are ok"() {
        def spec = """
            type Query {
              field(argNoDefault : Int) : String
            }
        """

        def schema = schema(spec)
        schema.getType("Query") instanceof GraphQLObjectType
        GraphQLObjectType query = schema.getType("Query") as GraphQLObjectType
        Object argNoDefault = query.getFieldDefinition("field").getArgument("argNoDefault").argumentDefaultValue.value

        expect:
        argNoDefault == null
    }

    def "object type directives are gathered and turned into runtime objects with arguments"() {
        def spec = """
            directive @directive1 on OBJECT
            directive @fieldDirective1 on FIELD_DEFINITION
            directive @directive2 on OBJECT
            directive @directive3 on OBJECT
            directive @directiveWithArgs(strArg: String, intArg: Int, boolArg: Boolean, floatArg: Float,nullArg: String) on OBJECT
            directive @fieldDirective2 on FIELD_DEFINITION
            
            type Query @directive1 {
              field1 : String @fieldDirective1
            }
            
            extend type Query @directive2 {
                field2 : String @fieldDirective2
            }

            extend type Query @directive3
            
            extend type Query @directiveWithArgs(strArg : "String", intArg : 1, boolArg : true, floatArg : 1.1, nullArg : null)
            
                
        """

        def schema = schema(spec)
        GraphQLObjectType type = schema.getType("Query") as GraphQLObjectType

        expect:
        type.getDirectives().size() == 4
        type.getDirectives()[0].name == "directive1"
        type.getDirectives()[1].name == "directive2"
        type.getDirectives()[2].name == "directive3"

        // test that fields can have directives as well

        def field1 = type.getFieldDefinition("field1")
        field1.getDirectives().size() == 1
        def fieldDirective1 = field1.getDirectives()[0]
        fieldDirective1.getName() == "fieldDirective1"

        def field2 = type.getFieldDefinition("field2")
        field2.getDirectives().size() == 1
        def fieldDirective2 = field2.getDirectives()[0]
        fieldDirective2.getName() == "fieldDirective2"


        def directive = type.getDirectives()[3] as GraphQLDirective
        directive.name == "directiveWithArgs"
        directive.arguments.size() == 5

        directive.arguments[argIndex].name == argName
        directive.arguments[argIndex].type == argType
        printAst(directive.arguments[argIndex].argumentValue.value as Node) == argValue

        // arguments are sorted
        where:
        argIndex | argName    | argType        | argValue
        0        | "boolArg"  | GraphQLBoolean | "true"
        1        | "floatArg" | GraphQLFloat   | "1.1"
        2        | "intArg"   | GraphQLInt     | "1"
        3        | "nullArg"  | GraphQLString  | "null"
        4        | "strArg"   | GraphQLString  | "\"String\""

    }

    def "other type directives are captured"() {
        def spec = """
            type Query {
              field1 : String
            }
            type A  {
                fieldA : String
            }
            type B  {
                fieldB : String
            }
            directive @IFaceDirective on INTERFACE
            interface IFace @IFaceDirective {
                field1 : String
            }
            directive @OnionDirective on UNION 
            union Onion @OnionDirective = A | B
            
            directive @EnumValueDirective on ENUM_VALUE
            directive @NumbDirective on ENUM 
            enum Numb @NumbDirective {
                X @EnumValueDirective,
                Y
            }
            directive @PuterDirective on INPUT_OBJECT
            directive @InputFieldDirective on INPUT_FIELD_DEFINITION
            input Puter @PuterDirective {
                inputField : String @InputFieldDirective
            }
        """

        def schema = schema(spec)
        GraphQLDirectiveContainer container = schema.getType(typeName) as GraphQLDirectiveContainer

        expect:

        container.getDirective(directiveName) != null

        if (container instanceof GraphQLEnumType) {
            def evd = ((GraphQLEnumType) container).getValue("X").getDirective("EnumValueDirective")
            assert evd != null
        }
        if (container instanceof GraphQLInputObjectType) {
            def ifd = ((GraphQLInputObjectType) container).getField("inputField").getDirective("InputFieldDirective")
            assert ifd != null
        }

        where:
        typeName | directiveName
        "IFace"  | "IFaceDirective"
        "Onion"  | "OnionDirective"
        "Numb"   | "NumbDirective"
        "Puter"  | "PuterDirective"
    }

    def "input object default value is parsed"() {
        def spec = """
            input InputObject {
                str : String
                num : Int
            }
            type Query {
              field(arg : InputObject = {str : "string", num : 100}) : String
            }
        """

        def schema = schema(spec)
        schema.getType("Query") instanceof GraphQLObjectType
        GraphQLObjectType query = schema.getType("Query") as GraphQLObjectType
        String arg = printAst(query.getFieldDefinition("field").getArgument("arg").argumentDefaultValue.value as Node)

        expect:
        arg == '{str : "string", num : 100}'
    }

    def "field visibility is used"() {
        def spec = """
            type Query {
              field : String
            }
        """

        GraphqlFieldVisibility fieldVisibility = new GraphqlFieldVisibility() {
            @Override
            List<GraphQLFieldDefinition> getFieldDefinitions(GraphQLFieldsContainer fieldsContainer) {
                return null
            }

            @Override
            GraphQLFieldDefinition getFieldDefinition(GraphQLFieldsContainer fieldsContainer, String fieldName) {
                return null
            }
        }

        def schema = schema(spec, RuntimeWiring.newRuntimeWiring().fieldVisibility(fieldVisibility).build())

        expect:

        schema.getCodeRegistry().getFieldVisibility() == fieldVisibility

    }

    def "empty types are allowed and expanded"() {
        def spec = """
            type Query
            
            interface IAge {
                age : Int
            }
            
            extend type Query {
                name : String
            }

            extend type Query implements IAge {
                age : Int
            }
            
        """

        def schema = schema(spec)
        schema.getType("Query") instanceof GraphQLObjectType
        GraphQLObjectType query = schema.getType("Query") as GraphQLObjectType

        expect:
        query.getFieldDefinitions().size() == 2
        query.getInterfaces().size() == 1
        query.getInterfaces().get(0).getName() == 'IAge'
    }

    def "object extension types are combined"() {

    }

    def "interface extension types are combined"() {
        def spec = """
            type Query implements IAgeAndHeight {
                age : Int
                height : Int
            }
            
            
            directive @directive on INTERFACE 
            interface IAgeAndHeight @directive {
                age : Int
            }

            directive @directiveField on FIELD_DEFINITION 
            extend interface IAgeAndHeight {
                height : Int @directiveField
            }
            
        """

        def schema = schema(spec)
        GraphQLObjectType query = schema.getType("Query") as GraphQLObjectType

        expect:
        query.getFieldDefinitions().size() == 2
        query.getInterfaces().size() == 1
        query.getInterfaces().get(0).getName() == 'IAgeAndHeight'
        (query.getInterfaces().get(0) as GraphQLInterfaceType).getDirectivesByName().containsKey("directive")
        (query.getInterfaces().get(0) as GraphQLInterfaceType).getFieldDefinition("height").getDirectivesByName().containsKey("directiveField")
    }

    def "union extension types are combined"() {
        def spec = """
            type Query {
                field :String
            }
            
            
            type Foo {
                field :String
            }

            type Bar {
                field :String
            }

            type Baz {
                field :String
            }
                

            union FooBar = Foo
            
            extend union FooBar = Bar | Baz
            directive @directive on UNION 
            extend union FooBar @directive
            
        """

        def schema = schema(spec)
        GraphQLUnionType unionType = schema.getType("FooBar") as GraphQLUnionType

        expect:
        unionType.types.size() == 3
        unionType.types.stream().anyMatch({ t -> (t.getName() == "Foo") })
        unionType.types.stream().anyMatch({ t -> (t.getName() == "Bar") })
        unionType.types.stream().anyMatch({ t -> (t.getName() == "Baz") })
        unionType.directivesByName.containsKey("directive")
    }

    def "enum extension types are combined"() {
        def spec = """
            type Query {
                field :String
            }
            
            
            enum Numb {
                A,B
            }
            
            extend enum Numb {
                C
            }
            directive @directive on ENUM
            extend enum Numb @directive{
                D
            }
        """

        def schema = schema(spec)
        GraphQLEnumType enumType = schema.getType("Numb") as GraphQLEnumType

        expect:
        enumType.values.size() == 4
        enumType.values.stream().anyMatch({ t -> (t.getName() == "A") })
        enumType.values.stream().anyMatch({ t -> (t.getName() == "B") })
        enumType.values.stream().anyMatch({ t -> (t.getName() == "C") })
        enumType.values.stream().anyMatch({ t -> (t.getName() == "D") })
        enumType.directivesByName.containsKey("directive")
    }

    def "input extension types are combined"() {
        def spec = """
            type Query {
                field :String
            }
            
            
            input Puter {
                fieldA : String
            }

            extend input Puter {
                fieldB : String
            }

            extend input Puter {
                fieldC : String
            }

            directive @directive on INPUT_OBJECT
            extend input Puter @directive {
                fieldD : String
            }
            
        """

        def schema = schema(spec)
        GraphQLInputObjectType inputObjectType = schema.getType("Puter") as GraphQLInputObjectType

        expect:
        inputObjectType.fields.size() == 4
        inputObjectType.fields.stream().anyMatch({ t -> (t.getName() == "fieldA") })
        inputObjectType.fields.stream().anyMatch({ t -> (t.getName() == "fieldB") })
        inputObjectType.fields.stream().anyMatch({ t -> (t.getName() == "fieldC") })
        inputObjectType.fields.stream().anyMatch({ t -> (t.getName() == "fieldD") })
        inputObjectType.directivesByName.containsKey("directive")
    }

    def "arguments can have directives (which themselves can have arguments)"() {
        def spec = """
            type Query {
                obj : Object
            }
            directive @strDirective on ARGUMENT_DEFINITION    
            directive @secondDirective on ARGUMENT_DEFINITION    
            directive @intDirective(inception: Boolean) on ARGUMENT_DEFINITION    
            directive @thirdDirective on ARGUMENT_DEFINITION    
            type Object {
                field(argStr : String @strDirective @secondDirective, argInt : Int @intDirective(inception : true) @thirdDirective ) : String
            }
        """

        def schema = schema(spec)
        GraphQLObjectType type = schema.getType("Object") as GraphQLObjectType
        def fieldDefinition = type.getFieldDefinition("field")
        def argStr = fieldDefinition.getArgument("argStr")
        def argInt = fieldDefinition.getArgument("argInt")

        expect:
        argStr.getDirectives().size() == 2
        argStr.getDirective("strDirective") != null
        argStr.getDirective("secondDirective") != null

        argInt.getDirectives().size() == 2

        argInt.getDirective("thirdDirective") != null

        def intDirective = argInt.getDirective("intDirective")
        intDirective.name == "intDirective"
        intDirective.arguments.size() == 1
        def directiveArg = intDirective.getArgument("inception")
        directiveArg.name == "inception"
        directiveArg.type == GraphQLBoolean
        printAst(directiveArg.argumentValue.value as Node) == "true"
        directiveArg.argumentDefaultValue.value == null
    }

    def "directives definitions can be made"() {
        def spec = """
            directive @testDirective(knownArg : String = "defaultValue") on SCHEMA | SCALAR | 
                            OBJECT | FIELD_DEFINITION |
                            ARGUMENT_DEFINITION | INTERFACE | UNION | 
                            ENUM | ENUM_VALUE | 
                            INPUT_OBJECT | INPUT_FIELD_DEFINITION

            type Query {
                f : String @testDirective
            }
        """

        when:
        def options = defaultOptions()
        def registry = new SchemaParser().parse(spec)
        def schema = new SchemaGenerator().makeExecutableSchema(options, registry, TestUtil.mockRuntimeWiring)

        then:
        def directive = schema.getDirective("testDirective")
        directive.name == "testDirective"
        directive.validLocations() == EnumSet.of(
                Introspection.DirectiveLocation.SCHEMA,
                Introspection.DirectiveLocation.SCALAR,
                Introspection.DirectiveLocation.OBJECT,
                Introspection.DirectiveLocation.FIELD_DEFINITION,
                Introspection.DirectiveLocation.ARGUMENT_DEFINITION,
                Introspection.DirectiveLocation.INTERFACE,
                Introspection.DirectiveLocation.UNION,
                Introspection.DirectiveLocation.ENUM,
                Introspection.DirectiveLocation.ENUM_VALUE,
                Introspection.DirectiveLocation.INPUT_OBJECT,
                Introspection.DirectiveLocation.INPUT_FIELD_DEFINITION,
        )
        directive.getArgument("knownArg").type == GraphQLString
        printAst(directive.getArgument("knownArg").argumentDefaultValue.value as Node) == '"defaultValue"'
    }

    def "directive definitions don't have to provide default values"() {
        def spec = """
            directive @test1(include: Boolean!) on FIELD_DEFINITION
            
            directive @test2(include: Boolean!  = true) on FIELD_DEFINITION
            
            type Query {
                f1 : String @test1(include : false)
                f2 : String @test2
            }
        """

        when:
        def options = defaultOptions()

        def registry = new SchemaParser().parse(spec)
        def schema = new SchemaGenerator().makeExecutableSchema(options, registry, TestUtil.mockRuntimeWiring)

        then:
        def directiveTest1 = schema.getDirective("test1")
        GraphQLNonNull.nonNull(GraphQLBoolean).isEqualTo(directiveTest1.getArgument("include").type)
        directiveTest1.getArgument("include").argumentValue.value == null

        def directiveTest2 = schema.getDirective("test2")
        GraphQLNonNull.nonNull(GraphQLBoolean).isEqualTo(directiveTest2.getArgument("include").type)
        printAst(directiveTest2.getArgument("include").argumentValue.value as Node) == "true"
        printAst(directiveTest2.getArgument("include").argumentDefaultValue.value as Node) == "true"

    }

    def "missing directive arguments are transferred as are default values"() {
        def spec = """
            directive @testDirective(
                knownArg1 : String = "defaultValue1", 
                knownArg2 : Int = 666, 
                knownArg3 : String, 
                ) 
                on FIELD_DEFINITION

            type Query {
                f : String @testDirective(knownArg1 : "overrideVal1")
            }
        """

        when:
        def options = defaultOptions()
        def registry = new SchemaParser().parse(spec)
        def schema = new SchemaGenerator().makeExecutableSchema(options, registry, TestUtil.mockRuntimeWiring)

        then:
        def directive = schema.getObjectType("Query").getFieldDefinition("f").getDirective("testDirective")
        directive.getArgument("knownArg1").type == GraphQLString
        printAst(directive.getArgument("knownArg1").argumentValue.value as Node) == '"overrideVal1"'
        printAst(directive.getArgument("knownArg1").argumentDefaultValue.value as Node) == '"defaultValue1"'

        directive.getArgument("knownArg2").type == GraphQLInt
        printAst(directive.getArgument("knownArg2").argumentValue.value as Node) == "666"
        printAst(directive.getArgument("knownArg2").argumentDefaultValue.value as Node) == "666"

        directive.getArgument("knownArg3").type == GraphQLString
        directive.getArgument("knownArg3").argumentValue.value == null
        directive.getArgument("knownArg3").argumentDefaultValue.value == null
    }

    def "deprecated directive is implicit"() {
        def spec = """

            type Query {
                f1 : String @deprecated
                f2 : String @deprecated(reason : "Just because")
            }
        """

        def options = defaultOptions()

        when:
        def registry = new SchemaParser().parse(spec)
        def schema = new SchemaGenerator().makeExecutableSchema(options, registry, TestUtil.mockRuntimeWiring)

        then:
        def f1 = schema.getObjectType("Query").getFieldDefinition("f1")
        f1.getDeprecationReason() == "No longer supported" // spec default text

        def directive = f1.getDirective("deprecated")
        directive.name == "deprecated"
        directive.getArgument("reason").type == GraphQLString
        printAst(directive.getArgument("reason").argumentValue.value as Node) == '"No longer supported"'
        printAst(directive.getArgument("reason").argumentDefaultValue.value as Node) == '"No longer supported"'
        directive.validLocations().collect { it.name() } == [Introspection.DirectiveLocation.FIELD_DEFINITION.name()]

        when:
        def f2 = schema.getObjectType("Query").getFieldDefinition("f2")

        then:
        f2.getDeprecationReason() == "Just because"

        def directive2 = f2.getDirective("deprecated")
        directive2.name == "deprecated"
        directive2.getArgument("reason").type == GraphQLString
        printAst(directive2.getArgument("reason").argumentValue.value as Node) == '"Just because"'
        printAst(directive2.getArgument("reason").argumentDefaultValue.value as Node) == '"No longer supported"'
        directive2.validLocations().collect { it.name() } == [Introspection.DirectiveLocation.FIELD_DEFINITION.name()]

    }

    def "@fetch directive is respected"() {
        def spec = """             

            directive @fetch(from : String!) on FIELD_DEFINITION

            type Query {
                name : String,
                homePlanet: String @fetch(from : "planetOfBirth")
            }
        """

        def wiring = RuntimeWiring.newRuntimeWiring().build()
        def schema = schema(spec, wiring)

        GraphQLObjectType type = schema.getType("Query") as GraphQLObjectType

        expect:
        def fetcher = schema.getCodeRegistry().getDataFetcher(type, type.getFieldDefinition("homePlanet"))
        fetcher instanceof PropertyDataFetcher

        PropertyDataFetcher propertyDataFetcher = fetcher as PropertyDataFetcher
        propertyDataFetcher.getPropertyName() == "planetOfBirth"
        //
        // no directive - plain name
        //
        def fetcher2 = schema.getCodeRegistry().getDataFetcher(type, type.getFieldDefinition("name"))
        fetcher2 instanceof PropertyDataFetcher

        PropertyDataFetcher propertyDataFetcher2 = fetcher2 as PropertyDataFetcher
        propertyDataFetcher2.getPropertyName() == "name"
    }


    def "does not break for circular references to interfaces"() {
        def spec = """
          interface MyInterface {
              interfaceField: MyNonImplementingType
          }

          type MyNonImplementingType {
              nonImplementingTypeField: MyImplementingType
          }

          type MyImplementingType implements MyInterface{
              interfaceField: MyNonImplementingType
          }

          type Query {
              hello: String
          }
      """

        def types = new SchemaParser().parse(spec)
        def wiring = RuntimeWiring.newRuntimeWiring()
                .type("Query", { typeWiring -> typeWiring.dataFetcher("hello", { env -> "Hello, world" }) })
                .type("MyInterface", { typeWiring -> typeWiring.typeResolver({ env -> null }) })
                .build()
        GraphQLSchema schema = new SchemaGenerator().makeExecutableSchema(types, wiring)
        expect:
        assert schema != null
    }

    def "transformers get called once the schema is built"() {
        def spec = """
          type Query {
              hello: String
          }
      """

        def types = new SchemaParser().parse(spec)

        def extraDirective = (GraphQLDirective.newDirective()).name("extra")
                .argument(GraphQLArgument.newArgument().name("value").type(GraphQLString)).build()
        def transformer = new SchemaGeneratorPostProcessing() {
            @Override
            GraphQLSchema process(GraphQLSchema originalSchema) {
                originalSchema.transform({ builder -> builder.additionalDirective(extraDirective) })
            }
        }
        def wiring = RuntimeWiring.newRuntimeWiring()
                .transformer(transformer)
                .build()
        GraphQLSchema schema = new SchemaGenerator().makeExecutableSchema(types, wiring)
        expect:
        assert schema != null
        schema.getDirective("extra") != null
    }

    def "enum object default values are handled"() {
        def spec = '''
            enum EnumValue {
                ONE, TWO, THREE
            }
            
            input InputType {
                value : EnumValue
            }
            
            type Query {
                fieldWithEnum(arg : InputType = { value : ONE } ) : String
            }
        '''
        def types = new SchemaParser().parse(spec)
        GraphQLSchema schema = new SchemaGenerator().makeExecutableSchema(types, TestUtil.mockRuntimeWiring)
        expect:
        assert schema != null
        def queryType = schema.getObjectType("Query")
        def fieldWithEnum = queryType.getFieldDefinition("fieldWithEnum")
        def arg = fieldWithEnum.getArgument("arg")
        printAst(arg.argumentDefaultValue.value as Node) == '{value : ONE}'
    }

    def "extensions are captured into runtime objects"() {
        def sdl = '''
            directive @directive1 on SCALAR
            ######## Objects
             
            type Query {
                foo : String
            }
            
            extend type Query {
                bar : String
            }

            extend type Query {
                baz : String
            }

            ######## Enums 
          
            enum Enum {
                A
            }
            
            extend enum Enum {
                B
            }

            ######## Interface 
            
            interface Interface {
                foo : String
            }

            extend interface Interface {
                bar : String
            }

            extend interface Interface {
                baz : String
            }
            
            ######## Unions 
            
            type Foo {
                foo : String
            }
            
            type Bar {
                bar : Scalar
            }

            union Union = Foo
            
            extend union Union = Bar
            
            ######## Input Objects 

            input Input {
                foo: String
            }
            
            extend input Input {
                bar: String
            }

            extend input Input {
                baz: String
            }

            extend input Input {
                faz: String
            }
            
            ######## Scalar 

            scalar Scalar
            
            extend scalar Scalar @directive1
        '''


        when:
        def wiringFactory = new MockedWiringFactory() {
            @Override
            boolean providesScalar(ScalarWiringEnvironment env) {
                return env.getScalarTypeDefinition().getName() == "Scalar"
            }

            @Override
            GraphQLScalarType getScalar(ScalarWiringEnvironment env) {
                def definition = env.getScalarTypeDefinition()
                return GraphQLScalarType.newScalar()
                        .name(definition.getName())
                        .definition(definition)
                        .extensionDefinitions(env.getExtensions())
                        .coercing(TestUtil.mockCoercing())
                        .build()
            }
        }

        def runtimeWiring = RuntimeWiring.newRuntimeWiring()
                .wiringFactory(wiringFactory)
                .build()

        def options = defaultOptions()

        def types = new SchemaParser().parse(sdl)
        GraphQLSchema schema = new SchemaGenerator().makeExecutableSchema(options, types, runtimeWiring)

        then:
        schema != null

        (schema.getType("Query") as GraphQLObjectType).getExtensionDefinitions().size() == 2

        (schema.getType("Enum") as GraphQLEnumType).getExtensionDefinitions().size() == 1

        (schema.getType("Interface") as GraphQLInterfaceType).getExtensionDefinitions().size() == 2

        (schema.getType("Union") as GraphQLUnionType).getExtensionDefinitions().size() == 1

        (schema.getType("Input") as GraphQLInputObjectType).getExtensionDefinitions().size() == 3

        // scalars are special - they are created via a WiringFactory - but this tests they are given the extensions
        (schema.getType("Scalar") as GraphQLScalarType).getExtensionDefinitions().size() == 1
    }

    def "schema extensions and directives can be generated"() {
        def sdl = '''

            directive @sd1 on SCHEMA
            directive @sd2 on SCHEMA
            directive @sd3 on SCHEMA

            schema @sd1 {
                query : Query
            }
            
            extend schema @sd2 {
                mutation : Mutation
            }
            
            extend schema @sd3 
            
            type Query {
                f : String
            }

            type Mutation {
                f : String
            }
        '''

        when:
        def typeDefinitionRegistry = new SchemaParser().parse(sdl)
        GraphQLSchema schema = new SchemaGenerator().makeExecutableSchema(typeDefinitionRegistry, TestUtil.mockRuntimeWiring)

        then:

        schema.getQueryType().name == 'Query'
        schema.getMutationType().name == 'Mutation'

        when:
        def directives = schema.getSchemaDirectives()

        then:
        directives.size() == 3
        schema.getSchemaDirective("sd1") != null
        schema.getSchemaDirective("sd2") != null
        schema.getSchemaDirective("sd3") != null

        when:
        def directivesMap = schema.getSchemaDirectiveByName()
        then:
        directives.size() == 3
        directivesMap["sd1"] != null
        directivesMap["sd2"] != null
        directivesMap["sd3"] != null

        when:
        directives = schema.getDirectives()

        then:
        directives.size() == 7 // built in ones :  include / skip and deprecated
        def directiveNames = directives.collect { it.name }
        directiveNames.contains("include")
        directiveNames.contains("skip")
        directiveNames.contains("deprecated")
        directiveNames.contains("sd1")
        directiveNames.contains("sd2")
        directiveNames.contains("sd3")

        when:
        directivesMap = schema.getDirectivesByName()

        then:
        directivesMap.size() == 7 // built in ones
        directivesMap.containsKey("include")
        directivesMap.containsKey("skip")
        directivesMap.containsKey("deprecated")
        directivesMap.containsKey("sd1")
        directivesMap.containsKey("sd2")
        directivesMap.containsKey("sd3")
    }

    def "directive arg descriptions are captured correctly"() {
        given:
        def spec = '''
        type Query {
            foo: String
        }
        directive @MyDirective(
        """
            DOC
        """
        arg: String) on FIELD
        '''
        when:
        def schema = schema(spec)

        then:
        schema.getDirective("MyDirective").getArgument("arg").description == "DOC"
    }

    def "capture DirectiveDefinitions"() {
        given:
        def spec = '''
        type Query {
            foo: String
        }
        directive @MyDirective on FIELD
        '''
        when:
        def schema = schema(spec)
        def directiveDefinition = schema.getDirective("MyDirective").getDefinition()
        then:
        directiveDefinition != null
        directiveDefinition.getName() == "MyDirective"


    }

    def "directive with enum args"() {
        given:

        def spec = """
        directive @myDirective (
            enumArguments: [SomeEnum!] = []
        ) on FIELD_DEFINITION

        enum SomeEnum {
            VALUE_1
            VALUE_2
        }
        type Query{ foo: String }
        """
        when:
        def schema = schema(spec)
        def directive = schema.getDirective("myDirective")
        then:
        directive != null
        GraphQLTypeUtil.simplePrint(directive.getArgument("enumArguments").getType()) == "[SomeEnum!]"
        printAst(directive.getArgument("enumArguments").getArgumentDefaultValue().value as Node) == "[]"
    }

    def "scalar used as output is not in additional types"() {
        given:

        def spec = """
        scalar UsedScalar
        type Query{ foo: UsedScalar }
        """
        when:
        def schema = schema(spec)
        then:
        schema.getType("UsedScalar") != null
        schema.getAdditionalTypes().find { it.name == "UsedScalar" } == null
    }

    def "scalar used as input is not in additional types"() {
        given:

        def spec = """
        scalar UsedScalar
        input Input {
            foo: UsedScalar
        }
        type Query{ foo(arg: Input): String }
        """
        when:
        def schema = schema(spec)
        then:
        schema.getType("UsedScalar") != null
        schema.getAdditionalTypes().find { it.name == "UsedScalar" } == null
    }

    def "unused scalar is not ignored and provided as additional type"() {
        given:

        def spec = """
        scalar UnusedScalar
        type Query{ foo: String }
        """
        when:
        def schema = schema(spec)
        then:
        schema.getType("UnusedScalar") != null
        schema.getAdditionalTypes().find { it.name == "UnusedScalar" } != null
    }

    def "interface can be implemented with additional optional arguments"() {
        given:
        def spec = """
            interface Vehicle {
              name: String!
            }

            type Car implements Vehicle {
              name(charLimit: Int = 10): String!
            }
            type Query {
                car: Car
            }
        """
        when:
        def schema = schema(spec)
        then:
        (schema.getType("Car") as GraphQLObjectType).getFieldDefinition("name").getArgument("charLimit") != null
        (schema.getType("Car") as GraphQLObjectType).getInterfaces().size() == 1

        (schema.getType("Vehicle") as GraphQLInterfaceType).getFieldDefinition("name").getArguments().size() == 0

    }

    def "extended enums work as expected for arg values"() {

        given:
        def spec = """
        enum AuthRoles {
            USER
        }

        extend enum AuthRoles {
            AUTHENTICATED
        }

        directive @auth(if: AuthRoles) on FIELD_DEFINITION

        type Query {
            danger: String @auth(if: AUTHENTICATED)
        }
        """
        when:
        def schema = schema(spec)
        then:
        def enumType = schema.getType("AuthRoles") as GraphQLEnumType
        def listOfEnumValues = enumType.getValues().collect({ it.getValue() })
        listOfEnumValues.sort() == ["AUTHENTICATED", "USER"]
    }

    def "extended input objects work as expected for arg values"() {

        given:
        def spec = """
        input ArgInput {
            fieldA : String
        }

        extend input ArgInput {
            fieldB : String
        }

        directive @auth(if: ArgInput) on FIELD_DEFINITION

        type Query {
            danger: String @auth(if: { fieldB : "B"} )
        }
        """
        when:
        def schema = schema(spec)
        then:
        def inputType = schema.getType("ArgInput") as GraphQLInputObjectType
        def listOfEnumValues = inputType.getFieldDefinitions().collect({ it.getName() })
        listOfEnumValues.sort() == ["fieldA", "fieldB"]
    }

    def "shows that issue 2238 and 2290 - recursive input types on directives - has been fixed"() {
        def sdl1 = '''
        directive @test(arg: Recursive) on OBJECT

        input Recursive {
          deeper: Recursive
          name: String
        }
        type Test @test(arg: { deeper: {name: "test"}}){
          field: String
        }
        type Query {
            test : Test
        }
        '''
        when:
        GraphQLSchema schema = TestUtil.schema(sdl1)
        then:
        schema != null

        def sdl2 = '''
        input MyInput {
          a: String
          b: MyInput
        }
        directive @myDirective(x: MyInput) on FIELD_DEFINITION
        type Query {
          f: String @myDirective(x: {b: {a:"yada"}})
        }
        '''

        when:
        schema = TestUtil.schema(sdl2)
        then:
        schema != null
    }

<<<<<<< HEAD
    def "comments as descriptions disabled"() {
        def sdl = '''
        type Query {
            # Comment
            test : String
            "Description"
            test2: String
        }
        '''
        when:
        def registry = new SchemaParser().parse(sdl)
        def options = defaultOptions().useCommentsAsDescriptions(false)
        def schema = new SchemaGenerator().makeExecutableSchema(options, registry, TestUtil.mockRuntimeWiring)

        then:
        schema.getQueryType().getFieldDefinition("test").getDescription() == null
        schema.getQueryType().getFieldDefinition("test2").getDescription() == "Description"
    }
=======
    def "custom scalars can be used in schema generation as directive args"() {
        def sdl = '''
            directive @test(arg: MyType) on OBJECT
            scalar MyType
            type Test @test(arg: { some: "data" }){
                field: String
            }
            type Query {
                field: Test
            }
        '''
        def runtimeWiring = RuntimeWiring.newRuntimeWiring().scalar(TestUtil.mockScalar("MyType")).build()
        when:
        def schema = TestUtil.schema(sdl, runtimeWiring)
        then:
        schema.getType("MyType") instanceof GraphQLScalarType
    }

    def "1498 - order of arguments should not matter"() {
        def sdl = '''
            input TimelineDimensionPredicate {
                s : String
            }
            
            input TimelineDimension {
                d : String
            }
            
            type TimelineEntriesGroup {
                e : String
            }
            
            interface Timeline {
               id: ID!
                entryGroups(groupBy: [TimelineDimension!]!, filter: TimelineDimensionPredicate): [TimelineEntriesGroup!]!
            }

            type ActualSalesTimeline implements Timeline {
                id: ID!
                entryGroups(groupBy: [TimelineDimension!]!, filter: TimelineDimensionPredicate): [TimelineEntriesGroup!]!
            }
            
            type Query {
                salesTimeLine : Timeline
            }
        '''

        when:
        def schema = TestUtil.schema(sdl)
        then:
        assert1498Shape(schema)

        when: "The arg order has been rearranged"
        sdl = '''
            input TimelineDimensionPredicate {
                s : String
            }
            
            input TimelineDimension {
                d : String
            }
            
            type TimelineEntriesGroup {
                e : String
            }
            
            interface Timeline {
               id: ID!
                entryGroups(filter: TimelineDimensionPredicate, groupBy: [TimelineDimension!]!): [TimelineEntriesGroup!]!
            }

            type ActualSalesTimeline implements Timeline {
                id: ID!
                entryGroups(groupBy: [TimelineDimension!]!, filter: TimelineDimensionPredicate): [TimelineEntriesGroup!]!
            }
            
            type Query {
                salesTimeLine : Timeline
            }
        '''

        schema = TestUtil.schema(sdl)
        then:
        assert1498Shape(schema)

    }

    static boolean assert1498Shape(GraphQLSchema schema) {
        def actualSalesTL = schema.getObjectType("ActualSalesTimeline")
        def entryGroupsField = actualSalesTL.getField("entryGroups")
        def groupByArg = entryGroupsField.getArgument("groupBy")
        def filterArg = entryGroupsField.getArgument("filter")

        GraphQLInputObjectType groupArgType = GraphQLTypeUtil.unwrapAllAs(groupByArg.getType())
        assert groupArgType.name == "TimelineDimension"

        GraphQLInputObjectType filterArgType = GraphQLTypeUtil.unwrapAllAs(filterArg.getType())
        assert filterArgType.name == "TimelineDimensionPredicate"
        true
    }

>>>>>>> 2f680086
}<|MERGE_RESOLUTION|>--- conflicted
+++ resolved
@@ -2338,7 +2338,108 @@
         schema != null
     }
 
-<<<<<<< HEAD
+    def "custom scalars can be used in schema generation as directive args"() {
+        def sdl = '''
+            directive @test(arg: MyType) on OBJECT
+            scalar MyType
+            type Test @test(arg: { some: "data" }){
+                field: String
+            }
+            type Query {
+                field: Test
+            }
+        '''
+        def runtimeWiring = RuntimeWiring.newRuntimeWiring().scalar(TestUtil.mockScalar("MyType")).build()
+        when:
+        def schema = TestUtil.schema(sdl, runtimeWiring)
+        then:
+        schema.getType("MyType") instanceof GraphQLScalarType
+    }
+
+    def "1498 - order of arguments should not matter"() {
+        def sdl = '''
+            input TimelineDimensionPredicate {
+                s : String
+            }
+            
+            input TimelineDimension {
+                d : String
+            }
+            
+            type TimelineEntriesGroup {
+                e : String
+            }
+            
+            interface Timeline {
+               id: ID!
+                entryGroups(groupBy: [TimelineDimension!]!, filter: TimelineDimensionPredicate): [TimelineEntriesGroup!]!
+            }
+
+            type ActualSalesTimeline implements Timeline {
+                id: ID!
+                entryGroups(groupBy: [TimelineDimension!]!, filter: TimelineDimensionPredicate): [TimelineEntriesGroup!]!
+            }
+            
+            type Query {
+                salesTimeLine : Timeline
+            }
+        '''
+
+        when:
+        def schema = TestUtil.schema(sdl)
+        then:
+        assert1498Shape(schema)
+
+        when: "The arg order has been rearranged"
+        sdl = '''
+            input TimelineDimensionPredicate {
+                s : String
+            }
+            
+            input TimelineDimension {
+                d : String
+            }
+            
+            type TimelineEntriesGroup {
+                e : String
+            }
+            
+            interface Timeline {
+               id: ID!
+                entryGroups(filter: TimelineDimensionPredicate, groupBy: [TimelineDimension!]!): [TimelineEntriesGroup!]!
+            }
+
+            type ActualSalesTimeline implements Timeline {
+                id: ID!
+                entryGroups(groupBy: [TimelineDimension!]!, filter: TimelineDimensionPredicate): [TimelineEntriesGroup!]!
+            }
+            
+            type Query {
+                salesTimeLine : Timeline
+            }
+        '''
+
+        schema = TestUtil.schema(sdl)
+        then:
+        assert1498Shape(schema)
+
+    }
+
+    static boolean assert1498Shape(GraphQLSchema schema) {
+        def actualSalesTL = schema.getObjectType("ActualSalesTimeline")
+        def entryGroupsField = actualSalesTL.getField("entryGroups")
+        def groupByArg = entryGroupsField.getArgument("groupBy")
+        def filterArg = entryGroupsField.getArgument("filter")
+
+        GraphQLInputObjectType groupArgType = GraphQLTypeUtil.unwrapAllAs(groupByArg.getType())
+        assert groupArgType.name == "TimelineDimension"
+
+        GraphQLInputObjectType filterArgType = GraphQLTypeUtil.unwrapAllAs(filterArg.getType())
+        assert filterArgType.name == "TimelineDimensionPredicate"
+        true
+    }
+
+
     def "comments as descriptions disabled"() {
         def sdl = '''
         type Query {
@@ -2357,107 +2458,4 @@
         schema.getQueryType().getFieldDefinition("test").getDescription() == null
         schema.getQueryType().getFieldDefinition("test2").getDescription() == "Description"
     }
-=======
-    def "custom scalars can be used in schema generation as directive args"() {
-        def sdl = '''
-            directive @test(arg: MyType) on OBJECT
-            scalar MyType
-            type Test @test(arg: { some: "data" }){
-                field: String
-            }
-            type Query {
-                field: Test
-            }
-        '''
-        def runtimeWiring = RuntimeWiring.newRuntimeWiring().scalar(TestUtil.mockScalar("MyType")).build()
-        when:
-        def schema = TestUtil.schema(sdl, runtimeWiring)
-        then:
-        schema.getType("MyType") instanceof GraphQLScalarType
-    }
-
-    def "1498 - order of arguments should not matter"() {
-        def sdl = '''
-            input TimelineDimensionPredicate {
-                s : String
-            }
-            
-            input TimelineDimension {
-                d : String
-            }
-            
-            type TimelineEntriesGroup {
-                e : String
-            }
-            
-            interface Timeline {
-               id: ID!
-                entryGroups(groupBy: [TimelineDimension!]!, filter: TimelineDimensionPredicate): [TimelineEntriesGroup!]!
-            }
-
-            type ActualSalesTimeline implements Timeline {
-                id: ID!
-                entryGroups(groupBy: [TimelineDimension!]!, filter: TimelineDimensionPredicate): [TimelineEntriesGroup!]!
-            }
-            
-            type Query {
-                salesTimeLine : Timeline
-            }
-        '''
-
-        when:
-        def schema = TestUtil.schema(sdl)
-        then:
-        assert1498Shape(schema)
-
-        when: "The arg order has been rearranged"
-        sdl = '''
-            input TimelineDimensionPredicate {
-                s : String
-            }
-            
-            input TimelineDimension {
-                d : String
-            }
-            
-            type TimelineEntriesGroup {
-                e : String
-            }
-            
-            interface Timeline {
-               id: ID!
-                entryGroups(filter: TimelineDimensionPredicate, groupBy: [TimelineDimension!]!): [TimelineEntriesGroup!]!
-            }
-
-            type ActualSalesTimeline implements Timeline {
-                id: ID!
-                entryGroups(groupBy: [TimelineDimension!]!, filter: TimelineDimensionPredicate): [TimelineEntriesGroup!]!
-            }
-            
-            type Query {
-                salesTimeLine : Timeline
-            }
-        '''
-
-        schema = TestUtil.schema(sdl)
-        then:
-        assert1498Shape(schema)
-
-    }
-
-    static boolean assert1498Shape(GraphQLSchema schema) {
-        def actualSalesTL = schema.getObjectType("ActualSalesTimeline")
-        def entryGroupsField = actualSalesTL.getField("entryGroups")
-        def groupByArg = entryGroupsField.getArgument("groupBy")
-        def filterArg = entryGroupsField.getArgument("filter")
-
-        GraphQLInputObjectType groupArgType = GraphQLTypeUtil.unwrapAllAs(groupByArg.getType())
-        assert groupArgType.name == "TimelineDimension"
-
-        GraphQLInputObjectType filterArgType = GraphQLTypeUtil.unwrapAllAs(filterArg.getType())
-        assert filterArgType.name == "TimelineDimensionPredicate"
-        true
-    }
-
->>>>>>> 2f680086
 }