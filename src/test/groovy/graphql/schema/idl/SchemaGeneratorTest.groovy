package graphql.schema.idl

import graphql.TestUtil
import graphql.introspection.Introspection
import graphql.schema.GraphQLDirective
import graphql.schema.GraphQLDirectiveContainer
import graphql.schema.GraphQLEnumType
import graphql.schema.GraphQLFieldDefinition
import graphql.schema.GraphQLFieldsContainer
import graphql.schema.GraphQLInputObjectType
import graphql.schema.GraphQLInterfaceType
import graphql.schema.GraphQLList
import graphql.schema.GraphQLNonNull
import graphql.schema.GraphQLObjectType
import graphql.schema.GraphQLSchema
import graphql.schema.GraphQLType
import graphql.schema.GraphQLUnionType
import graphql.schema.idl.errors.NotAnInputTypeError
import graphql.schema.idl.errors.NotAnOutputTypeError
import graphql.schema.visibility.GraphqlFieldVisibility
import spock.lang.Specification

import java.util.function.UnaryOperator

import static graphql.Scalars.GraphQLBoolean
import static graphql.Scalars.GraphQLFloat
import static graphql.Scalars.GraphQLInt
import static graphql.Scalars.GraphQLString
import static graphql.TestUtil.schema

class SchemaGeneratorTest extends Specification {

    GraphQLType unwrap1Layer(GraphQLType type) {
        if (type instanceof GraphQLNonNull) {
            type = (type as GraphQLNonNull).wrappedType
        } else if (type instanceof GraphQLList) {
            type = (type as GraphQLList).wrappedType
        }
        type
    }

    GraphQLType unwrap(GraphQLType type) {
        while (true) {
            if (type instanceof GraphQLNonNull) {
                type = (type as GraphQLNonNull).wrappedType
            } else if (type instanceof GraphQLList) {
                type = (type as GraphQLList).wrappedType
            } else {
                break
            }
        }
        type
    }

    void commonSchemaAsserts(GraphQLSchema schema) {
        assert schema.getQueryType().name == "Query"
        assert schema.getMutationType().name == "Mutation"

        //        type Query {
        //            posts: [Post]
        //            author(id: Int!): Author
        //        }

        def postField = schema.getQueryType().getFieldDefinition("posts")
        assert postField.type instanceof GraphQLList
        assert unwrap(postField.type).name == "Post"


        def authorField = schema.getQueryType().getFieldDefinition("author")
        assert authorField.type.name == "Author"
        assert authorField.description == " author query must receive an id as argument"
        assert authorField.arguments.get(0).name == "id"
        assert authorField.arguments.get(0).type instanceof GraphQLNonNull
        assert unwrap(authorField.arguments.get(0).type).name == "Int"

        //type Post {
        //    id: Int!
        //            title: String
        //    votes: Int
        //    author: Author!
        //}
        GraphQLObjectType postType = schema.getType("Post") as GraphQLObjectType
        assert postType.name == "Post"
        assert postType.getDefinition().getName() == "Post"
        //
        // make sure that wrapped non null fields stay that way. we had a bug where decorated types lost their decoration
        assert postType.getFieldDefinition("author").type instanceof GraphQLNonNull
        assert (postType.getFieldDefinition("author").type as GraphQLNonNull).wrappedType.name == "Author"

        assert postType.getFieldDefinition("author").getDefinition().getName() == "author"

        //type Author {
        //    # the ! means that every author object _must_ have an id
        //    id: Int!
        //            firstName: String
        //    lastName: String
        //    # the list of Posts by this author
        //    posts: [Post]!
        //}
        GraphQLObjectType authorType = schema.getType("Author") as GraphQLObjectType
        assert authorType.name == "Author"
        //
        // make sure that wrapped list fields stay that way. we had a bug where decorated types lost their decoration
        assert authorType.getFieldDefinition("posts").type instanceof GraphQLNonNull
        def wrappedList = (authorType.getFieldDefinition("posts").type as GraphQLNonNull).wrappedType
        assert wrappedList instanceof GraphQLList
        assert (wrappedList as GraphQLList).wrappedType.name == "Post"

        //
        // input PostUpVote {
        //        postId: ID
        //        votes : Int
        // }

        // type Mutation {
        //        upvotePost (
        //                upvoteArgs : PostUpVote!
        //        ) : Post
        // }

        def upvotePostField = schema.getMutationType().getFieldDefinition("upvotePost")
        def upvotePostFieldArg = upvotePostField.arguments.get(0)
        assert upvotePostFieldArg.name == "upvoteArgs"

        assert upvotePostFieldArg.type instanceof GraphQLNonNull
        assert unwrap(upvotePostFieldArg.type).name == "PostUpVote"

        def inputObjectType = unwrap(upvotePostFieldArg.type) as GraphQLInputObjectType
        assert inputObjectType.getDefinition().getName() == "PostUpVote"

        assert inputObjectType.getField("postId").type.name == "ID"
        assert inputObjectType.getField("votes").type.name == "Int"
        assert inputObjectType.getField("votes").getDefinition().name == "votes"

        def queryType = schema.getQueryType()
        assert queryType.description == " the schema allows the following query\n to be made"

    }


    def "test simple schema generate"() {

        def schemaSpec = """
            type Author {
                # the ! means that every author object _must_ have an id
              id: Int! 
              firstName: String
              lastName: String
              # the list of Posts by this author
              posts: [Post]! 
            }
            
            type Post {
              id: Int!
              title: String
              votes: Int
              author: Author!
            }
            
            # the schema allows the following query
            # to be made
            type Query {
              posts: [Post]
              # author query must receive an id as argument
              author(id: Int!): Author 
            }
            
            input PostUpVote {
                postId: ID
                votes : Int
            }
            
            # this schema allows the following mutation:
            type Mutation {
              upvotePost (
                upvoteArgs : PostUpVote!
              ): Post
            }
            
            # we need to tell the server which types represent the root query
            # and root mutation types. We call them RootQuery and RootMutation by convention.
            schema {
              query: Query
              mutation: Mutation
            }
        """

        def schema = schema(schemaSpec)


        expect:

        commonSchemaAsserts(schema)
    }


    def "schema can come from multiple sources and be bound together"() {
        def schemaSpec1 = """
            type Author {
                # the ! means that every author object _must_ have an id
              id: Int! 
              firstName: String
              lastName: String
              # the list of Posts by this author
              posts: [Post]! 
            }
            """
        def schemaSpec2 = """
            
            type Post {
              id: Int!
              title: String
              votes: Int
              author: Author!
            }
        """

        def schemaSpec3 = """
            # the schema allows the following query
            # to be made
            type Query {
                posts:
                [Post]
                # author query must receive an id as argument
                author(id: Int !): Author
            }
    
            input PostUpVote {
                postId:
                ID
                votes:
                Int
            }
    
            # this schema allows the following mutation:
                    type Mutation {
                upvotePost(
                        upvoteArgs: PostUpVote !
                ): Post
            }
    
            # we need to tell the server which types represent the root query
            # and root mutation types.We call them RootQuery and RootMutation by convention.
            schema {
                query:
                Query
                mutation:
                Mutation
            }
        """

        def typeRegistry1 = new SchemaParser().parse(schemaSpec1)
        def typeRegistry2 = new SchemaParser().parse(schemaSpec2)
        def typeRegistry3 = new SchemaParser().parse(schemaSpec3)

        typeRegistry1.merge(typeRegistry2).merge(typeRegistry3)

        def schema = new SchemaGenerator().makeExecutableSchema(typeRegistry1, RuntimeWiring.newRuntimeWiring().build())

        expect:

        commonSchemaAsserts(schema)


    }

    def "union type: union member used two times "() {
        def spec = """     
            type Query {
                foobar: FooOrBar
                foo: Foo
            }
            
            type Foo {
               name: String 
            }
            
            type Bar {
                other: String
            }
            
            union FooOrBar = Foo | Bar
            
            schema {
              query: Query
            }
        """

        def schema = schema(spec)


        expect:

        def foobar = schema.getQueryType().getFieldDefinition("foobar")
        foobar.type instanceof GraphQLUnionType
        def types = ((GraphQLUnionType) foobar.type).getTypes()
        types.size() == 2
        types[0] instanceof GraphQLObjectType
        types[1] instanceof GraphQLObjectType
        types[0].name == "Foo"
        types[1].name == "Bar"

    }

    def "union type: union members only used once"() {
        def spec = """     
            type Query {
                foobar: FooOrBar
            }
            
            type Foo {
               name: String 
            }
            
            type Bar {
                other: String
            }
            
            union FooOrBar = Foo | Bar
            
            schema {
              query: Query
            }
        """

        def schema = schema(spec)


        expect:

        def foobar = schema.getQueryType().getFieldDefinition("foobar")
        foobar.type instanceof GraphQLUnionType
        def types = ((GraphQLUnionType) foobar.type).getTypes()
        types.size() == 2
        types[0] instanceof GraphQLObjectType
        types[1] instanceof GraphQLObjectType
        types[0].name == "Foo"
        types[1].name == "Bar"

    }

    def "union type: union declared before members"() {
        def spec = """     
            union FooOrBar = Foo | Bar
            
            type Foo {
               name: String 
            }
            
            type Bar {
                other: String
            }
            
            type Query {
                foobar: FooOrBar
            }
            
            schema {
              query: Query
            }
        """

        def schema = schema(spec)

        expect:

        def foobar = schema.getQueryType().getFieldDefinition("foobar")
        foobar.type instanceof GraphQLUnionType
        def types = ((GraphQLUnionType) foobar.type).getTypes()
        types.size() == 2
        types[0] instanceof GraphQLObjectType
        types[1] instanceof GraphQLObjectType
        types[0].name == "Foo"
        types[1].name == "Bar"

    }

    def "union type: recursive definition via union type: Foo -> FooOrBar -> Foo  "() {
        def spec = """     

            schema {
              query: Foo
            }
            
            type Foo {
                foobar: FooOrBar
            }
            
            union FooOrBar = Foo | Bar
            
            type Bar {
                other: String
            }
            
            

        """

        def schema = schema(spec)

        expect:

        def foobar = schema.getQueryType().getFieldDefinition("foobar")
        foobar.type instanceof GraphQLUnionType
        def unionType = foobar.type as GraphQLUnionType
        unionType.getName() == "FooOrBar"
        unionType.getDefinition().getName() == "FooOrBar"
        def types = unionType.getTypes()
        types.size() == 2
        types[0] instanceof GraphQLObjectType
        types[1] instanceof GraphQLObjectType
        types[0].name == "Foo"
        types[1].name == "Bar"

    }

    def "enum types are handled"() {

        def spec = """     
            enum RGB {
                RED
                GREEN
                BLUE
            }
            
            type Query {
              rgb : RGB
            }
            
            schema {
              query: Query
            }
        """

        def schema = schema(spec)

        expect:

        def rgbField = schema.getQueryType().getFieldDefinition("rgb")
        rgbField.type instanceof GraphQLEnumType

        def enumType = rgbField.type as GraphQLEnumType
        enumType.getName() == "RGB"
        enumType.getDefinition().getName() == "RGB"

        enumType.values.get(0).getValue() == "RED"
        enumType.values.get(1).getValue() == "GREEN"
        enumType.values.get(2).getValue() == "BLUE"

    }

    def "interface types are handled"() {

        def spec = """     
            interface Foo {
               is_foo : Boolean
            }
            
            interface Goo {
               is_goo : Boolean
            }
                 
            type Query implements Foo {
                is_foo : Boolean
                is_bar : Boolean
            }     
            
            schema {
              query: Query
            }
        """

        def schema = schema(spec)

        expect:

        def interfaceType = schema.queryType.interfaces[0] as GraphQLInterfaceType
        interfaceType.name == "Foo"
        interfaceType.getDefinition().getName() == "Foo"

        schema.queryType.fieldDefinitions[0].name == "is_foo"
        schema.queryType.fieldDefinitions[0].type.name == "Boolean"
        schema.queryType.fieldDefinitions[1].name == "is_bar"
        schema.queryType.fieldDefinitions[1].type.name == "Boolean"

    }

    def "type extensions can be specified multiple times #406"() {

        def spec = """
            interface Interface1 {
               extraField1 : String
            }     
            interface Interface2 {
               extraField1 : String
               extraField2 : Int
            }     
            interface Interface3 {
               extraField1 : String
               extraField3 : ID
            }     
            type BaseType {
               baseField : String
            }
            
            extend type BaseType implements Interface1 {
               extraField1 : String
            }
            extend type BaseType implements Interface2 {
               extraField1 : String
               extraField2 : Int
            }
            extend type BaseType implements Interface3 {
               extraField1 : String
               extraField3 : ID
            }
            extend type BaseType {
               extraField4 : Boolean
            }
            extend type BaseType {
               extraField5 : Boolean!
            }
            #
            # if we repeat a definition, that's ok as long as its the same types as before
            # they will be de-duped since the effect is the same
            #
            extend type BaseType implements Interface1 {
               extraField1 : String
            }
            
            schema {
              query: BaseType
            }
        """

        def schema = schema(spec)

        expect:

        GraphQLObjectType type = schema.getType("BaseType") as GraphQLObjectType

        type.fieldDefinitions.size() == 6

        type.fieldDefinitions[0].name == "baseField"
        type.fieldDefinitions[0].type.name == "String"

        type.fieldDefinitions[1].name == "extraField1"
        type.fieldDefinitions[1].type.name == "String"

        type.fieldDefinitions[2].name == "extraField2"
        type.fieldDefinitions[2].type.name == "Int"

        type.fieldDefinitions[3].name == "extraField3"
        type.fieldDefinitions[3].type.name == "ID"

        type.fieldDefinitions[4].name == "extraField4"
        type.fieldDefinitions[4].type.name == "Boolean"

        type.fieldDefinitions[5].name == "extraField5"
        type.fieldDefinitions[5].type instanceof GraphQLNonNull

        def interfaces = type.getInterfaces()

        interfaces.size() == 3
        interfaces[0].name == "Interface1"
        interfaces[1].name == "Interface2"
        interfaces[2].name == "Interface3"

    }

    def "read me type example makes sense"() {

        def spec = """             
            schema {
              query: Human
            }
            type Episode {
                name : String
            }
            
            interface Character {
                name: String!
            }
                
            type Human {
                id: ID!
                name: String!
            }
            extend type Human implements Character {
                name: String!
                friends: [Character]
            }
            extend type Human {
                appearsIn: [Episode]!
                homePlanet: String
            }
        """

        def schema = schema(spec)

        expect:

        GraphQLObjectType type = schema.getQueryType()

        type.name == "Human"
        type.fieldDefinitions[0].name == "id"
        type.fieldDefinitions[1].name == "name"
        type.fieldDefinitions[2].name == "friends"
        type.fieldDefinitions[3].name == "appearsIn"
        type.fieldDefinitions[4].name == "homePlanet"

        type.interfaces.size() == 1
        type.interfaces[0].name == "Character"
    }

    def "Type used as inputType should throw appropriate error #425"() {
        when:
        def spec = """
            schema {
                query: Query
            }
            
            type Query {
                findCharacter(character: CharacterInput!): Boolean
            }
            
            # CharacterInput must be an input, but is a type
            type CharacterInput {
                firstName: String
                lastName: String
                family: Boolean
            }
        """
        schema(spec)

        then:
        def err = thrown(NotAnInputTypeError.class)
        err.message == "expected InputType, but found CharacterInput type [@11:13]"
    }

    def "InputType used as type should throw appropriate error #425"() {
        when:
        def spec = """
            schema {
                query: Query
            }
            
            type Query {
                findCharacter: CharacterInput
            }
            
            # CharacterInput must be an input, but is a type
            input CharacterInput {
                firstName: String
                lastName: String
                family: Boolean
            }
        """
        schema(spec)

        then:
        def err = thrown(NotAnOutputTypeError.class)
        err.message == "expected OutputType, but found CharacterInput type [@11:13]"
    }

    def "schema with subscription"() {
        given:
        def spec = """
            schema {
                query: Query
                subscription: Subscription
            }
            type Query {
                foo: String
            }
            
            type Subscription {
                foo: String 
            }
            """
        when:
        def schema = schema(spec)

        then:
        schema.getSubscriptionType().name == "Subscription"
    }


    def "comments are used as descriptions"() {
        given:
        def spec = """
        #description 1
        # description 2
        type Query {
            # description 3
            foo: String
            union: Union
            interface(input: Input): Interface
            enum: Enum
        }
        # description 4
        union Union = Query
        
        # description 5
        interface Interface {
            # interface field
            foo: String
        }
        # description 6 
        input Input {
            # input field
            foo: String
        }
        # description 7
        enum Enum {
            # enum value
            FOO
        }
        schema {
          query: Query
        }
        """
        when:
        def schema = schema(spec)

        then:
        schema.getQueryType().description == "description 1\n description 2"
        schema.getQueryType().getFieldDefinition("foo").description == " description 3"
        ((GraphQLUnionType) schema.getType("Union")).description == " description 4"

        ((GraphQLInterfaceType) schema.getType("Interface")).description == " description 5"
        ((GraphQLInterfaceType) schema.getType("Interface")).getFieldDefinition("foo").description == " interface field"

        ((GraphQLInputObjectType) schema.getType("Input")).description == " description 6 "
        ((GraphQLInputObjectType) schema.getType("Input")).getFieldDefinition("foo").description == " input field"

        ((GraphQLEnumType) schema.getType("Enum")).description == " description 7"
        ((GraphQLEnumType) schema.getType("Enum")).getValue("FOO").description == " enum value"
    }

    def "doc string comments are used as descriptions by preference"() {
        given:
        def spec = '''
        
        "docstring 1"
        # description 1
        # description 2
        type Query {
            # description 3
            """docstring 3"""
            foo: String
            union: Union
            interface(input: Input): Interface
            enum: Enum
        }

        """docstring 4"""
        # description 4
        union Union = Query
        
        """docstring 5"""
        # description 5
        interface Interface {
            """docstring interface field"""
            # interface field
            foo: String
        }
        
        """docstring 6"""
        # description 6 
        input Input {
            """docstring input field"""
            # input field
            foo: String
        }
        """docstring 7"""
        # description 7
        enum Enum {
            "docstring enum value"
            # enum value
            FOO
        }
        schema {
          query: Query
        }
        '''
        when:
        def schema = schema(spec)

        then:
        schema.getQueryType().description == "docstring 1"
        schema.getQueryType().getFieldDefinition("foo").description == "docstring 3"
        ((GraphQLUnionType) schema.getType("Union")).description == "docstring 4"

        ((GraphQLInterfaceType) schema.getType("Interface")).description == "docstring 5"
        ((GraphQLInterfaceType) schema.getType("Interface")).getFieldDefinition("foo").description == "docstring interface field"

        ((GraphQLInputObjectType) schema.getType("Input")).description == "docstring 6"
        ((GraphQLInputObjectType) schema.getType("Input")).getFieldDefinition("foo").description == "docstring input field"

        ((GraphQLEnumType) schema.getType("Enum")).description == "docstring 7"
        ((GraphQLEnumType) schema.getType("Enum")).getValue("FOO").description == "docstring enum value"
    }


    def "comments are separated from descriptions with empty lines"() {
        given:
        def spec = """
        # should be ignored comment
        #
        # description 1
        # description 2
        type Query {
            # this should be ignored
            # and this
            #
            # and this after an empty line
            # and the last one that should be ignored
            # 
            # description 3
            # description 4
            foo: String
            # ignored and with not description following
            #
            bar: String
        }
        schema {
          query: Query
        }
        """
        when:
        def schema = schema(spec)

        then:
        schema.getQueryType().description == " description 1\n description 2"
        schema.getQueryType().getFieldDefinition("foo").description == " description 3\n description 4"
    }

    enum ExampleEnum {
        A,
        B,
        C
    }

    def "static enum values provider"() {
        given:
        def spec = """
        type Query {
            foo: Enum
        }
        enum Enum {
            A
            B
            C 
        }
        schema {
            query: Query
        }
        """
        def enumValuesProvider = new NaturalEnumValuesProvider<ExampleEnum>(ExampleEnum.class)
        when:

        def wiring = RuntimeWiring.newRuntimeWiring()
                .type("Enum", { TypeRuntimeWiring.Builder it -> it.enumValues(enumValuesProvider) } as UnaryOperator)
                .build()
        def schema = schema(spec, wiring)
        GraphQLEnumType enumType = schema.getType("Enum") as GraphQLEnumType

        then:
        enumType.getValue("A").value == ExampleEnum.A
        enumType.getValue("B").value == ExampleEnum.B
        enumType.getValue("C").value == ExampleEnum.C
    }

    def "enum with no values provider: value is the name"() {
        given:
        def spec = """
        type Query {
            foo: Enum
        }
        enum Enum {
            A
            B
            C 
        }
        schema {
            query: Query
        }
        """
        when:
        def schema = schema(spec)

        GraphQLEnumType enumType = schema.getType("Enum") as GraphQLEnumType

        then:
        enumType.getValue("A").value == "A"
        enumType.getValue("B").value == "B"
        enumType.getValue("C").value == "C"

    }

    def "deprecated directive is supported"() {
        given:
        def spec = """
        type Query {
            foo: Enum @deprecated(reason : "foo reason")
            bar: String @deprecated
            baz: String
        }
        enum Enum {
            foo @deprecated(reason : "foo reason")
            bar @deprecated
            baz 
        }
        schema {
            query: Query
        }
        """
        when:
        def wiring = RuntimeWiring.newRuntimeWiring()
                .build()

        def schema = schema(spec, wiring)
        GraphQLEnumType enumType = schema.getType("Enum") as GraphQLEnumType
        GraphQLObjectType queryType = schema.getType("Query") as GraphQLObjectType

        then:
        enumType.getValue("foo").getDeprecationReason() == "foo reason"
        enumType.getValue("bar").getDeprecationReason() == "No longer supported" // default according to spec
        !enumType.getValue("baz").isDeprecated()

        queryType.getFieldDefinition("foo").getDeprecationReason() == "foo reason"
        queryType.getFieldDefinition("bar").getDeprecationReason() == "No longer supported" // default according to spec
        !queryType.getFieldDefinition("baz").isDeprecated()
    }


    def "schema is optional if there is a type called Query"() {

        def spec = """     
            type Query {
              field : String
            }
            
            type mutation {   # case matters this is not an implicit mutation
              field : Int
            }

            type subscription { # case matters this is not an implicit subscription
              field : Boolean
            }
        """

        def schema = schema(spec)

        expect:

        schema != null
        schema.getQueryType() != null
        schema.getMutationType() == null
        schema.getSubscriptionType() == null
        schema.getQueryType().getFieldDefinition("field").getType() == GraphQLString

    }

    def "schema is optional if there is a type called Query while Mutation and Subscription will be found"() {

        def spec = """     
            type Query {
              field : String
            }

            type Mutation {
              field : Int
            }

            type Subscription {
              field : Boolean
            }
        """

        def schema = schema(spec)

        expect:

        schema != null
        schema.getQueryType() != null
        schema.getMutationType() != null
        schema.getSubscriptionType() != null
        schema.getQueryType().getFieldDefinition("field").getType() == GraphQLString
        schema.getMutationType().getFieldDefinition("field").getType() == GraphQLInt
        schema.getSubscriptionType().getFieldDefinition("field").getType() == GraphQLBoolean

    }

    def "builds additional types not referenced from schema top level"() {
        def spec = """      
            schema {
                query : Query
            }
            
            type Query {
              fieldA : ReferencedA
              fieldB : ReferencedB
            }
            
            type ReferencedA {
              field : String
            }

            type ReferencedB {
              field : String
            }

            type UnReferencedA {
              field : String
            }
            
            input UnReferencedB {
              field : String
            }
            
            interface UnReferencedC {
                field : String
            }
            
            union UnReferencedD = ReferencedA | ReferencedB  
        """

        def schema = schema(spec)

        expect:

        schema.getType("ReferencedA") instanceof GraphQLObjectType
        schema.getType("ReferencedB") instanceof GraphQLObjectType
        schema.getType("UnReferencedA") instanceof GraphQLObjectType
        schema.getType("UnReferencedB") instanceof GraphQLInputObjectType
        schema.getType("UnReferencedC") instanceof GraphQLInterfaceType
        schema.getType("UnReferencedD") instanceof GraphQLUnionType
    }

    def "scalar default value is parsed"() {
        def spec = """
            type Query {
              field(arg1 : Int! = 10, arg2 : [Int!]! = [20]) : String
            }
        """

        def schema = schema(spec)
        schema.getType("Query") instanceof GraphQLObjectType
        GraphQLObjectType query = schema.getType("Query") as GraphQLObjectType
        Object arg1 = query.getFieldDefinition("field").getArgument("arg1").defaultValue
        Object arg2 = query.getFieldDefinition("field").getArgument("arg2").defaultValue

        expect:
        arg1 instanceof Integer
        arg2 instanceof List
        (arg2 as List).get(0) instanceof Integer
    }

    def "null default arguments are ok"() {
        def spec = """
            type Query {
              field(argNoDefault : Int) : String
            }
        """

        def schema = schema(spec)
        schema.getType("Query") instanceof GraphQLObjectType
        GraphQLObjectType query = schema.getType("Query") as GraphQLObjectType
        Object argNoDefault = query.getFieldDefinition("field").getArgument("argNoDefault").defaultValue

        expect:
        argNoDefault == null
    }

    def "object type directives are gathered and turned into runtime objects with arguments"() {
        def spec = """
            type Query @directive1 {
              field1 : String @fieldDirective1
            }
            
            extend type Query @directive2 {
                field2 : String @fieldDirective2
            }

            extend type Query @directive2
            
            extend type Query @directive3
            
            extend type Query @directiveWithArgs(strArg : "String", intArg : 1, boolArg : true, floatArg : 1.1, nullArg : null)
            
                
        """

        def schema = schema(spec)
        GraphQLObjectType type = schema.getType("Query") as GraphQLObjectType

        expect:
        type.getDirectives().size() == 4
        type.getDirectives()[0].name == "directive1"
        type.getDirectives()[1].name == "directive2"
        type.getDirectives()[2].name == "directive3"

        // test that fields can have directives as well

        def field1 = type.getFieldDefinition("field1")
        field1.getDirectives().size() == 1
        def fieldDirective1 = field1.getDirectives()[0]
        fieldDirective1.getName() == "fieldDirective1"

        def field2 = type.getFieldDefinition("field2")
        field2.getDirectives().size() == 1
        def fieldDirective2 = field2.getDirectives()[0]
        fieldDirective2.getName() == "fieldDirective2"


        def directive = type.getDirectives()[3] as GraphQLDirective
        directive.name == "directiveWithArgs"
        directive.arguments.size() == 5

        directive.arguments[argIndex].name == argName
        directive.arguments[argIndex].type == argType
        directive.arguments[argIndex].value == argValue

        where:
        argIndex | argName    | argType        | argValue
        0        | "strArg"   | GraphQLString  | "String"
        1        | "intArg"   | GraphQLInt     | 1
        2        | "boolArg"  | GraphQLBoolean | true
        3        | "floatArg" | GraphQLFloat   | 1.1
        4        | "nullArg"  | GraphQLString  | null

    }

    def "other type directives are captured"() {
        def spec = """
            type Query {
              field1 : String
            }
            type A  {
                fieldA : String
            }
            type B  {
                fieldB : String
            }
            
            interface IFace @IFaceDirective {
                field1 : String
            }
            
            union Onion @OnionDirective = A | B
            
            enum Numb @NumbDirective {
                X @EnumValueDirective,
                Y
            }
            
            input Puter @PuterDirective {
                inputField : String @InputFieldDirective
            }
        """

        def schema = schema(spec)
        GraphQLDirectiveContainer container = schema.getType(typeName) as GraphQLDirectiveContainer

        expect:

        container.getDirective(directiveName) != null

        if (container instanceof GraphQLEnumType) {
            def evd = ((GraphQLEnumType) container).getValue("X").getDirective("EnumValueDirective")
            assert evd != null
        }
        if (container instanceof GraphQLInputObjectType) {
            def ifd = ((GraphQLInputObjectType) container).getField("inputField").getDirective("InputFieldDirective")
            assert ifd != null
        }

        where:
        typeName | directiveName
        "IFace"  | "IFaceDirective"
        "Onion"  | "OnionDirective"
        "Numb"   | "NumbDirective"
        "Puter"  | "PuterDirective"
    }

    def "input object default value is parsed"() {
        def spec = """
            input InputObject {
                str : String
                num : Int
            }
            type Query {
              field(arg : InputObject = {str : "string", num : 100}) : String
            }
        """

        def schema = schema(spec)
        schema.getType("Query") instanceof GraphQLObjectType
        GraphQLObjectType query = schema.getType("Query") as GraphQLObjectType
        Object arg = query.getFieldDefinition("field").getArgument("arg").defaultValue as Map

        expect:
        arg["str"] instanceof String
        arg["num"] instanceof Integer
    }

    def "field visibility is used"() {
        def spec = """
            type Query {
              field : String
            }
        """

        GraphqlFieldVisibility fieldVisibility = new GraphqlFieldVisibility() {
            @Override
            List<GraphQLFieldDefinition> getFieldDefinitions(GraphQLFieldsContainer fieldsContainer) {
                return null
            }

            @Override
            GraphQLFieldDefinition getFieldDefinition(GraphQLFieldsContainer fieldsContainer, String fieldName) {
                return null
            }
        }

        def schema = schema(spec, RuntimeWiring.newRuntimeWiring().fieldVisibility(fieldVisibility).build())

        expect:

        schema.getFieldVisibility() == fieldVisibility

    }

    def "empty types are allowed and expanded"() {
        def spec = """
            type Query
            
            interface IAge {
                age : Int
            }
            
            extend type Query {
                name : String
            }

            extend type Query implements IAge {
                age : Int
            }
            
        """

        def schema = schema(spec)
        schema.getType("Query") instanceof GraphQLObjectType
        GraphQLObjectType query = schema.getType("Query") as GraphQLObjectType

        expect:
        query.getFieldDefinitions().size() == 2
        query.getInterfaces().size() == 1
        query.getInterfaces().get(0).getName() == 'IAge'
    }

    def "object extension types are combined"() {

    }

    def "interface extension types are combined"() {
        def spec = """
            type Query implements IAgeAndHeight {
                age : Int
                height : Int
            }
            
            
            interface IAgeAndHeight @directive {
                age : Int
            }

            extend interface IAgeAndHeight {
                height : Int @directiveField
            }
            
        """

        def schema = schema(spec)
        GraphQLObjectType query = schema.getType("Query") as GraphQLObjectType

        expect:
        query.getFieldDefinitions().size() == 2
        query.getInterfaces().size() == 1
        query.getInterfaces().get(0).getName() == 'IAgeAndHeight'
        (query.getInterfaces().get(0) as GraphQLInterfaceType).getDirectivesByName().containsKey("directive")
        (query.getInterfaces().get(0) as GraphQLInterfaceType).getFieldDefinition("height").getDirectivesByName().containsKey("directiveField")
    }

    def "union extension types are combined"() {
        def spec = """
            type Query {
                field :String
            }
            
            
            type Foo {
                field :String
            }

            type Bar {
                field :String
            }

            type Baz {
                field :String
            }
                

            union FooBar = Foo
            
            extend union FooBar = Bar | Baz
            
            extend union FooBar @directive
            
        """

        def schema = schema(spec)
        GraphQLUnionType unionType = schema.getType("FooBar") as GraphQLUnionType

        expect:
        unionType.types.size() == 3
        unionType.types.stream().anyMatch({ t -> (t.getName() == "Foo") })
        unionType.types.stream().anyMatch({ t -> (t.getName() == "Bar") })
        unionType.types.stream().anyMatch({ t -> (t.getName() == "Baz") })
        unionType.directivesByName.containsKey("directive")
    }

    def "enum extension types are combined"() {
        def spec = """
            type Query {
                field :String
            }
            
            
            enum Numb {
                A,B
            }
            
            extend enum Numb {
                C
            }

            extend enum Numb @directive{
                D
            }
        """

        def schema = schema(spec)
        GraphQLEnumType enumType = schema.getType("Numb") as GraphQLEnumType

        expect:
        enumType.values.size() == 4
        enumType.values.stream().anyMatch({ t -> (t.getName() == "A") })
        enumType.values.stream().anyMatch({ t -> (t.getName() == "B") })
        enumType.values.stream().anyMatch({ t -> (t.getName() == "C") })
        enumType.values.stream().anyMatch({ t -> (t.getName() == "D") })
        enumType.directivesByName.containsKey("directive")
    }

    def "input extension types are combined"() {
        def spec = """
            type Query {
                field :String
            }
            
            
            input Puter {
                fieldA : String
            }

            extend input Puter {
                fieldB : String
            }

            extend input Puter {
                fieldC : String
            }

            extend input Puter @directive {
                fieldD : String
            }
            
        """

        def schema = schema(spec)
        GraphQLInputObjectType inputObjectType = schema.getType("Puter") as GraphQLInputObjectType

        expect:
        inputObjectType.fields.size() == 4
        inputObjectType.fields.stream().anyMatch({ t -> (t.getName() == "fieldA") })
        inputObjectType.fields.stream().anyMatch({ t -> (t.getName() == "fieldB") })
        inputObjectType.fields.stream().anyMatch({ t -> (t.getName() == "fieldC") })
        inputObjectType.fields.stream().anyMatch({ t -> (t.getName() == "fieldD") })
        inputObjectType.directivesByName.containsKey("directive")
    }

<<<<<<< HEAD
    def "arguments can have directives (which themselves can have arguments)"() {
        def spec = """
            type Query {
                obj : Object
            }
            
            type Object {
                field(argStr : String @strDirective @secondDirective, argInt : Int @intDirective(inception : true) @thirdDirective ) : String
            }
        """

        def schema = schema(spec)
        GraphQLObjectType type = schema.getType("Object") as GraphQLObjectType
        def fieldDefinition = type.getFieldDefinition("field")
        def argStr = fieldDefinition.getArgument("argStr")
        def argInt = fieldDefinition.getArgument("argInt")

        expect:
        argStr.getDirectives().size() == 2
        argStr.getDirective("strDirective") != null
        argStr.getDirective("secondDirective") != null

        argInt.getDirectives().size() == 2

        argInt.getDirective("thirdDirective") != null

        def intDirective = argInt.getDirective("intDirective")
        intDirective.name == "intDirective"
        intDirective.arguments.size() == 1
        def directiveArg = intDirective.getArgument("inception")
        directiveArg.name == "inception"
        directiveArg.type == GraphQLBoolean
        directiveArg.defaultValue == true
=======
    def "directives definitions can be made"() {
        def spec = """
            directive @testDirective(knownArg : String = "defaultValue") on SCHEMA | SCALAR | 
                            OBJECT | FIELD_DEFINITION |
                            ARGUMENT_DEFINITION | INTERFACE | UNION | 
                            ENUM | ENUM_VALUE | 
                            INPUT_OBJECT | INPUT_FIELD_DEFINITION

            type Query {
                f : String @testDirective
            }
        """

        when:
        def options = SchemaGenerator.Options.defaultOptions().enforceSchemaDirectives(true)

        then:
        options.isEnforceSchemaDirectives()

        when:
        def registry = new SchemaParser().parse(spec)
        def schema = new SchemaGenerator().makeExecutableSchema(options, registry, TestUtil.mockRuntimeWiring)

        then:
        def directive = schema.getDirective("testDirective")
        directive.name == "testDirective"
        directive.validLocations() == EnumSet.of(
                Introspection.DirectiveLocation.SCHEMA,
                Introspection.DirectiveLocation.SCALAR,
                Introspection.DirectiveLocation.OBJECT,
                Introspection.DirectiveLocation.FIELD_DEFINITION,
                Introspection.DirectiveLocation.ARGUMENT_DEFINITION,
                Introspection.DirectiveLocation.INTERFACE,
                Introspection.DirectiveLocation.UNION,
                Introspection.DirectiveLocation.ENUM,
                Introspection.DirectiveLocation.ENUM_VALUE,
                Introspection.DirectiveLocation.INPUT_OBJECT,
                Introspection.DirectiveLocation.INPUT_FIELD_DEFINITION,
        )
        directive.getArgument("knownArg").type == GraphQLString
        directive.getArgument("knownArg").defaultValue == "defaultValue"
    }

    def "missing directive arguments are transferred as are default values"() {
        def spec = """
            directive @testDirective(
                knownArg1 : String = "defaultValue1", 
                knownArg2 : Int = 666, 
                knownArg3 : String, 
                ) 
                on FIELD_DEFINITION

            type Query {
                f : String @testDirective(knownArg1 : "overrideVal1")
            }
        """

        when:
        def options = SchemaGenerator.Options.defaultOptions().enforceSchemaDirectives(true)

        then:
        options.isEnforceSchemaDirectives()

        when:
        def registry = new SchemaParser().parse(spec)
        def schema = new SchemaGenerator().makeExecutableSchema(options, registry, TestUtil.mockRuntimeWiring)

        then:
        def directive = schema.getObjectType("Query").getFieldDefinition("f").getDirective("testDirective")
        directive.getArgument("knownArg1").type == GraphQLString
        directive.getArgument("knownArg1").value == "overrideVal1"
        directive.getArgument("knownArg1").defaultValue == "defaultValue1"

        directive.getArgument("knownArg2").type == GraphQLInt
        directive.getArgument("knownArg2").value == 666
        directive.getArgument("knownArg2").defaultValue == 666

        directive.getArgument("knownArg3").type == GraphQLString
        directive.getArgument("knownArg3").value == null
        directive.getArgument("knownArg3").defaultValue == null
>>>>>>> 5adba99c
    }
}<|MERGE_RESOLUTION|>--- conflicted
+++ resolved
@@ -1402,7 +1402,6 @@
         inputObjectType.directivesByName.containsKey("directive")
     }
 
-<<<<<<< HEAD
     def "arguments can have directives (which themselves can have arguments)"() {
         def spec = """
             type Query {
@@ -1436,7 +1435,7 @@
         directiveArg.name == "inception"
         directiveArg.type == GraphQLBoolean
         directiveArg.defaultValue == true
-=======
+    }
     def "directives definitions can be made"() {
         def spec = """
             directive @testDirective(knownArg : String = "defaultValue") on SCHEMA | SCALAR | 
@@ -1517,6 +1516,5 @@
         directive.getArgument("knownArg3").type == GraphQLString
         directive.getArgument("knownArg3").value == null
         directive.getArgument("knownArg3").defaultValue == null
->>>>>>> 5adba99c
     }
 }