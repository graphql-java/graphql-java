package graphql.schema.idl


import graphql.TestUtil
import graphql.introspection.Introspection
import graphql.language.Node
import graphql.schema.DataFetcher
import graphql.schema.DataFetcherFactory
import graphql.schema.DataFetcherFactoryEnvironment
import graphql.schema.DataFetchingEnvironment
import graphql.schema.GraphQLArgument
import graphql.schema.GraphQLCodeRegistry
import graphql.schema.GraphQLDirective
import graphql.schema.GraphQLDirectiveContainer
import graphql.schema.GraphQLEnumType
import graphql.schema.GraphQLFieldDefinition
import graphql.schema.GraphQLFieldsContainer
import graphql.schema.GraphQLInputObjectType
import graphql.schema.GraphQLInterfaceType
import graphql.schema.GraphQLList
import graphql.schema.GraphQLNamedType
import graphql.schema.GraphQLNonNull
import graphql.schema.GraphQLObjectType
import graphql.schema.GraphQLScalarType
import graphql.schema.GraphQLSchema
import graphql.schema.GraphQLType
import graphql.schema.GraphQLTypeUtil
import graphql.schema.GraphQLUnionType
import graphql.schema.GraphqlTypeComparatorRegistry
import graphql.schema.PropertyDataFetcher
import graphql.schema.idl.errors.NotAnInputTypeError
import graphql.schema.idl.errors.NotAnOutputTypeError
import graphql.schema.idl.errors.SchemaProblem
import graphql.schema.visibility.GraphqlFieldVisibility
import spock.lang.Specification

import java.util.function.UnaryOperator

import static graphql.Scalars.GraphQLBoolean
import static graphql.Scalars.GraphQLFloat
import static graphql.Scalars.GraphQLInt
import static graphql.Scalars.GraphQLString
import static graphql.language.AstPrinter.printAst
import static graphql.schema.GraphQLCodeRegistry.newCodeRegistry
import static graphql.schema.idl.SchemaGenerator.Options.defaultOptions
import static graphql.schema.idl.TypeRuntimeWiring.newTypeWiring

class SchemaGeneratorTest extends Specification {

    static def newRuntimeWiring() {
        return RuntimeWiring.newRuntimeWiring()
                .comparatorRegistry(GraphqlTypeComparatorRegistry.BY_NAME_REGISTRY)
    }

    static GraphQLSchema schema(String sdl) {
        def runtimeWiringAsIs = newRuntimeWiring()
                .comparatorRegistry(GraphqlTypeComparatorRegistry.BY_NAME_REGISTRY)
                .wiringFactory(TestUtil.mockWiringFactory)
                .build()
        return schema(sdl, runtimeWiringAsIs)
    }

    static GraphQLSchema schema(String sdl, RuntimeWiring runtimeWiring) {
        return TestUtil.schema(sdl, runtimeWiring)
    }


    static GraphQLType unwrap(GraphQLType type) {
        while (true) {
            if (type instanceof GraphQLNonNull) {
                type = (type as GraphQLNonNull).wrappedType
            } else if (type instanceof GraphQLList) {
                type = (type as GraphQLList).wrappedType
            } else {
                break
            }
        }
        type
    }

    static void commonSchemaAsserts(GraphQLSchema schema) {
        assert schema.getQueryType().name == "Query"
        assert schema.getMutationType().name == "Mutation"

        //        type Query {
        //            posts: [Post]
        //            author(id: Int!): Author
        //        }

        def postField = schema.getQueryType().getFieldDefinition("posts")
        assert postField.type instanceof GraphQLList
        assert unwrap(postField.type).name == "Post"


        def authorField = schema.getQueryType().getFieldDefinition("author")
        assert authorField.type.name == "Author"
        assert authorField.description == " author query must receive an id as argument"
        assert authorField.arguments.get(0).name == "id"
        assert authorField.arguments.get(0).type instanceof GraphQLNonNull
        assert unwrap(authorField.arguments.get(0).type).name == "Int"

        //type Post {
        //    id: Int!
        //            title: String
        //    votes: Int
        //    author: Author!
        //}
        GraphQLObjectType postType = schema.getType("Post") as GraphQLObjectType
        assert postType.name == "Post"
        assert postType.getDefinition().getName() == "Post"
        //
        // make sure that wrapped non null fields stay that way. we had a bug where decorated types lost their decoration
        assert postType.getFieldDefinition("author").type instanceof GraphQLNonNull
        assert (postType.getFieldDefinition("author").type as GraphQLNonNull).wrappedType.name == "Author"

        assert postType.getFieldDefinition("author").getDefinition().getName() == "author"

        //type Author {
        //    # the ! means that every author object _must_ have an id
        //    id: Int!
        //            firstName: String
        //    lastName: String
        //    # the list of Posts by this author
        //    posts: [Post]!
        //}
        GraphQLObjectType authorType = schema.getType("Author") as GraphQLObjectType
        assert authorType.name == "Author"
        //
        // make sure that wrapped list fields stay that way. we had a bug where decorated types lost their decoration
        assert authorType.getFieldDefinition("posts").type instanceof GraphQLNonNull
        def wrappedList = (authorType.getFieldDefinition("posts").type as GraphQLNonNull).wrappedType
        assert wrappedList instanceof GraphQLList
        assert (wrappedList as GraphQLList).wrappedType.name == "Post"

        //
        // input PostUpVote {
        //        postId: ID
        //        votes : Int
        // }

        // type Mutation {
        //        upvotePost (
        //                upvoteArgs : PostUpVote!
        //        ) : Post
        // }

        def upvotePostField = schema.getMutationType().getFieldDefinition("upvotePost")
        def upvotePostFieldArg = upvotePostField.arguments.get(0)
        assert upvotePostFieldArg.name == "upvoteArgs"

        assert upvotePostFieldArg.type instanceof GraphQLNonNull
        assert unwrap(upvotePostFieldArg.type).name == "PostUpVote"

        def inputObjectType = unwrap(upvotePostFieldArg.type) as GraphQLInputObjectType
        assert inputObjectType.getDefinition().getName() == "PostUpVote"

        assert inputObjectType.getField("postId").type.name == "ID"
        assert inputObjectType.getField("votes").type.name == "Int"
        assert inputObjectType.getField("votes").getDefinition().name == "votes"

        def queryType = schema.getQueryType()
        assert queryType.description == " the schema allows the following query\n to be made"

    }

    def "test simple schema generate"() {

        def schemaSpec = """
            type Author {
                # the ! means that every author object _must_ have an id
              id: Int! 
              firstName: String
              lastName: String
              # the list of Posts by this author
              posts: [Post]! 
            }
            
            type Post {
              id: Int!
              title: String
              votes: Int
              author: Author!
            }
            
            # the schema allows the following query
            # to be made
            type Query {
              posts: [Post]
              # author query must receive an id as argument
              author(id: Int!): Author 
            }
            
            input PostUpVote {
                postId: ID
                votes : Int
            }
            
            # this schema allows the following mutation:
            type Mutation {
              upvotePost (
                upvoteArgs : PostUpVote!
              ): Post
            }
            
            # we need to tell the server which types represent the root query
            # and root mutation types. We call them RootQuery and RootMutation by convention.
            schema {
              query: Query
              mutation: Mutation
            }
        """

        def schema = schema(schemaSpec)


        expect:

        commonSchemaAsserts(schema)
    }


    def "schema can come from multiple sources and be bound together"() {
        def schemaSpec1 = """
            type Author {
                # the ! means that every author object _must_ have an id
              id: Int! 
              firstName: String
              lastName: String
              # the list of Posts by this author
              posts: [Post]! 
            }
            """
        def schemaSpec2 = """
            
            type Post {
              id: Int!
              title: String
              votes: Int
              author: Author!
            }
        """

        def schemaSpec3 = """
            # the schema allows the following query
            # to be made
            type Query {
                posts:
                [Post]
                # author query must receive an id as argument
                author(id: Int !): Author
            }
    
            input PostUpVote {
                postId:
                ID
                votes:
                Int
            }
    
            # this schema allows the following mutation:
                    type Mutation {
                upvotePost(
                        upvoteArgs: PostUpVote !
                ): Post
            }
    
            # we need to tell the server which types represent the root query
            # and root mutation types.We call them RootQuery and RootMutation by convention.
            schema {
                query:
                Query
                mutation:
                Mutation
            }
        """

        def typeRegistry1 = new SchemaParser().parse(schemaSpec1)
        def typeRegistry2 = new SchemaParser().parse(schemaSpec2)
        def typeRegistry3 = new SchemaParser().parse(schemaSpec3)

        typeRegistry1.merge(typeRegistry2).merge(typeRegistry3)

        def schema = new SchemaGenerator().makeExecutableSchema(typeRegistry1, RuntimeWiring.newRuntimeWiring().build())

        expect:

        commonSchemaAsserts(schema)


    }

    def "union type: union member used two times "() {
        def spec = """     
            type Query {
                foobar: FooOrBar
                foo: Foo
            }
            
            type Foo {
               name: String 
            }
            
            type Bar {
                other: String
            }
            
            union FooOrBar = Foo | Bar
            
            schema {
              query: Query
            }
        """

        def schema = schema(spec)


        expect:

        def foobar = schema.getQueryType().getFieldDefinition("foobar")
        foobar.type instanceof GraphQLUnionType
        def types = ((GraphQLUnionType) foobar.type).getTypes()
        types.size() == 2
        types[0] instanceof GraphQLObjectType
        types[1] instanceof GraphQLObjectType
        types[0].name == "Bar"
        types[1].name == "Foo"

    }

    def "union type: union members only used once"() {
        def spec = """     
            type Query {
                foobar: FooOrBar
            }
            
            type Foo {
               name: String 
            }
            
            type Bar {
                other: String
            }
            
            union FooOrBar = Foo | Bar
            
            schema {
              query: Query
            }
        """

        def schema = schema(spec)


        expect:

        def foobar = schema.getQueryType().getFieldDefinition("foobar")
        foobar.type instanceof GraphQLUnionType
        def types = ((GraphQLUnionType) foobar.type).getTypes()
        types.size() == 2
        types[0] instanceof GraphQLObjectType
        types[1] instanceof GraphQLObjectType
        types[0].name == "Bar"
        types[1].name == "Foo"

    }

    def "union type: union declared before members"() {
        def spec = """     
            union FooOrBar = Foo | Bar
            
            type Foo {
               name: String 
            }
            
            type Bar {
                other: String
            }
            
            type Query {
                foobar: FooOrBar
            }
            
            schema {
              query: Query
            }
        """

        def schema = schema(spec)

        expect:

        def foobar = schema.getQueryType().getFieldDefinition("foobar")
        foobar.type instanceof GraphQLUnionType
        def types = ((GraphQLUnionType) foobar.type).getTypes()
        types.size() == 2
        types[0] instanceof GraphQLObjectType
        types[1] instanceof GraphQLObjectType
        types[0].name == "Bar"
        types[1].name == "Foo"

    }

    def "union type: recursive definition via union type: Foo -> FooOrBar -> Foo  "() {
        def spec = """     

            schema {
              query: Foo
            }
            
            type Foo {
                foobar: FooOrBar
            }
            
            union FooOrBar = Foo | Bar
            
            type Bar {
                other: String
            }
            
            

        """

        def schema = schema(spec)

        expect:

        def foobar = schema.getQueryType().getFieldDefinition("foobar")
        foobar.type instanceof GraphQLUnionType
        def unionType = foobar.type as GraphQLUnionType
        unionType.getName() == "FooOrBar"
        unionType.getDefinition().getName() == "FooOrBar"
        def types = unionType.getTypes()
        types.size() == 2
        types[0] instanceof GraphQLObjectType
        types[1] instanceof GraphQLObjectType
        types[0].name == "Bar"
        types[1].name == "Foo"

    }

    def "enum types are handled"() {

        def spec = """     
            enum RGB {
                RED
                GREEN
                BLUE
            }
            
            type Query {
              rgb : RGB
            }
            
            schema {
              query: Query
            }
        """

        def schema = schema(spec)

        expect:

        def rgbField = schema.getQueryType().getFieldDefinition("rgb")
        rgbField.type instanceof GraphQLEnumType

        def enumType = rgbField.type as GraphQLEnumType
        enumType.getName() == "RGB"
        enumType.getDefinition().getName() == "RGB"

        enumType.values.get(0).getValue() == "BLUE"
        enumType.values.get(1).getValue() == "GREEN"
        enumType.values.get(2).getValue() == "RED"

    }

    def "interface types are handled"() {

        def spec = """     
            interface Foo {
               is_foo : Boolean
            }
            
            interface Goo {
               is_goo : Boolean
            }
                 
            type Query implements Foo {
                is_foo : Boolean
                is_bar : Boolean
            }     
            
            schema {
              query: Query
            }
        """

        def schema = schema(spec)

        expect:

        def interfaceType = schema.queryType.interfaces[0] as GraphQLInterfaceType
        interfaceType.name == "Foo"
        interfaceType.getDefinition().getName() == "Foo"

        schema.queryType.fieldDefinitions[0].name == "is_bar"
        schema.queryType.fieldDefinitions[0].type.name == "Boolean"
        schema.queryType.fieldDefinitions[1].name == "is_foo"
        schema.queryType.fieldDefinitions[1].type.name == "Boolean"

    }

    def "type extensions can be specified multiple times #406"() {

        def spec = """
            interface Interface1 {
               extraField1 : String
            }     
            interface Interface2 {
               extraField1 : String
               extraField2 : Int
            }     
            interface Interface3 {
               extraField1 : String
               extraField3 : ID
            }     
            type BaseType {
               baseField : String
            }
            
            extend type BaseType implements Interface1 {
               extraField1 : String
            }
            extend type BaseType implements Interface2 {
               extraField2 : Int
            }
            extend type BaseType implements Interface3 {
               extraField3 : ID
            }
            extend type BaseType {
               extraField4 : Boolean
            }
            extend type BaseType {
               extraField5 : Boolean!
            }
            
            schema {
              query: BaseType
            }
        """

        def schema = schema(spec)

        expect:

        GraphQLObjectType type = schema.getType("BaseType") as GraphQLObjectType

        type.fieldDefinitions.size() == 6

        type.fieldDefinitions[0].name == "baseField"
        type.fieldDefinitions[0].type.name == "String"

        type.fieldDefinitions[1].name == "extraField1"
        type.fieldDefinitions[1].type.name == "String"

        type.fieldDefinitions[2].name == "extraField2"
        type.fieldDefinitions[2].type.name == "Int"

        type.fieldDefinitions[3].name == "extraField3"
        type.fieldDefinitions[3].type.name == "ID"

        type.fieldDefinitions[4].name == "extraField4"
        type.fieldDefinitions[4].type.name == "Boolean"

        type.fieldDefinitions[5].name == "extraField5"
        type.fieldDefinitions[5].type instanceof GraphQLNonNull

        def interfaces = type.getInterfaces()

        interfaces.size() == 3
        interfaces[0].name == "Interface1"
        interfaces[1].name == "Interface2"
        interfaces[2].name == "Interface3"

    }

    def "read me type example makes sense"() {

        def spec = """             
            schema {
              query: Human
            }
            type Episode {
                name : String
            }
            
            interface Character {
                name: String!
            }
                
            type Human {
                id: ID!
                name: String!
            }
            extend type Human implements Character {
                friends: [Character]
            }
            extend type Human {
                appearsIn: [Episode]!
                homePlanet: String
            }
        """

        def schema = schema(spec)

        expect:

        GraphQLObjectType type = schema.getQueryType()

        type.name == "Human"
        type.fieldDefinitions[0].name == "appearsIn"
        type.fieldDefinitions[1].name == "friends"
        type.fieldDefinitions[2].name == "homePlanet"
        type.fieldDefinitions[3].name == "id"
        type.fieldDefinitions[4].name == "name"

        type.interfaces.size() == 1
        type.interfaces[0].name == "Character"
    }

    def "Type used as inputType should throw appropriate error #425"() {
        when:
        def spec = """
            schema {
                query: Query
            }
            
            type Query {
                findCharacter(character: CharacterInput!): Boolean
            }
            
            # CharacterInput must be an input, but is a type
            type CharacterInput {
                firstName: String
                lastName: String
                family: Boolean
            }
        """
        schema(spec)

        then:
        def err = thrown(NotAnInputTypeError.class)
        err.message == "The type 'CharacterInput' [@11:13] is not an input type, but was used as an input type [@7:42]"
    }

    def "InputType used as type should throw appropriate error #425"() {
        when:
        def spec = """
            schema {
                query: Query
            }
            
            type Query {
                findCharacter: CharacterInput
            }
            
            # CharacterInput must be an input, but is a type
            input CharacterInput {
                firstName: String
                lastName: String
                family: Boolean
            }
        """
        schema(spec)

        then:
        def err = thrown(NotAnOutputTypeError.class)
        err.message == "The type 'CharacterInput' [@11:13] is not an output type, but was used to declare the output type of a field [@7:32]"
    }

    def "schema with subscription"() {
        given:
        def spec = """
            schema {
                query: Query
                subscription: Subscription
            }
            type Query {
                foo: String
            }
            
            type Subscription {
                foo: String 
            }
            """
        when:
        def schema = schema(spec)

        then:
        schema.getSubscriptionType().name == "Subscription"
    }


    def "comments are used as descriptions"() {
        given:
        def spec = """
        #description 1
        # description 2
        type Query {
            # description 3
            foo: String
            union: Union
            interface(input: Input): Interface
            enum: Enum
        }
        # description 4
        union Union = Query
        
        # description 5
        interface Interface {
            # interface field
            foo: String
        }
        # description 6 
        input Input {
            # input field
            foo: String
        }
        # description 7
        enum Enum {
            # enum value
            FOO
        }
        schema {
          query: Query
        }
        """
        when:
        def schema = schema(spec)

        then:
        schema.getQueryType().description == "description 1\n description 2"
        schema.getQueryType().getFieldDefinition("foo").description == " description 3"
        ((GraphQLUnionType) schema.getType("Union")).description == " description 4"

        ((GraphQLInterfaceType) schema.getType("Interface")).description == " description 5"
        ((GraphQLInterfaceType) schema.getType("Interface")).getFieldDefinition("foo").description == " interface field"

        ((GraphQLInputObjectType) schema.getType("Input")).description == " description 6 "
        ((GraphQLInputObjectType) schema.getType("Input")).getFieldDefinition("foo").description == " input field"

        ((GraphQLEnumType) schema.getType("Enum")).description == " description 7"
        ((GraphQLEnumType) schema.getType("Enum")).getValue("FOO").description == " enum value"
    }

    def "doc string comments are used as descriptions by preference"() {
        given:
        def spec = '''
        
        "docstring 1"
        # description 1
        # description 2
        type Query {
            # description 3
            """docstring 3"""
            foo: String
            union: Union
            interface(input: Input): Interface
            enum: Enum
        }

        """docstring 4"""
        # description 4
        union Union = Query
        
        """docstring 5"""
        # description 5
        interface Interface {
            """docstring interface field"""
            # interface field
            foo: String
        }
        
        """docstring 6"""
        # description 6 
        input Input {
            """docstring input field"""
            # input field
            foo: String
        }
        """docstring 7"""
        # description 7
        enum Enum {
            "docstring enum value"
            # enum value
            FOO
        }
        schema {
          query: Query
        }
        '''
        when:
        def schema = schema(spec)

        then:
        schema.getQueryType().description == "docstring 1"
        schema.getQueryType().getFieldDefinition("foo").description == "docstring 3"
        ((GraphQLUnionType) schema.getType("Union")).description == "docstring 4"

        ((GraphQLInterfaceType) schema.getType("Interface")).description == "docstring 5"
        ((GraphQLInterfaceType) schema.getType("Interface")).getFieldDefinition("foo").description == "docstring interface field"

        ((GraphQLInputObjectType) schema.getType("Input")).description == "docstring 6"
        ((GraphQLInputObjectType) schema.getType("Input")).getFieldDefinition("foo").description == "docstring input field"

        ((GraphQLEnumType) schema.getType("Enum")).description == "docstring 7"
        ((GraphQLEnumType) schema.getType("Enum")).getValue("FOO").description == "docstring enum value"
    }


    def "comments are separated from descriptions with empty lines"() {
        given:
        def spec = """
        # should be ignored comment
        #
        # description 1
        # description 2
        type Query {
            # this should be ignored
            # and this
            #
            # and this after an empty line
            # and the last one that should be ignored
            # 
            # description 3
            # description 4
            foo: String
            # ignored and with not description following
            #
            bar: String
        }
        schema {
          query: Query
        }
        """
        when:
        def schema = schema(spec)

        then:
        schema.getQueryType().description == " description 1\n description 2"
        schema.getQueryType().getFieldDefinition("foo").description == " description 3\n description 4"
    }

    enum ExampleEnum {
        A,
        B,
        C
    }

    def "static enum values provider"() {
        given:
        def spec = """
        type Query {
            foo: Enum
        }
        enum Enum {
            A
            B
            C 
        }
        schema {
            query: Query
        }
        """
        def enumValuesProvider = new NaturalEnumValuesProvider<ExampleEnum>(ExampleEnum.class)
        when:

        def wiring = newRuntimeWiring()
                .type("Enum", { TypeRuntimeWiring.Builder it -> it.enumValues(enumValuesProvider) } as UnaryOperator)
                .build()
        def schema = schema(spec, wiring)
        GraphQLEnumType enumType = schema.getType("Enum") as GraphQLEnumType

        then:
        enumType.getValue("A").value == ExampleEnum.A
        enumType.getValue("B").value == ExampleEnum.B
        enumType.getValue("C").value == ExampleEnum.C
    }

    def " MapEnum values provider"() {
        given:
        def spec = '''
            enum Enum{
                A
                B
                C
            }
            
            type Query{
                field: Enum
            }
        '''

        when:
        def mapEnumProvider = new MapEnumValuesProvider([A: 11, B: 12, C: 13])
        def enumTypeWiring = newTypeWiring("Enum").enumValues(mapEnumProvider).build()
        def wiring = RuntimeWiring.newRuntimeWiring().type(enumTypeWiring).build()
        def schema = TestUtil.schema(spec, wiring)
        GraphQLEnumType graphQLEnumType = schema.getType("Enum") as GraphQLEnumType

        then:
        graphQLEnumType.getValue("A").value == 11
        graphQLEnumType.getValue("B").value == 12
        graphQLEnumType.getValue("C").value == 13
    }

    def "enum with no values provider: value is the name"() {
        given:
        def spec = """
        type Query {
            foo: Enum
        }
        enum Enum {
            A
            B
            C 
        }
        schema {
            query: Query
        }
        """
        when:
        def schema = schema(spec)

        GraphQLEnumType enumType = schema.getType("Enum") as GraphQLEnumType

        then:
        enumType.getValue("A").value == "A"
        enumType.getValue("B").value == "B"
        enumType.getValue("C").value == "C"

    }


    def "deprecated directive is supported"() {
        given:
        def spec = """
        type Query {
            foo: Enum @deprecated(reason : "foo reason")
            bar: String @deprecated
            baz: String
        }
        enum Enum {
            foo @deprecated(reason : "foo reason")
            bar @deprecated
            baz 
        }
        schema {
            query: Query
        }
        """
        when:
        def schema = schema(spec)
        GraphQLEnumType enumType = schema.getType("Enum") as GraphQLEnumType
        GraphQLObjectType queryType = schema.getType("Query") as GraphQLObjectType

        then:
        enumType.getValue("foo").getDeprecationReason() == "foo reason"
        enumType.getValue("bar").getDeprecationReason() == "No longer supported" // default according to spec
        !enumType.getValue("baz").isDeprecated()

        queryType.getFieldDefinition("foo").getDeprecationReason() == "foo reason"
        queryType.getFieldDefinition("bar").getDeprecationReason() == "No longer supported" // default according to spec
        !queryType.getFieldDefinition("baz").isDeprecated()
    }

    def "specifiedBy directive is supported"() {
        given:
        def spec = """
        type Query {
            foo: MyScalar
        }
        "My scalar has a specifiedBy url"
        scalar MyScalar @specifiedBy(url: "myUrl.example")
        """
        when:
        def schema = schema(spec)
        GraphQLScalarType scalar = schema.getType("MyScalar") as GraphQLScalarType

        then:
        scalar.getSpecifiedByUrl() == "myUrl.example"
        scalar.getDescription() == "My scalar has a specifiedBy url"
    }

    def "specifiedBy requires an url "() {
        given:
        def spec = """
        type Query {
            foo: MyScalar
        }
        scalar MyScalar @specifiedBy
        """
        when:
        def registry = new SchemaParser().parse(spec)
        new SchemaGenerator().makeExecutableSchema(defaultOptions(), registry, TestUtil.mockRuntimeWiring)

        then:
        def schemaProblem = thrown(SchemaProblem)
        schemaProblem.message.contains("failed to provide a value for the non null argument 'url' on directive 'specifiedBy'")
    }

    def "specifiedBy can be added via extension"() {
        given:
        def spec = """
        type Query {
            foo: MyScalar
        }
        scalar MyScalar
        extend scalar MyScalar @specifiedBy(url: "myUrl.example")
        """
        when:
        def schema = schema(spec)
        GraphQLScalarType scalar = schema.getType("MyScalar") as GraphQLScalarType

        then:
        scalar.getSpecifiedByUrl() == "myUrl.example"
    }

    def "specifiedBy is only allowed once per scalar"() {
        given:
        def spec = """
        type Query {
            foo: MyScalar
        }
        scalar MyScalar @specifiedBy(url: "myUrl.example")
        extend scalar MyScalar @specifiedBy(url: "myUrl.example")
        """
        when:
        def registry = new SchemaParser().parse(spec)
        new SchemaGenerator().makeExecutableSchema(defaultOptions(), registry, TestUtil.mockRuntimeWiring)

        then:
        def schemaProblem = thrown(SchemaProblem)
        schemaProblem.message.contains("has redefined the directive called 'specifiedBy")

    }


    def "schema is optional if there is a type called Query"() {

        def spec = """     
            type Query {
              field : String
            }
            
            type mutation {   # case matters this is not an implicit mutation
              field : Int
            }

            type subscription { # case matters this is not an implicit subscription
              field : Boolean
            }
        """

        def schema = schema(spec)

        expect:

        schema != null
        schema.getQueryType() != null
        schema.getMutationType() == null
        schema.getSubscriptionType() == null
        schema.getQueryType().getFieldDefinition("field").getType() == GraphQLString

    }

    def "schema is optional if there is a type called Query while Mutation and Subscription will be found"() {

        def spec = """     
            type Query {
              field : String
            }

            type Mutation {
              field : Int
            }

            type Subscription {
              field : Boolean
            }
        """

        def schema = schema(spec)

        expect:

        schema != null
        schema.getQueryType() != null
        schema.getMutationType() != null
        schema.getSubscriptionType() != null
        schema.getQueryType().getFieldDefinition("field").getType() == GraphQLString
        schema.getMutationType().getFieldDefinition("field").getType() == GraphQLInt
        schema.getSubscriptionType().getFieldDefinition("field").getType() == GraphQLBoolean

    }

    def "builds additional types not referenced from schema top level"() {
        def spec = """      
            schema {
                query : Query
            }
            
            type Query {
              fieldA : ReferencedA
              fieldB : ReferencedB
            }
            
            type ReferencedA {
              field : String
            }

            type ReferencedB {
              field : String
            }

            type UnReferencedA {
              field : String
            }
            
            input UnReferencedB {
              field : String
            }
            
            interface UnReferencedC {
                field : String
            }
            
            union UnReferencedD = ReferencedA | ReferencedB  
        """

        def schema = schema(spec)

        expect:

        schema.getType("ReferencedA") instanceof GraphQLObjectType
        schema.getType("ReferencedB") instanceof GraphQLObjectType
        schema.getType("UnReferencedA") instanceof GraphQLObjectType
        schema.getType("UnReferencedB") instanceof GraphQLInputObjectType
        schema.getType("UnReferencedC") instanceof GraphQLInterfaceType
        schema.getType("UnReferencedD") instanceof GraphQLUnionType
    }

    def "nested additional types should be part of the additional types, not the schema types"() {
        def spec = """      
            type Query {
              fieldA : ReferencedA
            }
            
            type ReferencedA {
              field : String
            }

            type UnReferencedA {
              field : UnReferencedNestedE
            }
            
            input UnReferencedB {
              field : UnReferencedNestedF
            }
            
            type UnReferencedNestedE {
                field: String
                field2: UnReferencedScalarB
            }
            
            input UnReferencedNestedF {
                field: String
            }
            
            interface UnReferencedC {
                field : UnReferencedNestedE
            }
            
            union UnReferencedD = ReferencedA  
            
            scalar UnReferencedScalarA 
            
            scalar UnReferencedScalarB
        """

        def schema = schema(spec)

        expect: "all types to be registered"
        schema.getType("ReferencedA") instanceof GraphQLObjectType
        schema.getType("UnReferencedA") instanceof GraphQLObjectType
        schema.getType("UnReferencedB") instanceof GraphQLInputObjectType
        schema.getType("UnReferencedC") instanceof GraphQLInterfaceType
        schema.getType("UnReferencedD") instanceof GraphQLUnionType
        schema.getType("UnReferencedNestedE") instanceof GraphQLObjectType
        schema.getType("UnReferencedNestedF") instanceof GraphQLInputObjectType


        and: "unreferenced types should all be additional types"

        def namedTypes = schema.getAdditionalTypes() as Set<GraphQLNamedType>
        namedTypes.name.toSet() == ["UnReferencedA",
                                    "UnReferencedB",
                                    "UnReferencedC",
                                    "UnReferencedD",
                                    "UnReferencedNestedE",
                                    "UnReferencedNestedF",
                                    "UnReferencedScalarA",
                                    "UnReferencedScalarB"].toSet()
    }


    def "nested additional types recursive"() {
        def spec = """      
            type Query {
              fieldA : ReferencedA
            }
            
            type ReferencedA {
              field : String
            }

            type UnReferencedA {
              field : UnReferencedNestedB
            }

            type UnReferencedNestedB {
                field: UnReferencedNestedB
            }
        """

        def schema = schema(spec)

        expect: "all types to be registered"
        schema.getType("ReferencedA") instanceof GraphQLObjectType
        schema.getType("UnReferencedA") instanceof GraphQLObjectType
        schema.getType("UnReferencedNestedB") instanceof GraphQLObjectType

        and: "unreferenced types should all be additional types"

        def namedTypes = schema.getAdditionalTypes() as Set<GraphQLNamedType>
        namedTypes.name.toSet() == ["UnReferencedA", "UnReferencedNestedB"].toSet()
    }


    def "scalar default value is parsed"() {
        def spec = """
            type Query {
              field(arg1 : Int! = 10, arg2 : [Int!]! = [20]) : String
            }
        """

        def schema = schema(spec)
        schema.getType("Query") instanceof GraphQLObjectType
        GraphQLObjectType query = schema.getType("Query") as GraphQLObjectType
        Object arg1 = printAst(query.getFieldDefinition("field").getArgument("arg1").argumentDefaultValue.value as Node)
        Object arg2 = printAst(query.getFieldDefinition("field").getArgument("arg2").argumentDefaultValue.value as Node)

        expect:
        arg1 == "10"
        arg2 == "[20]"
    }

    def "null default arguments are ok"() {
        def spec = """
            type Query {
              field(argNoDefault : Int) : String
            }
        """

        def schema = schema(spec)
        schema.getType("Query") instanceof GraphQLObjectType
        GraphQLObjectType query = schema.getType("Query") as GraphQLObjectType
        Object argNoDefault = query.getFieldDefinition("field").getArgument("argNoDefault").argumentDefaultValue.value

        expect:
        argNoDefault == null
    }

    def "object type directives are gathered and turned into runtime objects with arguments"() {
        def spec = """
            directive @directive1 on OBJECT
            directive @fieldDirective1 on FIELD_DEFINITION
            directive @directive2 on OBJECT
            directive @directive3 on OBJECT
            directive @directiveWithArgs(strArg: String, intArg: Int, boolArg: Boolean, floatArg: Float,nullArg: String) on OBJECT
            directive @fieldDirective2 on FIELD_DEFINITION
            
            type Query @directive1 {
              field1 : String @fieldDirective1
            }
            
            extend type Query @directive2 {
                field2 : String @fieldDirective2
            }

            extend type Query @directive3
            
            extend type Query @directiveWithArgs(strArg : "String", intArg : 1, boolArg : true, floatArg : 1.1, nullArg : null)
            
                
        """

        def schema = schema(spec)
        GraphQLObjectType type = schema.getType("Query") as GraphQLObjectType

        expect:
        type.getDirectives().size() == 4
        type.getDirectives()[0].name == "directive1"
        type.getDirectives()[1].name == "directive2"
        type.getDirectives()[2].name == "directive3"

        // test that fields can have directives as well

        def field1 = type.getFieldDefinition("field1")
        field1.getDirectives().size() == 1
        def fieldDirective1 = field1.getDirectives()[0]
        fieldDirective1.getName() == "fieldDirective1"

        def field2 = type.getFieldDefinition("field2")
        field2.getDirectives().size() == 1
        def fieldDirective2 = field2.getDirectives()[0]
        fieldDirective2.getName() == "fieldDirective2"


        def directive = type.getDirectives()[3] as GraphQLDirective
        directive.name == "directiveWithArgs"
        directive.arguments.size() == 5

        directive.arguments[argIndex].name == argName
        directive.arguments[argIndex].type == argType
        printAst(directive.arguments[argIndex].argumentValue.value as Node) == argValue

        // arguments are sorted
        where:
        argIndex | argName    | argType        | argValue
        0        | "boolArg"  | GraphQLBoolean | "true"
        1        | "floatArg" | GraphQLFloat   | "1.1"
        2        | "intArg"   | GraphQLInt     | "1"
        3        | "nullArg"  | GraphQLString  | "null"
        4        | "strArg"   | GraphQLString  | "\"String\""

    }

    def "other type directives are captured"() {
        def spec = """
            type Query {
              field1 : String
            }
            type A  {
                fieldA : String
            }
            type B  {
                fieldB : String
            }
            directive @IFaceDirective on INTERFACE
            interface IFace @IFaceDirective {
                field1 : String
            }
            directive @OnionDirective on UNION 
            union Onion @OnionDirective = A | B
            
            directive @EnumValueDirective on ENUM_VALUE
            directive @NumbDirective on ENUM 
            enum Numb @NumbDirective {
                X @EnumValueDirective,
                Y
            }
            directive @PuterDirective on INPUT_OBJECT
            directive @InputFieldDirective on INPUT_FIELD_DEFINITION
            input Puter @PuterDirective {
                inputField : String @InputFieldDirective
            }
        """

        def schema = schema(spec)
        GraphQLDirectiveContainer container = schema.getType(typeName) as GraphQLDirectiveContainer

        expect:

        container.getDirective(directiveName) != null

        if (container instanceof GraphQLEnumType) {
            def evd = ((GraphQLEnumType) container).getValue("X").getDirective("EnumValueDirective")
            assert evd != null
        }
        if (container instanceof GraphQLInputObjectType) {
            def ifd = ((GraphQLInputObjectType) container).getField("inputField").getDirective("InputFieldDirective")
            assert ifd != null
        }

        where:
        typeName | directiveName
        "IFace"  | "IFaceDirective"
        "Onion"  | "OnionDirective"
        "Numb"   | "NumbDirective"
        "Puter"  | "PuterDirective"
    }

    def "input object default value is parsed"() {
        def spec = """
            input InputObject {
                str : String
                num : Int
            }
            type Query {
              field(arg : InputObject = {str : "string", num : 100}) : String
            }
        """

        def schema = schema(spec)
        schema.getType("Query") instanceof GraphQLObjectType
        GraphQLObjectType query = schema.getType("Query") as GraphQLObjectType
        String arg = printAst(query.getFieldDefinition("field").getArgument("arg").argumentDefaultValue.value as Node)

        expect:
        arg == '{str : "string", num : 100}'
    }

    def "field visibility is used"() {
        def spec = """
            type Query {
              field : String
            }
        """

        GraphqlFieldVisibility fieldVisibility = new GraphqlFieldVisibility() {
            @Override
            List<GraphQLFieldDefinition> getFieldDefinitions(GraphQLFieldsContainer fieldsContainer) {
                return null
            }

            @Override
            GraphQLFieldDefinition getFieldDefinition(GraphQLFieldsContainer fieldsContainer, String fieldName) {
                return null
            }
        }

        def schema = schema(spec, RuntimeWiring.newRuntimeWiring().fieldVisibility(fieldVisibility).build())

        expect:

        schema.getCodeRegistry().getFieldVisibility() == fieldVisibility

    }

    def "empty types are allowed and expanded"() {
        def spec = """
            type Query
            
            interface IAge {
                age : Int
            }
            
            extend type Query {
                name : String
            }

            extend type Query implements IAge {
                age : Int
            }
            
        """

        def schema = schema(spec)
        schema.getType("Query") instanceof GraphQLObjectType
        GraphQLObjectType query = schema.getType("Query") as GraphQLObjectType

        expect:
        query.getFieldDefinitions().size() == 2
        query.getInterfaces().size() == 1
        query.getInterfaces().get(0).getName() == 'IAge'
    }

    def "object extension types are combined"() {

    }

    def "interface extension types are combined"() {
        def spec = """
            type Query implements IAgeAndHeight {
                age : Int
                height : Int
            }
            
            
            directive @directive on INTERFACE 
            interface IAgeAndHeight @directive {
                age : Int
            }

            directive @directiveField on FIELD_DEFINITION 
            extend interface IAgeAndHeight {
                height : Int @directiveField
            }
            
        """

        def schema = schema(spec)
        GraphQLObjectType query = schema.getType("Query") as GraphQLObjectType

        expect:
        query.getFieldDefinitions().size() == 2
        query.getInterfaces().size() == 1
        query.getInterfaces().get(0).getName() == 'IAgeAndHeight'
        (query.getInterfaces().get(0) as GraphQLInterfaceType).getDirectivesByName().containsKey("directive")
        (query.getInterfaces().get(0) as GraphQLInterfaceType).getFieldDefinition("height").getDirectivesByName().containsKey("directiveField")
    }

    def "union extension types are combined"() {
        def spec = """
            type Query {
                field :String
            }
            
            
            type Foo {
                field :String
            }

            type Bar {
                field :String
            }

            type Baz {
                field :String
            }
                

            union FooBar = Foo
            
            extend union FooBar = Bar | Baz
            directive @directive on UNION 
            extend union FooBar @directive
            
        """

        def schema = schema(spec)
        GraphQLUnionType unionType = schema.getType("FooBar") as GraphQLUnionType

        expect:
        unionType.types.size() == 3
        unionType.types.stream().anyMatch({ t -> (t.getName() == "Foo") })
        unionType.types.stream().anyMatch({ t -> (t.getName() == "Bar") })
        unionType.types.stream().anyMatch({ t -> (t.getName() == "Baz") })
        unionType.directivesByName.containsKey("directive")
    }

    def "enum extension types are combined"() {
        def spec = """
            type Query {
                field :String
            }
            
            
            enum Numb {
                A,B
            }
            
            extend enum Numb {
                C
            }
            directive @directive on ENUM
            extend enum Numb @directive{
                D
            }
        """

        def schema = schema(spec)
        GraphQLEnumType enumType = schema.getType("Numb") as GraphQLEnumType

        expect:
        enumType.values.size() == 4
        enumType.values.stream().anyMatch({ t -> (t.getName() == "A") })
        enumType.values.stream().anyMatch({ t -> (t.getName() == "B") })
        enumType.values.stream().anyMatch({ t -> (t.getName() == "C") })
        enumType.values.stream().anyMatch({ t -> (t.getName() == "D") })
        enumType.directivesByName.containsKey("directive")
    }

    def "input extension types are combined"() {
        def spec = """
            type Query {
                field :String
            }
            
            
            input Puter {
                fieldA : String
            }

            extend input Puter {
                fieldB : String
            }

            extend input Puter {
                fieldC : String
            }

            directive @directive on INPUT_OBJECT
            extend input Puter @directive {
                fieldD : String
            }
            
        """

        def schema = schema(spec)
        GraphQLInputObjectType inputObjectType = schema.getType("Puter") as GraphQLInputObjectType

        expect:
        inputObjectType.fields.size() == 4
        inputObjectType.fields.stream().anyMatch({ t -> (t.getName() == "fieldA") })
        inputObjectType.fields.stream().anyMatch({ t -> (t.getName() == "fieldB") })
        inputObjectType.fields.stream().anyMatch({ t -> (t.getName() == "fieldC") })
        inputObjectType.fields.stream().anyMatch({ t -> (t.getName() == "fieldD") })
        inputObjectType.directivesByName.containsKey("directive")
    }

    def "arguments can have directives (which themselves can have arguments)"() {
        def spec = """
            type Query {
                obj : Object
            }
            directive @strDirective on ARGUMENT_DEFINITION    
            directive @secondDirective on ARGUMENT_DEFINITION    
            directive @intDirective(inception: Boolean) on ARGUMENT_DEFINITION    
            directive @thirdDirective on ARGUMENT_DEFINITION    
            type Object {
                field(argStr : String @strDirective @secondDirective, argInt : Int @intDirective(inception : true) @thirdDirective ) : String
            }
        """

        def schema = schema(spec)
        GraphQLObjectType type = schema.getType("Object") as GraphQLObjectType
        def fieldDefinition = type.getFieldDefinition("field")
        def argStr = fieldDefinition.getArgument("argStr")
        def argInt = fieldDefinition.getArgument("argInt")

        expect:
        argStr.getDirectives().size() == 2
        argStr.getDirective("strDirective") != null
        argStr.getDirective("secondDirective") != null

        argInt.getDirectives().size() == 2

        argInt.getDirective("thirdDirective") != null

        def intDirective = argInt.getDirective("intDirective")
        intDirective.name == "intDirective"
        intDirective.arguments.size() == 1
        def directiveArg = intDirective.getArgument("inception")
        directiveArg.name == "inception"
        directiveArg.type == GraphQLBoolean
        printAst(directiveArg.argumentValue.value as Node) == "true"
        directiveArg.argumentDefaultValue.value == null
    }

    def "directives definitions can be made"() {
        def spec = """
            directive @testDirective(knownArg : String = "defaultValue") on SCHEMA | SCALAR | 
                            OBJECT | FIELD_DEFINITION |
                            ARGUMENT_DEFINITION | INTERFACE | UNION | 
                            ENUM | ENUM_VALUE | 
                            INPUT_OBJECT | INPUT_FIELD_DEFINITION

            type Query {
                f : String @testDirective
            }
        """

        when:
        def options = defaultOptions()
        def registry = new SchemaParser().parse(spec)
        def schema = new SchemaGenerator().makeExecutableSchema(options, registry, TestUtil.mockRuntimeWiring)

        then:
        def directive = schema.getDirective("testDirective")
        directive.name == "testDirective"
        directive.validLocations() == EnumSet.of(
                Introspection.DirectiveLocation.SCHEMA,
                Introspection.DirectiveLocation.SCALAR,
                Introspection.DirectiveLocation.OBJECT,
                Introspection.DirectiveLocation.FIELD_DEFINITION,
                Introspection.DirectiveLocation.ARGUMENT_DEFINITION,
                Introspection.DirectiveLocation.INTERFACE,
                Introspection.DirectiveLocation.UNION,
                Introspection.DirectiveLocation.ENUM,
                Introspection.DirectiveLocation.ENUM_VALUE,
                Introspection.DirectiveLocation.INPUT_OBJECT,
                Introspection.DirectiveLocation.INPUT_FIELD_DEFINITION,
        )
        directive.getArgument("knownArg").type == GraphQLString
        printAst(directive.getArgument("knownArg").argumentDefaultValue.value as Node) == '"defaultValue"'
    }

    def "directive definitions don't have to provide default values"() {
        def spec = """
            directive @test1(include: Boolean!) on FIELD_DEFINITION
            
            directive @test2(include: Boolean!  = true) on FIELD_DEFINITION
            
            type Query {
                f1 : String @test1(include : false)
                f2 : String @test2
            }
        """

        when:
        def options = defaultOptions()

        def registry = new SchemaParser().parse(spec)
        def schema = new SchemaGenerator().makeExecutableSchema(options, registry, TestUtil.mockRuntimeWiring)

        then:
        def directiveTest1 = schema.getDirective("test1")
        GraphQLNonNull.nonNull(GraphQLBoolean).isEqualTo(directiveTest1.getArgument("include").type)
        directiveTest1.getArgument("include").argumentValue.value == null

        def directiveTest2 = schema.getDirective("test2")
        GraphQLNonNull.nonNull(GraphQLBoolean).isEqualTo(directiveTest2.getArgument("include").type)
        printAst(directiveTest2.getArgument("include").argumentValue.value as Node) == "true"
        printAst(directiveTest2.getArgument("include").argumentDefaultValue.value as Node) == "true"

    }

    def "missing directive arguments are transferred as are default values"() {
        def spec = """
            directive @testDirective(
                knownArg1 : String = "defaultValue1", 
                knownArg2 : Int = 666, 
                knownArg3 : String, 
                ) 
                on FIELD_DEFINITION

            type Query {
                f : String @testDirective(knownArg1 : "overrideVal1")
            }
        """

        when:
        def options = defaultOptions()
        def registry = new SchemaParser().parse(spec)
        def schema = new SchemaGenerator().makeExecutableSchema(options, registry, TestUtil.mockRuntimeWiring)

        then:
        def directive = schema.getObjectType("Query").getFieldDefinition("f").getDirective("testDirective")
        directive.getArgument("knownArg1").type == GraphQLString
        printAst(directive.getArgument("knownArg1").argumentValue.value as Node) == '"overrideVal1"'
        printAst(directive.getArgument("knownArg1").argumentDefaultValue.value as Node) == '"defaultValue1"'

        directive.getArgument("knownArg2").type == GraphQLInt
        printAst(directive.getArgument("knownArg2").argumentValue.value as Node) == "666"
        printAst(directive.getArgument("knownArg2").argumentDefaultValue.value as Node) == "666"

        directive.getArgument("knownArg3").type == GraphQLString
        directive.getArgument("knownArg3").argumentValue.value == null
        directive.getArgument("knownArg3").argumentDefaultValue.value == null
    }

    def "deprecated directive is implicit"() {
        def spec = """

            type Query {
                f1 : String @deprecated
                f2 : String @deprecated(reason : "Just because")
            }
        """

        def options = defaultOptions()

        when:
        def registry = new SchemaParser().parse(spec)
        def schema = new SchemaGenerator().makeExecutableSchema(options, registry, TestUtil.mockRuntimeWiring)

        then:
        def f1 = schema.getObjectType("Query").getFieldDefinition("f1")
        f1.getDeprecationReason() == "No longer supported" // spec default text

        def directive = f1.getDirective("deprecated")
        directive.name == "deprecated"
        directive.getArgument("reason").type == GraphQLString
        printAst(directive.getArgument("reason").argumentValue.value as Node) == '"No longer supported"'
        printAst(directive.getArgument("reason").argumentDefaultValue.value as Node) == '"No longer supported"'
        directive.validLocations().collect { it.name() } == [Introspection.DirectiveLocation.FIELD_DEFINITION.name()]

        when:
        def f2 = schema.getObjectType("Query").getFieldDefinition("f2")

        then:
        f2.getDeprecationReason() == "Just because"

        def directive2 = f2.getDirective("deprecated")
        directive2.name == "deprecated"
        directive2.getArgument("reason").type == GraphQLString
        printAst(directive2.getArgument("reason").argumentValue.value as Node) == '"Just because"'
        printAst(directive2.getArgument("reason").argumentDefaultValue.value as Node) == '"No longer supported"'
        directive2.validLocations().collect { it.name() } == [Introspection.DirectiveLocation.FIELD_DEFINITION.name()]

    }

<<<<<<< HEAD
    def "code registry default data fetcher is respected"() {
        def sdl = '''
            type Query {
                field :  String
            }
        '''

        DataFetcher df = { DataFetchingEnvironment env ->
            env.getFieldDefinition().getName().reverse()
        }

        DataFetcherFactory dff = new DataFetcherFactory() {
            @Override
            DataFetcher get(DataFetcherFactoryEnvironment environment) {
                return df
            }
        }

        GraphQLCodeRegistry codeRegistry = newCodeRegistry()
                .defaultDataFetcher(dff).build()

        def runtimeWiring = newRuntimeWiring().codeRegistry(codeRegistry).build()

        def graphQL = TestUtil.graphQL(sdl, runtimeWiring).build()
        when:
        def er = graphQL.execute('{ field }')
        then:
        er.errors.isEmpty()
        er.data["field"] == "dleif"

    }

    def "@fetch directive is respected"() {
=======
    def "@fetch directive is respected if added"() {
>>>>>>> 1007fca6
        def spec = """             

            directive @fetch(from : String!) on FIELD_DEFINITION

            type Query {
                name : String,
                homePlanet: String @fetch(from : "planetOfBirth")
            }
        """

        def wiring = RuntimeWiring.newRuntimeWiring().directiveWiring(new FetchSchemaDirectiveWiring()).build()
        def schema = schema(spec, wiring)

        GraphQLObjectType type = schema.getType("Query") as GraphQLObjectType

        expect:
        def fetcher = schema.getCodeRegistry().getDataFetcher(type, type.getFieldDefinition("homePlanet"))
        fetcher instanceof PropertyDataFetcher

        PropertyDataFetcher propertyDataFetcher = fetcher as PropertyDataFetcher
        propertyDataFetcher.getPropertyName() == "planetOfBirth"
        //
        // no directive - plain name
        //
        def fetcher2 = schema.getCodeRegistry().getDataFetcher(type, type.getFieldDefinition("name"))
        fetcher2 instanceof PropertyDataFetcher

        PropertyDataFetcher propertyDataFetcher2 = fetcher2 as PropertyDataFetcher
        propertyDataFetcher2.getPropertyName() == "name"
    }


    def "does not break for circular references to interfaces"() {
        def spec = """
          interface MyInterface {
              interfaceField: MyNonImplementingType
          }

          type MyNonImplementingType {
              nonImplementingTypeField: MyImplementingType
          }

          type MyImplementingType implements MyInterface{
              interfaceField: MyNonImplementingType
          }

          type Query {
              hello: String
          }
      """

        def types = new SchemaParser().parse(spec)
        def wiring = RuntimeWiring.newRuntimeWiring()
                .type("Query", { typeWiring -> typeWiring.dataFetcher("hello", { env -> "Hello, world" }) })
                .type("MyInterface", { typeWiring -> typeWiring.typeResolver({ env -> null }) })
                .build()
        GraphQLSchema schema = new SchemaGenerator().makeExecutableSchema(types, wiring)
        expect:
        assert schema != null
    }

    def "transformers get called once the schema is built"() {
        def spec = """
          type Query {
              hello: String
          }
      """

        def types = new SchemaParser().parse(spec)

        def extraDirective = (GraphQLDirective.newDirective()).name("extra")
                .argument(GraphQLArgument.newArgument().name("value").type(GraphQLString)).build()
        def transformer = new SchemaGeneratorPostProcessing() {
            @Override
            GraphQLSchema process(GraphQLSchema originalSchema) {
                originalSchema.transform({ builder -> builder.additionalDirective(extraDirective) })
            }
        }
        def wiring = RuntimeWiring.newRuntimeWiring()
                .transformer(transformer)
                .build()
        GraphQLSchema schema = new SchemaGenerator().makeExecutableSchema(types, wiring)
        expect:
        assert schema != null
        schema.getDirective("extra") != null
    }

    def "enum object default values are handled"() {
        def spec = '''
            enum EnumValue {
                ONE, TWO, THREE
            }
            
            input InputType {
                value : EnumValue
            }
            
            type Query {
                fieldWithEnum(arg : InputType = { value : ONE } ) : String
            }
        '''
        def types = new SchemaParser().parse(spec)
        GraphQLSchema schema = new SchemaGenerator().makeExecutableSchema(types, TestUtil.mockRuntimeWiring)
        expect:
        assert schema != null
        def queryType = schema.getObjectType("Query")
        def fieldWithEnum = queryType.getFieldDefinition("fieldWithEnum")
        def arg = fieldWithEnum.getArgument("arg")
        printAst(arg.argumentDefaultValue.value as Node) == '{value : ONE}'
    }

    def "extensions are captured into runtime objects"() {
        def sdl = '''
            directive @directive1 on SCALAR
            ######## Objects
             
            type Query {
                foo : String
            }
            
            extend type Query {
                bar : String
            }

            extend type Query {
                baz : String
            }

            ######## Enums 
          
            enum Enum {
                A
            }
            
            extend enum Enum {
                B
            }

            ######## Interface 
            
            interface Interface {
                foo : String
            }

            extend interface Interface {
                bar : String
            }

            extend interface Interface {
                baz : String
            }
            
            ######## Unions 
            
            type Foo {
                foo : String
            }
            
            type Bar {
                bar : Scalar
            }

            union Union = Foo
            
            extend union Union = Bar
            
            ######## Input Objects 

            input Input {
                foo: String
            }
            
            extend input Input {
                bar: String
            }

            extend input Input {
                baz: String
            }

            extend input Input {
                faz: String
            }
            
            ######## Scalar 

            scalar Scalar
            
            extend scalar Scalar @directive1
        '''


        when:
        def wiringFactory = new MockedWiringFactory() {
            @Override
            boolean providesScalar(ScalarWiringEnvironment env) {
                return env.getScalarTypeDefinition().getName() == "Scalar"
            }

            @Override
            GraphQLScalarType getScalar(ScalarWiringEnvironment env) {
                def definition = env.getScalarTypeDefinition()
                return GraphQLScalarType.newScalar()
                        .name(definition.getName())
                        .definition(definition)
                        .extensionDefinitions(env.getExtensions())
                        .coercing(TestUtil.mockCoercing())
                        .build()
            }
        }

        def runtimeWiring = RuntimeWiring.newRuntimeWiring()
                .wiringFactory(wiringFactory)
                .build()

        def options = defaultOptions()

        def types = new SchemaParser().parse(sdl)
        GraphQLSchema schema = new SchemaGenerator().makeExecutableSchema(options, types, runtimeWiring)

        then:
        schema != null

        (schema.getType("Query") as GraphQLObjectType).getExtensionDefinitions().size() == 2

        (schema.getType("Enum") as GraphQLEnumType).getExtensionDefinitions().size() == 1

        (schema.getType("Interface") as GraphQLInterfaceType).getExtensionDefinitions().size() == 2

        (schema.getType("Union") as GraphQLUnionType).getExtensionDefinitions().size() == 1

        (schema.getType("Input") as GraphQLInputObjectType).getExtensionDefinitions().size() == 3

        // scalars are special - they are created via a WiringFactory - but this tests they are given the extensions
        (schema.getType("Scalar") as GraphQLScalarType).getExtensionDefinitions().size() == 1
    }

    def "schema extensions and directives can be generated"() {
        def sdl = '''

            directive @sd1 on SCHEMA
            directive @sd2 on SCHEMA
            directive @sd3 on SCHEMA

            schema @sd1 {
                query : Query
            }
            
            extend schema @sd2 {
                mutation : Mutation
            }
            
            extend schema @sd3 
            
            type Query {
                f : String
            }

            type Mutation {
                f : String
            }
        '''

        when:
        def typeDefinitionRegistry = new SchemaParser().parse(sdl)
        GraphQLSchema schema = new SchemaGenerator().makeExecutableSchema(typeDefinitionRegistry, TestUtil.mockRuntimeWiring)

        then:

        schema.getQueryType().name == 'Query'
        schema.getMutationType().name == 'Mutation'

        when:
        def directives = schema.getSchemaDirectives()

        then:
        directives.size() == 3
        schema.getSchemaDirective("sd1") != null
        schema.getSchemaDirective("sd2") != null
        schema.getSchemaDirective("sd3") != null

        when:
        def directivesMap = schema.getSchemaDirectiveByName()
        then:
        directives.size() == 3
        directivesMap["sd1"] != null
        directivesMap["sd2"] != null
        directivesMap["sd3"] != null

        when:
        directives = schema.getDirectives()

        then:
        directives.size() == 7 // built in ones :  include / skip and deprecated
        def directiveNames = directives.collect { it.name }
        directiveNames.contains("include")
        directiveNames.contains("skip")
        directiveNames.contains("deprecated")
        directiveNames.contains("sd1")
        directiveNames.contains("sd2")
        directiveNames.contains("sd3")

        when:
        directivesMap = schema.getDirectivesByName()

        then:
        directivesMap.size() == 7 // built in ones
        directivesMap.containsKey("include")
        directivesMap.containsKey("skip")
        directivesMap.containsKey("deprecated")
        directivesMap.containsKey("sd1")
        directivesMap.containsKey("sd2")
        directivesMap.containsKey("sd3")
    }

    def "directive arg descriptions are captured correctly"() {
        given:
        def spec = '''
        type Query {
            foo: String
        }
        directive @MyDirective(
        """
            DOC
        """
        arg: String) on FIELD
        '''
        when:
        def schema = schema(spec)

        then:
        schema.getDirective("MyDirective").getArgument("arg").description == "DOC"
    }

    def "capture DirectiveDefinitions"() {
        given:
        def spec = '''
        type Query {
            foo: String
        }
        directive @MyDirective on FIELD
        '''
        when:
        def schema = schema(spec)
        def directiveDefinition = schema.getDirective("MyDirective").getDefinition()
        then:
        directiveDefinition != null
        directiveDefinition.getName() == "MyDirective"


    }

    def "directive with enum args"() {
        given:

        def spec = """
        directive @myDirective (
            enumArguments: [SomeEnum!] = []
        ) on FIELD_DEFINITION

        enum SomeEnum {
            VALUE_1
            VALUE_2
        }
        type Query{ foo: String }
        """
        when:
        def schema = schema(spec)
        def directive = schema.getDirective("myDirective")
        then:
        directive != null
        GraphQLTypeUtil.simplePrint(directive.getArgument("enumArguments").getType()) == "[SomeEnum!]"
        printAst(directive.getArgument("enumArguments").getArgumentDefaultValue().value as Node) == "[]"
    }

    def "scalar used as output is not in additional types"() {
        given:

        def spec = """
        scalar UsedScalar
        type Query{ foo: UsedScalar }
        """
        when:
        def schema = schema(spec)
        then:
        schema.getType("UsedScalar") != null
        schema.getAdditionalTypes().find { it.name == "UsedScalar" } == null
    }

    def "scalar used as input is not in additional types"() {
        given:

        def spec = """
        scalar UsedScalar
        input Input {
            foo: UsedScalar
        }
        type Query{ foo(arg: Input): String }
        """
        when:
        def schema = schema(spec)
        then:
        schema.getType("UsedScalar") != null
        schema.getAdditionalTypes().find { it.name == "UsedScalar" } == null
    }

    def "unused scalar is not ignored and provided as additional type"() {
        given:

        def spec = """
        scalar UnusedScalar
        type Query{ foo: String }
        """
        when:
        def schema = schema(spec)
        then:
        schema.getType("UnusedScalar") != null
        schema.getAdditionalTypes().find { it.name == "UnusedScalar" } != null
    }

    def "interface can be implemented with additional optional arguments"() {
        given:
        def spec = """
            interface Vehicle {
              name: String!
            }

            type Car implements Vehicle {
              name(charLimit: Int = 10): String!
            }
            type Query {
                car: Car
            }
        """
        when:
        def schema = schema(spec)
        then:
        (schema.getType("Car") as GraphQLObjectType).getFieldDefinition("name").getArgument("charLimit") != null
        (schema.getType("Car") as GraphQLObjectType).getInterfaces().size() == 1

        (schema.getType("Vehicle") as GraphQLInterfaceType).getFieldDefinition("name").getArguments().size() == 0

    }

    def "extended enums work as expected for arg values"() {

        given:
        def spec = """
        enum AuthRoles {
            USER
        }

        extend enum AuthRoles {
            AUTHENTICATED
        }

        directive @auth(if: AuthRoles) on FIELD_DEFINITION

        type Query {
            danger: String @auth(if: AUTHENTICATED)
        }
        """
        when:
        def schema = schema(spec)
        then:
        def enumType = schema.getType("AuthRoles") as GraphQLEnumType
        def listOfEnumValues = enumType.getValues().collect({ it.getValue() })
        listOfEnumValues.sort() == ["AUTHENTICATED", "USER"]
    }

    def "extended input objects work as expected for arg values"() {

        given:
        def spec = """
        input ArgInput {
            fieldA : String
        }

        extend input ArgInput {
            fieldB : String
        }

        directive @auth(if: ArgInput) on FIELD_DEFINITION

        type Query {
            danger: String @auth(if: { fieldB : "B"} )
        }
        """
        when:
        def schema = schema(spec)
        then:
        def inputType = schema.getType("ArgInput") as GraphQLInputObjectType
        def listOfEnumValues = inputType.getFieldDefinitions().collect({ it.getName() })
        listOfEnumValues.sort() == ["fieldA", "fieldB"]
    }

    def "shows that issue 2238 and 2290 - recursive input types on directives - has been fixed"() {
        def sdl1 = '''
        directive @test(arg: Recursive) on OBJECT

        input Recursive {
          deeper: Recursive
          name: String
        }
        type Test @test(arg: { deeper: {name: "test"}}){
          field: String
        }
        type Query {
            test : Test
        }
        '''
        when:
        GraphQLSchema schema = TestUtil.schema(sdl1)
        then:
        schema != null

        def sdl2 = '''
        input MyInput {
          a: String
          b: MyInput
        }
        directive @myDirective(x: MyInput) on FIELD_DEFINITION
        type Query {
          f: String @myDirective(x: {b: {a:"yada"}})
        }
        '''

        when:
        schema = TestUtil.schema(sdl2)
        then:
        schema != null
    }

    def "custom scalars can be used in schema generation as directive args"() {
        def sdl = '''
            directive @test(arg: MyType) on OBJECT
            scalar MyType
            type Test @test(arg: { some: "data" }){
                field: String
            }
            type Query {
                field: Test
            }
        '''
        def runtimeWiring = RuntimeWiring.newRuntimeWiring().scalar(TestUtil.mockScalar("MyType")).build()
        when:
        def schema = TestUtil.schema(sdl, runtimeWiring)
        then:
        schema.getType("MyType") instanceof GraphQLScalarType
    }

    def "1498 - order of arguments should not matter"() {
        def sdl = '''
            input TimelineDimensionPredicate {
                s : String
            }
            
            input TimelineDimension {
                d : String
            }
            
            type TimelineEntriesGroup {
                e : String
            }
            
            interface Timeline {
               id: ID!
                entryGroups(groupBy: [TimelineDimension!]!, filter: TimelineDimensionPredicate): [TimelineEntriesGroup!]!
            }

            type ActualSalesTimeline implements Timeline {
                id: ID!
                entryGroups(groupBy: [TimelineDimension!]!, filter: TimelineDimensionPredicate): [TimelineEntriesGroup!]!
            }
            
            type Query {
                salesTimeLine : Timeline
            }
        '''

        when:
        def schema = TestUtil.schema(sdl)
        then:
        assert1498Shape(schema)

        when: "The arg order has been rearranged"
        sdl = '''
            input TimelineDimensionPredicate {
                s : String
            }
            
            input TimelineDimension {
                d : String
            }
            
            type TimelineEntriesGroup {
                e : String
            }
            
            interface Timeline {
               id: ID!
                entryGroups(filter: TimelineDimensionPredicate, groupBy: [TimelineDimension!]!): [TimelineEntriesGroup!]!
            }

            type ActualSalesTimeline implements Timeline {
                id: ID!
                entryGroups(groupBy: [TimelineDimension!]!, filter: TimelineDimensionPredicate): [TimelineEntriesGroup!]!
            }
            
            type Query {
                salesTimeLine : Timeline
            }
        '''

        schema = TestUtil.schema(sdl)
        then:
        assert1498Shape(schema)

    }

    static boolean assert1498Shape(GraphQLSchema schema) {
        def actualSalesTL = schema.getObjectType("ActualSalesTimeline")
        def entryGroupsField = actualSalesTL.getField("entryGroups")
        def groupByArg = entryGroupsField.getArgument("groupBy")
        def filterArg = entryGroupsField.getArgument("filter")

        GraphQLInputObjectType groupArgType = GraphQLTypeUtil.unwrapAllAs(groupByArg.getType())
        assert groupArgType.name == "TimelineDimension"

        GraphQLInputObjectType filterArgType = GraphQLTypeUtil.unwrapAllAs(filterArg.getType())
        assert filterArgType.name == "TimelineDimensionPredicate"
        true
    }


    def "comments as descriptions disabled"() {
        def sdl = '''
        type Query {
            # Comment
            test : String
            "Description"
            test2: String
        }
        '''
        when:
        def registry = new SchemaParser().parse(sdl)
        def options = defaultOptions().useCommentsAsDescriptions(false)
        def schema = new SchemaGenerator().makeExecutableSchema(options, registry, TestUtil.mockRuntimeWiring)

        then:
        schema.getQueryType().getFieldDefinition("test").getDescription() == null
        schema.getQueryType().getFieldDefinition("test2").getDescription() == "Description"
    }
}<|MERGE_RESOLUTION|>--- conflicted
+++ resolved
@@ -1802,43 +1802,7 @@
 
     }
 
-<<<<<<< HEAD
-    def "code registry default data fetcher is respected"() {
-        def sdl = '''
-            type Query {
-                field :  String
-            }
-        '''
-
-        DataFetcher df = { DataFetchingEnvironment env ->
-            env.getFieldDefinition().getName().reverse()
-        }
-
-        DataFetcherFactory dff = new DataFetcherFactory() {
-            @Override
-            DataFetcher get(DataFetcherFactoryEnvironment environment) {
-                return df
-            }
-        }
-
-        GraphQLCodeRegistry codeRegistry = newCodeRegistry()
-                .defaultDataFetcher(dff).build()
-
-        def runtimeWiring = newRuntimeWiring().codeRegistry(codeRegistry).build()
-
-        def graphQL = TestUtil.graphQL(sdl, runtimeWiring).build()
-        when:
-        def er = graphQL.execute('{ field }')
-        then:
-        er.errors.isEmpty()
-        er.data["field"] == "dleif"
-
-    }
-
-    def "@fetch directive is respected"() {
-=======
     def "@fetch directive is respected if added"() {
->>>>>>> 1007fca6
         def spec = """             
 
             directive @fetch(from : String!) on FIELD_DEFINITION
@@ -2372,6 +2336,38 @@
         schema != null
     }
 
+    def "code registry default data fetcher is respected"() {
+        def sdl = '''
+            type Query {
+                field :  String
+            }
+        '''
+
+        DataFetcher df = { DataFetchingEnvironment env ->
+            env.getFieldDefinition().getName().reverse()
+        }
+
+        DataFetcherFactory dff = new DataFetcherFactory() {
+            @Override
+            DataFetcher get(DataFetcherFactoryEnvironment environment) {
+                return df
+            }
+        }
+
+        GraphQLCodeRegistry codeRegistry = newCodeRegistry()
+                .defaultDataFetcher(dff).build()
+
+        def runtimeWiring = newRuntimeWiring().codeRegistry(codeRegistry).build()
+
+        def graphQL = TestUtil.graphQL(sdl, runtimeWiring).build()
+        when:
+        def er = graphQL.execute('{ field }')
+        then:
+        er.errors.isEmpty()
+        er.data["field"] == "dleif"
+
+    }
+
     def "custom scalars can be used in schema generation as directive args"() {
         def sdl = '''
             directive @test(arg: MyType) on OBJECT
