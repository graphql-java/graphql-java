package graphql.schema.idl

import graphql.TestUtil
import graphql.introspection.Introspection
import graphql.schema.GraphQLDirective
import graphql.schema.GraphQLDirectiveContainer
import graphql.schema.GraphQLEnumType
import graphql.schema.GraphQLFieldDefinition
import graphql.schema.GraphQLFieldsContainer
import graphql.schema.GraphQLInputObjectType
import graphql.schema.GraphQLInterfaceType
import graphql.schema.GraphQLList
import graphql.schema.GraphQLNonNull
import graphql.schema.GraphQLObjectType
import graphql.schema.GraphQLSchema
import graphql.schema.GraphQLType
import graphql.schema.GraphQLUnionType
import graphql.schema.PropertyDataFetcher
import graphql.schema.idl.errors.NotAnInputTypeError
import graphql.schema.idl.errors.NotAnOutputTypeError
import graphql.schema.visibility.GraphqlFieldVisibility
import spock.lang.Specification

import java.util.function.UnaryOperator

import static graphql.Scalars.GraphQLBoolean
import static graphql.Scalars.GraphQLFloat
import static graphql.Scalars.GraphQLInt
import static graphql.Scalars.GraphQLString
import static graphql.TestUtil.schema

class SchemaGeneratorTest extends Specification {

    GraphQLType unwrap1Layer(GraphQLType type) {
        if (type instanceof GraphQLNonNull) {
            type = (type as GraphQLNonNull).wrappedType
        } else if (type instanceof GraphQLList) {
            type = (type as GraphQLList).wrappedType
        }
        type
    }

    GraphQLType unwrap(GraphQLType type) {
        while (true) {
            if (type instanceof GraphQLNonNull) {
                type = (type as GraphQLNonNull).wrappedType
            } else if (type instanceof GraphQLList) {
                type = (type as GraphQLList).wrappedType
            } else {
                break
            }
        }
        type
    }

    void commonSchemaAsserts(GraphQLSchema schema) {
        assert schema.getQueryType().name == "Query"
        assert schema.getMutationType().name == "Mutation"

        //        type Query {
        //            posts: [Post]
        //            author(id: Int!): Author
        //        }

        def postField = schema.getQueryType().getFieldDefinition("posts")
        assert postField.type instanceof GraphQLList
        assert unwrap(postField.type).name == "Post"


        def authorField = schema.getQueryType().getFieldDefinition("author")
        assert authorField.type.name == "Author"
        assert authorField.description == " author query must receive an id as argument"
        assert authorField.arguments.get(0).name == "id"
        assert authorField.arguments.get(0).type instanceof GraphQLNonNull
        assert unwrap(authorField.arguments.get(0).type).name == "Int"

        //type Post {
        //    id: Int!
        //            title: String
        //    votes: Int
        //    author: Author!
        //}
        GraphQLObjectType postType = schema.getType("Post") as GraphQLObjectType
        assert postType.name == "Post"
        assert postType.getDefinition().getName() == "Post"
        //
        // make sure that wrapped non null fields stay that way. we had a bug where decorated types lost their decoration
        assert postType.getFieldDefinition("author").type instanceof GraphQLNonNull
        assert (postType.getFieldDefinition("author").type as GraphQLNonNull).wrappedType.name == "Author"

        assert postType.getFieldDefinition("author").getDefinition().getName() == "author"

        //type Author {
        //    # the ! means that every author object _must_ have an id
        //    id: Int!
        //            firstName: String
        //    lastName: String
        //    # the list of Posts by this author
        //    posts: [Post]!
        //}
        GraphQLObjectType authorType = schema.getType("Author") as GraphQLObjectType
        assert authorType.name == "Author"
        //
        // make sure that wrapped list fields stay that way. we had a bug where decorated types lost their decoration
        assert authorType.getFieldDefinition("posts").type instanceof GraphQLNonNull
        def wrappedList = (authorType.getFieldDefinition("posts").type as GraphQLNonNull).wrappedType
        assert wrappedList instanceof GraphQLList
        assert (wrappedList as GraphQLList).wrappedType.name == "Post"

        //
        // input PostUpVote {
        //        postId: ID
        //        votes : Int
        // }

        // type Mutation {
        //        upvotePost (
        //                upvoteArgs : PostUpVote!
        //        ) : Post
        // }

        def upvotePostField = schema.getMutationType().getFieldDefinition("upvotePost")
        def upvotePostFieldArg = upvotePostField.arguments.get(0)
        assert upvotePostFieldArg.name == "upvoteArgs"

        assert upvotePostFieldArg.type instanceof GraphQLNonNull
        assert unwrap(upvotePostFieldArg.type).name == "PostUpVote"

        def inputObjectType = unwrap(upvotePostFieldArg.type) as GraphQLInputObjectType
        assert inputObjectType.getDefinition().getName() == "PostUpVote"

        assert inputObjectType.getField("postId").type.name == "ID"
        assert inputObjectType.getField("votes").type.name == "Int"
        assert inputObjectType.getField("votes").getDefinition().name == "votes"

        def queryType = schema.getQueryType()
        assert queryType.description == " the schema allows the following query\n to be made"

    }


    def "test simple schema generate"() {

        def schemaSpec = """
            type Author {
                # the ! means that every author object _must_ have an id
              id: Int! 
              firstName: String
              lastName: String
              # the list of Posts by this author
              posts: [Post]! 
            }
            
            type Post {
              id: Int!
              title: String
              votes: Int
              author: Author!
            }
            
            # the schema allows the following query
            # to be made
            type Query {
              posts: [Post]
              # author query must receive an id as argument
              author(id: Int!): Author 
            }
            
            input PostUpVote {
                postId: ID
                votes : Int
            }
            
            # this schema allows the following mutation:
            type Mutation {
              upvotePost (
                upvoteArgs : PostUpVote!
              ): Post
            }
            
            # we need to tell the server which types represent the root query
            # and root mutation types. We call them RootQuery and RootMutation by convention.
            schema {
              query: Query
              mutation: Mutation
            }
        """

        def schema = schema(schemaSpec)


        expect:

        commonSchemaAsserts(schema)
    }


    def "schema can come from multiple sources and be bound together"() {
        def schemaSpec1 = """
            type Author {
                # the ! means that every author object _must_ have an id
              id: Int! 
              firstName: String
              lastName: String
              # the list of Posts by this author
              posts: [Post]! 
            }
            """
        def schemaSpec2 = """
            
            type Post {
              id: Int!
              title: String
              votes: Int
              author: Author!
            }
        """

        def schemaSpec3 = """
            # the schema allows the following query
            # to be made
            type Query {
                posts:
                [Post]
                # author query must receive an id as argument
                author(id: Int !): Author
            }
    
            input PostUpVote {
                postId:
                ID
                votes:
                Int
            }
    
            # this schema allows the following mutation:
                    type Mutation {
                upvotePost(
                        upvoteArgs: PostUpVote !
                ): Post
            }
    
            # we need to tell the server which types represent the root query
            # and root mutation types.We call them RootQuery and RootMutation by convention.
            schema {
                query:
                Query
                mutation:
                Mutation
            }
        """

        def typeRegistry1 = new SchemaParser().parse(schemaSpec1)
        def typeRegistry2 = new SchemaParser().parse(schemaSpec2)
        def typeRegistry3 = new SchemaParser().parse(schemaSpec3)

        typeRegistry1.merge(typeRegistry2).merge(typeRegistry3)

        def schema = new SchemaGenerator().makeExecutableSchema(typeRegistry1, RuntimeWiring.newRuntimeWiring().build())

        expect:

        commonSchemaAsserts(schema)


    }

    def "union type: union member used two times "() {
        def spec = """     
            type Query {
                foobar: FooOrBar
                foo: Foo
            }
            
            type Foo {
               name: String 
            }
            
            type Bar {
                other: String
            }
            
            union FooOrBar = Foo | Bar
            
            schema {
              query: Query
            }
        """

        def schema = schema(spec)


        expect:

        def foobar = schema.getQueryType().getFieldDefinition("foobar")
        foobar.type instanceof GraphQLUnionType
        def types = ((GraphQLUnionType) foobar.type).getTypes()
        types.size() == 2
        types[0] instanceof GraphQLObjectType
        types[1] instanceof GraphQLObjectType
        types[0].name == "Foo"
        types[1].name == "Bar"

    }

    def "union type: union members only used once"() {
        def spec = """     
            type Query {
                foobar: FooOrBar
            }
            
            type Foo {
               name: String 
            }
            
            type Bar {
                other: String
            }
            
            union FooOrBar = Foo | Bar
            
            schema {
              query: Query
            }
        """

        def schema = schema(spec)


        expect:

        def foobar = schema.getQueryType().getFieldDefinition("foobar")
        foobar.type instanceof GraphQLUnionType
        def types = ((GraphQLUnionType) foobar.type).getTypes()
        types.size() == 2
        types[0] instanceof GraphQLObjectType
        types[1] instanceof GraphQLObjectType
        types[0].name == "Foo"
        types[1].name == "Bar"

    }

    def "union type: union declared before members"() {
        def spec = """     
            union FooOrBar = Foo | Bar
            
            type Foo {
               name: String 
            }
            
            type Bar {
                other: String
            }
            
            type Query {
                foobar: FooOrBar
            }
            
            schema {
              query: Query
            }
        """

        def schema = schema(spec)

        expect:

        def foobar = schema.getQueryType().getFieldDefinition("foobar")
        foobar.type instanceof GraphQLUnionType
        def types = ((GraphQLUnionType) foobar.type).getTypes()
        types.size() == 2
        types[0] instanceof GraphQLObjectType
        types[1] instanceof GraphQLObjectType
        types[0].name == "Foo"
        types[1].name == "Bar"

    }

    def "union type: recursive definition via union type: Foo -> FooOrBar -> Foo  "() {
        def spec = """     

            schema {
              query: Foo
            }
            
            type Foo {
                foobar: FooOrBar
            }
            
            union FooOrBar = Foo | Bar
            
            type Bar {
                other: String
            }
            
            

        """

        def schema = schema(spec)

        expect:

        def foobar = schema.getQueryType().getFieldDefinition("foobar")
        foobar.type instanceof GraphQLUnionType
        def unionType = foobar.type as GraphQLUnionType
        unionType.getName() == "FooOrBar"
        unionType.getDefinition().getName() == "FooOrBar"
        def types = unionType.getTypes()
        types.size() == 2
        types[0] instanceof GraphQLObjectType
        types[1] instanceof GraphQLObjectType
        types[0].name == "Foo"
        types[1].name == "Bar"

    }

    def "enum types are handled"() {

        def spec = """     
            enum RGB {
                RED
                GREEN
                BLUE
            }
            
            type Query {
              rgb : RGB
            }
            
            schema {
              query: Query
            }
        """

        def schema = schema(spec)

        expect:

        def rgbField = schema.getQueryType().getFieldDefinition("rgb")
        rgbField.type instanceof GraphQLEnumType

        def enumType = rgbField.type as GraphQLEnumType
        enumType.getName() == "RGB"
        enumType.getDefinition().getName() == "RGB"

        enumType.values.get(0).getValue() == "RED"
        enumType.values.get(1).getValue() == "GREEN"
        enumType.values.get(2).getValue() == "BLUE"

    }

    def "interface types are handled"() {

        def spec = """     
            interface Foo {
               is_foo : Boolean
            }
            
            interface Goo {
               is_goo : Boolean
            }
                 
            type Query implements Foo {
                is_foo : Boolean
                is_bar : Boolean
            }     
            
            schema {
              query: Query
            }
        """

        def schema = schema(spec)

        expect:

        def interfaceType = schema.queryType.interfaces[0] as GraphQLInterfaceType
        interfaceType.name == "Foo"
        interfaceType.getDefinition().getName() == "Foo"

        schema.queryType.fieldDefinitions[0].name == "is_foo"
        schema.queryType.fieldDefinitions[0].type.name == "Boolean"
        schema.queryType.fieldDefinitions[1].name == "is_bar"
        schema.queryType.fieldDefinitions[1].type.name == "Boolean"

    }

    def "type extensions can be specified multiple times #406"() {

        def spec = """
            interface Interface1 {
               extraField1 : String
            }     
            interface Interface2 {
               extraField1 : String
               extraField2 : Int
            }     
            interface Interface3 {
               extraField1 : String
               extraField3 : ID
            }     
            type BaseType {
               baseField : String
            }
            
            extend type BaseType implements Interface1 {
               extraField1 : String
            }
            extend type BaseType implements Interface2 {
               extraField1 : String
               extraField2 : Int
            }
            extend type BaseType implements Interface3 {
               extraField1 : String
               extraField3 : ID
            }
            extend type BaseType {
               extraField4 : Boolean
            }
            extend type BaseType {
               extraField5 : Boolean!
            }
            #
            # if we repeat a definition, that's ok as long as its the same types as before
            # they will be de-duped since the effect is the same
            #
            extend type BaseType implements Interface1 {
               extraField1 : String
            }
            
            schema {
              query: BaseType
            }
        """

        def schema = schema(spec)

        expect:

        GraphQLObjectType type = schema.getType("BaseType") as GraphQLObjectType

        type.fieldDefinitions.size() == 6

        type.fieldDefinitions[0].name == "baseField"
        type.fieldDefinitions[0].type.name == "String"

        type.fieldDefinitions[1].name == "extraField1"
        type.fieldDefinitions[1].type.name == "String"

        type.fieldDefinitions[2].name == "extraField2"
        type.fieldDefinitions[2].type.name == "Int"

        type.fieldDefinitions[3].name == "extraField3"
        type.fieldDefinitions[3].type.name == "ID"

        type.fieldDefinitions[4].name == "extraField4"
        type.fieldDefinitions[4].type.name == "Boolean"

        type.fieldDefinitions[5].name == "extraField5"
        type.fieldDefinitions[5].type instanceof GraphQLNonNull

        def interfaces = type.getInterfaces()

        interfaces.size() == 3
        interfaces[0].name == "Interface1"
        interfaces[1].name == "Interface2"
        interfaces[2].name == "Interface3"

    }

    def "read me type example makes sense"() {

        def spec = """             
            schema {
              query: Human
            }
            type Episode {
                name : String
            }
            
            interface Character {
                name: String!
            }
                
            type Human {
                id: ID!
                name: String!
            }
            extend type Human implements Character {
                name: String!
                friends: [Character]
            }
            extend type Human {
                appearsIn: [Episode]!
                homePlanet: String
            }
        """

        def schema = schema(spec)

        expect:

        GraphQLObjectType type = schema.getQueryType()

        type.name == "Human"
        type.fieldDefinitions[0].name == "id"
        type.fieldDefinitions[1].name == "name"
        type.fieldDefinitions[2].name == "friends"
        type.fieldDefinitions[3].name == "appearsIn"
        type.fieldDefinitions[4].name == "homePlanet"

        type.interfaces.size() == 1
        type.interfaces[0].name == "Character"
    }

    def "Type used as inputType should throw appropriate error #425"() {
        when:
        def spec = """
            schema {
                query: Query
            }
            
            type Query {
                findCharacter(character: CharacterInput!): Boolean
            }
            
            # CharacterInput must be an input, but is a type
            type CharacterInput {
                firstName: String
                lastName: String
                family: Boolean
            }
        """
        schema(spec)

        then:
        def err = thrown(NotAnInputTypeError.class)
        err.message == "The type 'CharacterInput' [@11:13] is not an input type, but was used as an input type [@7:42]"
    }

    def "InputType used as type should throw appropriate error #425"() {
        when:
        def spec = """
            schema {
                query: Query
            }
            
            type Query {
                findCharacter: CharacterInput
            }
            
            # CharacterInput must be an input, but is a type
            input CharacterInput {
                firstName: String
                lastName: String
                family: Boolean
            }
        """
        schema(spec)

        then:
        def err = thrown(NotAnOutputTypeError.class)
        err.message == "The type 'CharacterInput' [@11:13] is not an output type, but was used to declare the output type of a field [@7:32]"
    }

    def "schema with subscription"() {
        given:
        def spec = """
            schema {
                query: Query
                subscription: Subscription
            }
            type Query {
                foo: String
            }
            
            type Subscription {
                foo: String 
            }
            """
        when:
        def schema = schema(spec)

        then:
        schema.getSubscriptionType().name == "Subscription"
    }


    def "comments are used as descriptions"() {
        given:
        def spec = """
        #description 1
        # description 2
        type Query {
            # description 3
            foo: String
            union: Union
            interface(input: Input): Interface
            enum: Enum
        }
        # description 4
        union Union = Query
        
        # description 5
        interface Interface {
            # interface field
            foo: String
        }
        # description 6 
        input Input {
            # input field
            foo: String
        }
        # description 7
        enum Enum {
            # enum value
            FOO
        }
        schema {
          query: Query
        }
        """
        when:
        def schema = schema(spec)

        then:
        schema.getQueryType().description == "description 1\n description 2"
        schema.getQueryType().getFieldDefinition("foo").description == " description 3"
        ((GraphQLUnionType) schema.getType("Union")).description == " description 4"

        ((GraphQLInterfaceType) schema.getType("Interface")).description == " description 5"
        ((GraphQLInterfaceType) schema.getType("Interface")).getFieldDefinition("foo").description == " interface field"

        ((GraphQLInputObjectType) schema.getType("Input")).description == " description 6 "
        ((GraphQLInputObjectType) schema.getType("Input")).getFieldDefinition("foo").description == " input field"

        ((GraphQLEnumType) schema.getType("Enum")).description == " description 7"
        ((GraphQLEnumType) schema.getType("Enum")).getValue("FOO").description == " enum value"
    }

    def "doc string comments are used as descriptions by preference"() {
        given:
        def spec = '''
        
        "docstring 1"
        # description 1
        # description 2
        type Query {
            # description 3
            """docstring 3"""
            foo: String
            union: Union
            interface(input: Input): Interface
            enum: Enum
        }

        """docstring 4"""
        # description 4
        union Union = Query
        
        """docstring 5"""
        # description 5
        interface Interface {
            """docstring interface field"""
            # interface field
            foo: String
        }
        
        """docstring 6"""
        # description 6 
        input Input {
            """docstring input field"""
            # input field
            foo: String
        }
        """docstring 7"""
        # description 7
        enum Enum {
            "docstring enum value"
            # enum value
            FOO
        }
        schema {
          query: Query
        }
        '''
        when:
        def schema = schema(spec)

        then:
        schema.getQueryType().description == "docstring 1"
        schema.getQueryType().getFieldDefinition("foo").description == "docstring 3"
        ((GraphQLUnionType) schema.getType("Union")).description == "docstring 4"

        ((GraphQLInterfaceType) schema.getType("Interface")).description == "docstring 5"
        ((GraphQLInterfaceType) schema.getType("Interface")).getFieldDefinition("foo").description == "docstring interface field"

        ((GraphQLInputObjectType) schema.getType("Input")).description == "docstring 6"
        ((GraphQLInputObjectType) schema.getType("Input")).getFieldDefinition("foo").description == "docstring input field"

        ((GraphQLEnumType) schema.getType("Enum")).description == "docstring 7"
        ((GraphQLEnumType) schema.getType("Enum")).getValue("FOO").description == "docstring enum value"
    }


    def "comments are separated from descriptions with empty lines"() {
        given:
        def spec = """
        # should be ignored comment
        #
        # description 1
        # description 2
        type Query {
            # this should be ignored
            # and this
            #
            # and this after an empty line
            # and the last one that should be ignored
            # 
            # description 3
            # description 4
            foo: String
            # ignored and with not description following
            #
            bar: String
        }
        schema {
          query: Query
        }
        """
        when:
        def schema = schema(spec)

        then:
        schema.getQueryType().description == " description 1\n description 2"
        schema.getQueryType().getFieldDefinition("foo").description == " description 3\n description 4"
    }

    enum ExampleEnum {
        A,
        B,
        C
    }

    def "static enum values provider"() {
        given:
        def spec = """
        type Query {
            foo: Enum
        }
        enum Enum {
            A
            B
            C 
        }
        schema {
            query: Query
        }
        """
        def enumValuesProvider = new NaturalEnumValuesProvider<ExampleEnum>(ExampleEnum.class)
        when:

        def wiring = RuntimeWiring.newRuntimeWiring()
                .type("Enum", { TypeRuntimeWiring.Builder it -> it.enumValues(enumValuesProvider) } as UnaryOperator)
                .build()
        def schema = schema(spec, wiring)
        GraphQLEnumType enumType = schema.getType("Enum") as GraphQLEnumType

        then:
        enumType.getValue("A").value == ExampleEnum.A
        enumType.getValue("B").value == ExampleEnum.B
        enumType.getValue("C").value == ExampleEnum.C
    }

    def "enum with no values provider: value is the name"() {
        given:
        def spec = """
        type Query {
            foo: Enum
        }
        enum Enum {
            A
            B
            C 
        }
        schema {
            query: Query
        }
        """
        when:
        def schema = schema(spec)

        GraphQLEnumType enumType = schema.getType("Enum") as GraphQLEnumType

        then:
        enumType.getValue("A").value == "A"
        enumType.getValue("B").value == "B"
        enumType.getValue("C").value == "C"

    }

    def "deprecated directive is supported"() {
        given:
        def spec = """
        type Query {
            foo: Enum @deprecated(reason : "foo reason")
            bar: String @deprecated
            baz: String
        }
        enum Enum {
            foo @deprecated(reason : "foo reason")
            bar @deprecated
            baz 
        }
        schema {
            query: Query
        }
        """
        when:
        def wiring = RuntimeWiring.newRuntimeWiring()
                .build()

        def schema = schema(spec, wiring)
        GraphQLEnumType enumType = schema.getType("Enum") as GraphQLEnumType
        GraphQLObjectType queryType = schema.getType("Query") as GraphQLObjectType

        then:
        enumType.getValue("foo").getDeprecationReason() == "foo reason"
        enumType.getValue("bar").getDeprecationReason() == "No longer supported" // default according to spec
        !enumType.getValue("baz").isDeprecated()

        queryType.getFieldDefinition("foo").getDeprecationReason() == "foo reason"
        queryType.getFieldDefinition("bar").getDeprecationReason() == "No longer supported" // default according to spec
        !queryType.getFieldDefinition("baz").isDeprecated()
    }


    def "schema is optional if there is a type called Query"() {

        def spec = """     
            type Query {
              field : String
            }
            
            type mutation {   # case matters this is not an implicit mutation
              field : Int
            }

            type subscription { # case matters this is not an implicit subscription
              field : Boolean
            }
        """

        def schema = schema(spec)

        expect:

        schema != null
        schema.getQueryType() != null
        schema.getMutationType() == null
        schema.getSubscriptionType() == null
        schema.getQueryType().getFieldDefinition("field").getType() == GraphQLString

    }

    def "schema is optional if there is a type called Query while Mutation and Subscription will be found"() {

        def spec = """     
            type Query {
              field : String
            }

            type Mutation {
              field : Int
            }

            type Subscription {
              field : Boolean
            }
        """

        def schema = schema(spec)

        expect:

        schema != null
        schema.getQueryType() != null
        schema.getMutationType() != null
        schema.getSubscriptionType() != null
        schema.getQueryType().getFieldDefinition("field").getType() == GraphQLString
        schema.getMutationType().getFieldDefinition("field").getType() == GraphQLInt
        schema.getSubscriptionType().getFieldDefinition("field").getType() == GraphQLBoolean

    }

    def "builds additional types not referenced from schema top level"() {
        def spec = """      
            schema {
                query : Query
            }
            
            type Query {
              fieldA : ReferencedA
              fieldB : ReferencedB
            }
            
            type ReferencedA {
              field : String
            }

            type ReferencedB {
              field : String
            }

            type UnReferencedA {
              field : String
            }
            
            input UnReferencedB {
              field : String
            }
            
            interface UnReferencedC {
                field : String
            }
            
            union UnReferencedD = ReferencedA | ReferencedB  
        """

        def schema = schema(spec)

        expect:

        schema.getType("ReferencedA") instanceof GraphQLObjectType
        schema.getType("ReferencedB") instanceof GraphQLObjectType
        schema.getType("UnReferencedA") instanceof GraphQLObjectType
        schema.getType("UnReferencedB") instanceof GraphQLInputObjectType
        schema.getType("UnReferencedC") instanceof GraphQLInterfaceType
        schema.getType("UnReferencedD") instanceof GraphQLUnionType
    }

    def "scalar default value is parsed"() {
        def spec = """
            type Query {
              field(arg1 : Int! = 10, arg2 : [Int!]! = [20]) : String
            }
        """

        def schema = schema(spec)
        schema.getType("Query") instanceof GraphQLObjectType
        GraphQLObjectType query = schema.getType("Query") as GraphQLObjectType
        Object arg1 = query.getFieldDefinition("field").getArgument("arg1").defaultValue
        Object arg2 = query.getFieldDefinition("field").getArgument("arg2").defaultValue

        expect:
        arg1 instanceof Integer
        arg2 instanceof List
        (arg2 as List).get(0) instanceof Integer
    }

    def "null default arguments are ok"() {
        def spec = """
            type Query {
              field(argNoDefault : Int) : String
            }
        """

        def schema = schema(spec)
        schema.getType("Query") instanceof GraphQLObjectType
        GraphQLObjectType query = schema.getType("Query") as GraphQLObjectType
        Object argNoDefault = query.getFieldDefinition("field").getArgument("argNoDefault").defaultValue

        expect:
        argNoDefault == null
    }

    def "object type directives are gathered and turned into runtime objects with arguments"() {
        def spec = """
            type Query @directive1 {
              field1 : String @fieldDirective1
            }
            
            extend type Query @directive2 {
                field2 : String @fieldDirective2
            }

            extend type Query @directive2
            
            extend type Query @directive3
            
            extend type Query @directiveWithArgs(strArg : "String", intArg : 1, boolArg : true, floatArg : 1.1, nullArg : null)
            
                
        """

        def schema = schema(spec)
        GraphQLObjectType type = schema.getType("Query") as GraphQLObjectType

        expect:
        type.getDirectives().size() == 4
        type.getDirectives()[0].name == "directive1"
        type.getDirectives()[1].name == "directive2"
        type.getDirectives()[2].name == "directive3"

        // test that fields can have directives as well

        def field1 = type.getFieldDefinition("field1")
        field1.getDirectives().size() == 1
        def fieldDirective1 = field1.getDirectives()[0]
        fieldDirective1.getName() == "fieldDirective1"

        def field2 = type.getFieldDefinition("field2")
        field2.getDirectives().size() == 1
        def fieldDirective2 = field2.getDirectives()[0]
        fieldDirective2.getName() == "fieldDirective2"


        def directive = type.getDirectives()[3] as GraphQLDirective
        directive.name == "directiveWithArgs"
        directive.arguments.size() == 5

        directive.arguments[argIndex].name == argName
        directive.arguments[argIndex].type == argType
        directive.arguments[argIndex].value == argValue

        where:
        argIndex | argName    | argType        | argValue
        0        | "strArg"   | GraphQLString  | "String"
        1        | "intArg"   | GraphQLInt     | 1
        2        | "boolArg"  | GraphQLBoolean | true
        3        | "floatArg" | GraphQLFloat   | 1.1
        4        | "nullArg"  | GraphQLString  | null

    }

    def "other type directives are captured"() {
        def spec = """
            type Query {
              field1 : String
            }
            type A  {
                fieldA : String
            }
            type B  {
                fieldB : String
            }
            
            interface IFace @IFaceDirective {
                field1 : String
            }
            
            union Onion @OnionDirective = A | B
            
            enum Numb @NumbDirective {
                X @EnumValueDirective,
                Y
            }
            
            input Puter @PuterDirective {
                inputField : String @InputFieldDirective
            }
        """

        def schema = schema(spec)
        GraphQLDirectiveContainer container = schema.getType(typeName) as GraphQLDirectiveContainer

        expect:

        container.getDirective(directiveName) != null

        if (container instanceof GraphQLEnumType) {
            def evd = ((GraphQLEnumType) container).getValue("X").getDirective("EnumValueDirective")
            assert evd != null
        }
        if (container instanceof GraphQLInputObjectType) {
            def ifd = ((GraphQLInputObjectType) container).getField("inputField").getDirective("InputFieldDirective")
            assert ifd != null
        }

        where:
        typeName | directiveName
        "IFace"  | "IFaceDirective"
        "Onion"  | "OnionDirective"
        "Numb"   | "NumbDirective"
        "Puter"  | "PuterDirective"
    }

    def "input object default value is parsed"() {
        def spec = """
            input InputObject {
                str : String
                num : Int
            }
            type Query {
              field(arg : InputObject = {str : "string", num : 100}) : String
            }
        """

        def schema = schema(spec)
        schema.getType("Query") instanceof GraphQLObjectType
        GraphQLObjectType query = schema.getType("Query") as GraphQLObjectType
        Object arg = query.getFieldDefinition("field").getArgument("arg").defaultValue as Map

        expect:
        arg["str"] instanceof String
        arg["num"] instanceof Integer
    }

    def "field visibility is used"() {
        def spec = """
            type Query {
              field : String
            }
        """

        GraphqlFieldVisibility fieldVisibility = new GraphqlFieldVisibility() {
            @Override
            List<GraphQLFieldDefinition> getFieldDefinitions(GraphQLFieldsContainer fieldsContainer) {
                return null
            }

            @Override
            GraphQLFieldDefinition getFieldDefinition(GraphQLFieldsContainer fieldsContainer, String fieldName) {
                return null
            }
        }

        def schema = schema(spec, RuntimeWiring.newRuntimeWiring().fieldVisibility(fieldVisibility).build())

        expect:

        schema.getFieldVisibility() == fieldVisibility

    }

    def "empty types are allowed and expanded"() {
        def spec = """
            type Query
            
            interface IAge {
                age : Int
            }
            
            extend type Query {
                name : String
            }

            extend type Query implements IAge {
                age : Int
            }
            
        """

        def schema = schema(spec)
        schema.getType("Query") instanceof GraphQLObjectType
        GraphQLObjectType query = schema.getType("Query") as GraphQLObjectType

        expect:
        query.getFieldDefinitions().size() == 2
        query.getInterfaces().size() == 1
        query.getInterfaces().get(0).getName() == 'IAge'
    }

    def "object extension types are combined"() {

    }

    def "interface extension types are combined"() {
        def spec = """
            type Query implements IAgeAndHeight {
                age : Int
                height : Int
            }
            
            
            interface IAgeAndHeight @directive {
                age : Int
            }

            extend interface IAgeAndHeight {
                height : Int @directiveField
            }
            
        """

        def schema = schema(spec)
        GraphQLObjectType query = schema.getType("Query") as GraphQLObjectType

        expect:
        query.getFieldDefinitions().size() == 2
        query.getInterfaces().size() == 1
        query.getInterfaces().get(0).getName() == 'IAgeAndHeight'
        (query.getInterfaces().get(0) as GraphQLInterfaceType).getDirectivesByName().containsKey("directive")
        (query.getInterfaces().get(0) as GraphQLInterfaceType).getFieldDefinition("height").getDirectivesByName().containsKey("directiveField")
    }

    def "union extension types are combined"() {
        def spec = """
            type Query {
                field :String
            }
            
            
            type Foo {
                field :String
            }

            type Bar {
                field :String
            }

            type Baz {
                field :String
            }
                

            union FooBar = Foo
            
            extend union FooBar = Bar | Baz
            
            extend union FooBar @directive
            
        """

        def schema = schema(spec)
        GraphQLUnionType unionType = schema.getType("FooBar") as GraphQLUnionType

        expect:
        unionType.types.size() == 3
        unionType.types.stream().anyMatch({ t -> (t.getName() == "Foo") })
        unionType.types.stream().anyMatch({ t -> (t.getName() == "Bar") })
        unionType.types.stream().anyMatch({ t -> (t.getName() == "Baz") })
        unionType.directivesByName.containsKey("directive")
    }

    def "enum extension types are combined"() {
        def spec = """
            type Query {
                field :String
            }
            
            
            enum Numb {
                A,B
            }
            
            extend enum Numb {
                C
            }

            extend enum Numb @directive{
                D
            }
        """

        def schema = schema(spec)
        GraphQLEnumType enumType = schema.getType("Numb") as GraphQLEnumType

        expect:
        enumType.values.size() == 4
        enumType.values.stream().anyMatch({ t -> (t.getName() == "A") })
        enumType.values.stream().anyMatch({ t -> (t.getName() == "B") })
        enumType.values.stream().anyMatch({ t -> (t.getName() == "C") })
        enumType.values.stream().anyMatch({ t -> (t.getName() == "D") })
        enumType.directivesByName.containsKey("directive")
    }

    def "input extension types are combined"() {
        def spec = """
            type Query {
                field :String
            }
            
            
            input Puter {
                fieldA : String
            }

            extend input Puter {
                fieldB : String
            }

            extend input Puter {
                fieldC : String
            }

            extend input Puter @directive {
                fieldD : String
            }
            
        """

        def schema = schema(spec)
        GraphQLInputObjectType inputObjectType = schema.getType("Puter") as GraphQLInputObjectType

        expect:
        inputObjectType.fields.size() == 4
        inputObjectType.fields.stream().anyMatch({ t -> (t.getName() == "fieldA") })
        inputObjectType.fields.stream().anyMatch({ t -> (t.getName() == "fieldB") })
        inputObjectType.fields.stream().anyMatch({ t -> (t.getName() == "fieldC") })
        inputObjectType.fields.stream().anyMatch({ t -> (t.getName() == "fieldD") })
        inputObjectType.directivesByName.containsKey("directive")
    }

    def "arguments can have directives (which themselves can have arguments)"() {
        def spec = """
            type Query {
                obj : Object
            }
            
            type Object {
                field(argStr : String @strDirective @secondDirective, argInt : Int @intDirective(inception : true) @thirdDirective ) : String
            }
        """

        def schema = schema(spec)
        GraphQLObjectType type = schema.getType("Object") as GraphQLObjectType
        def fieldDefinition = type.getFieldDefinition("field")
        def argStr = fieldDefinition.getArgument("argStr")
        def argInt = fieldDefinition.getArgument("argInt")

        expect:
        argStr.getDirectives().size() == 2
        argStr.getDirective("strDirective") != null
        argStr.getDirective("secondDirective") != null

        argInt.getDirectives().size() == 2

        argInt.getDirective("thirdDirective") != null

        def intDirective = argInt.getDirective("intDirective")
        intDirective.name == "intDirective"
        intDirective.arguments.size() == 1
        def directiveArg = intDirective.getArgument("inception")
        directiveArg.name == "inception"
        directiveArg.type == GraphQLBoolean
        directiveArg.value == true
        directiveArg.defaultValue == null
<<<<<<< HEAD
    }

    def "directives definitions can be made"() {
        def spec = """
            directive @testDirective(knownArg : String = "defaultValue") on SCHEMA | SCALAR | 
                            OBJECT | FIELD_DEFINITION |
                            ARGUMENT_DEFINITION | INTERFACE | UNION | 
                            ENUM | ENUM_VALUE | 
                            INPUT_OBJECT | INPUT_FIELD_DEFINITION

            type Query {
                f : String @testDirective
            }
        """

        when:
        def options = SchemaGenerator.Options.defaultOptions().enforceSchemaDirectives(true)

        then:
        options.isEnforceSchemaDirectives()

        when:
        def registry = new SchemaParser().parse(spec)
        def schema = new SchemaGenerator().makeExecutableSchema(options, registry, TestUtil.mockRuntimeWiring)

        then:
        def directive = schema.getDirective("testDirective")
        directive.name == "testDirective"
        directive.validLocations() == EnumSet.of(
                Introspection.DirectiveLocation.SCHEMA,
                Introspection.DirectiveLocation.SCALAR,
                Introspection.DirectiveLocation.OBJECT,
                Introspection.DirectiveLocation.FIELD_DEFINITION,
                Introspection.DirectiveLocation.ARGUMENT_DEFINITION,
                Introspection.DirectiveLocation.INTERFACE,
                Introspection.DirectiveLocation.UNION,
                Introspection.DirectiveLocation.ENUM,
                Introspection.DirectiveLocation.ENUM_VALUE,
                Introspection.DirectiveLocation.INPUT_OBJECT,
                Introspection.DirectiveLocation.INPUT_FIELD_DEFINITION,
        )
        directive.getArgument("knownArg").type == GraphQLString
        directive.getArgument("knownArg").defaultValue == "defaultValue"
    }

    def "directive definitions don't have to provide default values"() {
        def spec = """
            directive @test1(include: Boolean!) on FIELD_DEFINITION
            
            directive @test2(include: Boolean!  = true) on FIELD_DEFINITION
            
            type Query {
                f1 : String @test1(include : false)
                f2 : String @test2
            }
        """

        when:
        def options = SchemaGenerator.Options.defaultOptions().enforceSchemaDirectives(true)

        def registry = new SchemaParser().parse(spec)
        def schema = new SchemaGenerator().makeExecutableSchema(options, registry, TestUtil.mockRuntimeWiring)

        then:
        def directiveTest1 = schema.getDirective("test1")
        directiveTest1.getArgument("include").type == GraphQLNonNull.nonNull(GraphQLBoolean)
        directiveTest1.getArgument("include").value == null

        def directiveTest2 = schema.getDirective("test2")
        directiveTest2.getArgument("include").type == GraphQLNonNull.nonNull(GraphQLBoolean)
        directiveTest2.getArgument("include").value == true
        directiveTest2.getArgument("include").defaultValue == true

    }

    def "missing directive arguments are transferred as are default values"() {
        def spec = """
            directive @testDirective(
                knownArg1 : String = "defaultValue1", 
                knownArg2 : Int = 666, 
                knownArg3 : String, 
                ) 
                on FIELD_DEFINITION

            type Query {
                f : String @testDirective(knownArg1 : "overrideVal1")
            }
        """

        when:
        def options = SchemaGenerator.Options.defaultOptions().enforceSchemaDirectives(true)

        then:
        options.isEnforceSchemaDirectives()

        when:
        def registry = new SchemaParser().parse(spec)
        def schema = new SchemaGenerator().makeExecutableSchema(options, registry, TestUtil.mockRuntimeWiring)

        then:
        def directive = schema.getObjectType("Query").getFieldDefinition("f").getDirective("testDirective")
        directive.getArgument("knownArg1").type == GraphQLString
        directive.getArgument("knownArg1").value == "overrideVal1"
        directive.getArgument("knownArg1").defaultValue == "defaultValue1"

        directive.getArgument("knownArg2").type == GraphQLInt
        directive.getArgument("knownArg2").value == 666
        directive.getArgument("knownArg2").defaultValue == 666

        directive.getArgument("knownArg3").type == GraphQLString
        directive.getArgument("knownArg3").value == null
        directive.getArgument("knownArg3").defaultValue == null
    }

    def "deprecated directive is implicit"() {
        def spec = """

            type Query {
                f1 : String @deprecated
                f2 : String @deprecated(reason : "Just because")
            }
        """

        def options = SchemaGenerator.Options.defaultOptions().enforceSchemaDirectives(true)

        when:
        def registry = new SchemaParser().parse(spec)
        def schema = new SchemaGenerator().makeExecutableSchema(options, registry, TestUtil.mockRuntimeWiring)

        then:
        def f1 = schema.getObjectType("Query").getFieldDefinition("f1")
        f1.getDeprecationReason() == "No longer supported" // spec default text

        def directive = f1.getDirective("deprecated")
        directive.name == "deprecated"
        directive.getArgument("reason").type == GraphQLString
        directive.getArgument("reason").value == "No longer supported"
        directive.getArgument("reason").defaultValue == "No longer supported"
        directive.validLocations().collect {it.name()} == [Introspection.DirectiveLocation.FIELD_DEFINITION.name()]

        when:
        def f2 = schema.getObjectType("Query").getFieldDefinition("f2")

        then:
        f2.getDeprecationReason() == "Just because"

        def directive2 = f2.getDirective("deprecated")
        directive2.name == "deprecated"
        directive2.getArgument("reason").type == GraphQLString
        directive2.getArgument("reason").value == "Just because"
        directive2.getArgument("reason").defaultValue == "No longer supported"
        directive2.validLocations().collect {it.name()} == [Introspection.DirectiveLocation.FIELD_DEFINITION.name()]

=======
>>>>>>> ce06266d
    }

    def "directives definitions can be made"() {
        def spec = """
            directive @testDirective(knownArg : String = "defaultValue") on SCHEMA | SCALAR | 
                            OBJECT | FIELD_DEFINITION |
                            ARGUMENT_DEFINITION | INTERFACE | UNION | 
                            ENUM | ENUM_VALUE | 
                            INPUT_OBJECT | INPUT_FIELD_DEFINITION

            type Query {
                f : String @testDirective
            }
        """

        when:
        def options = SchemaGenerator.Options.defaultOptions().enforceSchemaDirectives(true)

        then:
        options.isEnforceSchemaDirectives()

        when:
        def registry = new SchemaParser().parse(spec)
        def schema = new SchemaGenerator().makeExecutableSchema(options, registry, TestUtil.mockRuntimeWiring)

        then:
        def directive = schema.getDirective("testDirective")
        directive.name == "testDirective"
        directive.validLocations() == EnumSet.of(
                Introspection.DirectiveLocation.SCHEMA,
                Introspection.DirectiveLocation.SCALAR,
                Introspection.DirectiveLocation.OBJECT,
                Introspection.DirectiveLocation.FIELD_DEFINITION,
                Introspection.DirectiveLocation.ARGUMENT_DEFINITION,
                Introspection.DirectiveLocation.INTERFACE,
                Introspection.DirectiveLocation.UNION,
                Introspection.DirectiveLocation.ENUM,
                Introspection.DirectiveLocation.ENUM_VALUE,
                Introspection.DirectiveLocation.INPUT_OBJECT,
                Introspection.DirectiveLocation.INPUT_FIELD_DEFINITION,
        )
        directive.getArgument("knownArg").type == GraphQLString
        directive.getArgument("knownArg").defaultValue == "defaultValue"
    }

    def "directive definitions don't have to provide default values"() {
        def spec = """
            directive @test1(include: Boolean!) on FIELD_DEFINITION
            
            directive @test2(include: Boolean!  = true) on FIELD_DEFINITION
            
            type Query {
                f1 : String @test1(include : false)
                f2 : String @test2
            }
        """

        when:
        def options = SchemaGenerator.Options.defaultOptions().enforceSchemaDirectives(true)

        def registry = new SchemaParser().parse(spec)
        def schema = new SchemaGenerator().makeExecutableSchema(options, registry, TestUtil.mockRuntimeWiring)

        then:
        def directiveTest1 = schema.getDirective("test1")
        directiveTest1.getArgument("include").type == GraphQLNonNull.nonNull(GraphQLBoolean)
        directiveTest1.getArgument("include").value == null

        def directiveTest2 = schema.getDirective("test2")
        directiveTest2.getArgument("include").type == GraphQLNonNull.nonNull(GraphQLBoolean)
        directiveTest2.getArgument("include").value == true
        directiveTest2.getArgument("include").defaultValue == true

    }

    def "missing directive arguments are transferred as are default values"() {
        def spec = """
            directive @testDirective(
                knownArg1 : String = "defaultValue1", 
                knownArg2 : Int = 666, 
                knownArg3 : String, 
                ) 
                on FIELD_DEFINITION

            type Query {
                f : String @testDirective(knownArg1 : "overrideVal1")
            }
        """

        when:
        def options = SchemaGenerator.Options.defaultOptions().enforceSchemaDirectives(true)

        then:
        options.isEnforceSchemaDirectives()

        when:
        def registry = new SchemaParser().parse(spec)
        def schema = new SchemaGenerator().makeExecutableSchema(options, registry, TestUtil.mockRuntimeWiring)

        then:
        def directive = schema.getObjectType("Query").getFieldDefinition("f").getDirective("testDirective")
        directive.getArgument("knownArg1").type == GraphQLString
        directive.getArgument("knownArg1").value == "overrideVal1"
        directive.getArgument("knownArg1").defaultValue == "defaultValue1"

        directive.getArgument("knownArg2").type == GraphQLInt
        directive.getArgument("knownArg2").value == 666
        directive.getArgument("knownArg2").defaultValue == 666

        directive.getArgument("knownArg3").type == GraphQLString
        directive.getArgument("knownArg3").value == null
        directive.getArgument("knownArg3").defaultValue == null
    }

    def "deprecated directive is implicit"() {
        def spec = """

            type Query {
                f1 : String @deprecated
                f2 : String @deprecated(reason : "Just because")
            }
        """

        def options = SchemaGenerator.Options.defaultOptions().enforceSchemaDirectives(true)

        when:
        def registry = new SchemaParser().parse(spec)
        def schema = new SchemaGenerator().makeExecutableSchema(options, registry, TestUtil.mockRuntimeWiring)

        then:
        def f1 = schema.getObjectType("Query").getFieldDefinition("f1")
        f1.getDeprecationReason() == "No longer supported" // spec default text

        def directive = f1.getDirective("deprecated")
        directive.name == "deprecated"
        directive.getArgument("reason").type == GraphQLString
        directive.getArgument("reason").value == "No longer supported"
        directive.getArgument("reason").defaultValue == "No longer supported"
        directive.validLocations().collect {it.name()} == [Introspection.DirectiveLocation.FIELD_DEFINITION.name()]

        when:
        def f2 = schema.getObjectType("Query").getFieldDefinition("f2")

        then:
        f2.getDeprecationReason() == "Just because"

        def directive2 = f2.getDirective("deprecated")
        directive2.name == "deprecated"
        directive2.getArgument("reason").type == GraphQLString
        directive2.getArgument("reason").value == "Just because"
        directive2.getArgument("reason").defaultValue == "No longer supported"
        directive2.validLocations().collect {it.name()} == [Introspection.DirectiveLocation.FIELD_DEFINITION.name()]

    }

    def "@fetch directive is respected"() {
        def spec = """             

            directive @fetch(from : String!) on FIELD_DEFINITION

            type Query {
                name : String,
                homePlanet: String @fetch(from : "planetOfBirth")
            }
        """

        def wiring = RuntimeWiring.newRuntimeWiring().build()
        def schema = schema(spec,wiring)

        GraphQLObjectType type = schema.getType("Query") as GraphQLObjectType

        expect:
        def fetcher = type.getFieldDefinition("homePlanet").getDataFetcher()
        fetcher instanceof PropertyDataFetcher

        PropertyDataFetcher propertyDataFetcher = fetcher as PropertyDataFetcher
        propertyDataFetcher.getPropertyName() == "planetOfBirth"
        //
        // no directive - plain name
        //
        def fetcher2 = type.getFieldDefinition("name").getDataFetcher()
        fetcher2 instanceof PropertyDataFetcher

        PropertyDataFetcher propertyDataFetcher2 = fetcher2 as PropertyDataFetcher
        propertyDataFetcher2.getPropertyName() == "name"

    }

}<|MERGE_RESOLUTION|>--- conflicted
+++ resolved
@@ -1437,7 +1437,6 @@
         directiveArg.type == GraphQLBoolean
         directiveArg.value == true
         directiveArg.defaultValue == null
-<<<<<<< HEAD
     }
 
     def "directives definitions can be made"() {
@@ -1591,8 +1590,6 @@
         directive2.getArgument("reason").defaultValue == "No longer supported"
         directive2.validLocations().collect {it.name()} == [Introspection.DirectiveLocation.FIELD_DEFINITION.name()]
 
-=======
->>>>>>> ce06266d
     }
 
     def "directives definitions can be made"() {
