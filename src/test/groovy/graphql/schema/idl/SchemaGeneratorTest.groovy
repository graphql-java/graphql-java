--- conflicted
+++ resolved
@@ -867,7 +867,6 @@
 
     }
 
-<<<<<<< HEAD
     def "deprecated directive is supported"() {
         given:
         def spec = """
@@ -902,7 +901,7 @@
         queryType.getFieldDefinition("bar").getDeprecationReason() == "No longer supported" // default according to spec
         !queryType.getFieldDefinition("baz").isDeprecated()
     }
-=======
+
 
     def "schema is optional if there is a type called Query"() {
 
@@ -963,5 +962,4 @@
 
     }
 
->>>>>>> 0be159f4
 }