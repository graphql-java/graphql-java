package graphql.schema.idl

import graphql.TestUtil
import graphql.introspection.Introspection
import graphql.schema.GraphQLDirective
import graphql.schema.GraphQLDirectiveContainer
import graphql.schema.GraphQLEnumType
import graphql.schema.GraphQLFieldDefinition
import graphql.schema.GraphQLFieldsContainer
import graphql.schema.GraphQLInputObjectType
import graphql.schema.GraphQLInterfaceType
import graphql.schema.GraphQLList
import graphql.schema.GraphQLNonNull
import graphql.schema.GraphQLObjectType
import graphql.schema.GraphQLSchema
import graphql.schema.GraphQLType
import graphql.schema.GraphQLUnionType
import graphql.schema.idl.errors.NotAnInputTypeError
import graphql.schema.idl.errors.NotAnOutputTypeError
import graphql.schema.visibility.GraphqlFieldVisibility
import spock.lang.Specification

import java.util.function.UnaryOperator

import static graphql.Scalars.GraphQLBoolean
import static graphql.Scalars.GraphQLFloat
import static graphql.Scalars.GraphQLInt
import static graphql.Scalars.GraphQLString
import static graphql.TestUtil.schema

class SchemaGeneratorTest extends Specification {

    GraphQLType unwrap1Layer(GraphQLType type) {
        if (type instanceof GraphQLNonNull) {
            type = (type as GraphQLNonNull).wrappedType
        } else if (type instanceof GraphQLList) {
            type = (type as GraphQLList).wrappedType
        }
        type
    }

    GraphQLType unwrap(GraphQLType type) {
        while (true) {
            if (type instanceof GraphQLNonNull) {
                type = (type as GraphQLNonNull).wrappedType
            } else if (type instanceof GraphQLList) {
                type = (type as GraphQLList).wrappedType
            } else {
                break
            }
        }
        type
    }

    void commonSchemaAsserts(GraphQLSchema schema) {
        assert schema.getQueryType().name == "Query"
        assert schema.getMutationType().name == "Mutation"

        //        type Query {
        //            posts: [Post]
        //            author(id: Int!): Author
        //        }

        def postField = schema.getQueryType().getFieldDefinition("posts")
        assert postField.type instanceof GraphQLList
        assert unwrap(postField.type).name == "Post"


        def authorField = schema.getQueryType().getFieldDefinition("author")
        assert authorField.type.name == "Author"
        assert authorField.description == " author query must receive an id as argument"
        assert authorField.arguments.get(0).name == "id"
        assert authorField.arguments.get(0).type instanceof GraphQLNonNull
        assert unwrap(authorField.arguments.get(0).type).name == "Int"

        //type Post {
        //    id: Int!
        //            title: String
        //    votes: Int
        //    author: Author!
        //}
        GraphQLObjectType postType = schema.getType("Post") as GraphQLObjectType
        assert postType.name == "Post"
        assert postType.getDefinition().getName() == "Post"
        //
        // make sure that wrapped non null fields stay that way. we had a bug where decorated types lost their decoration
        assert postType.getFieldDefinition("author").type instanceof GraphQLNonNull
        assert (postType.getFieldDefinition("author").type as GraphQLNonNull).wrappedType.name == "Author"

        assert postType.getFieldDefinition("author").getDefinition().getName() == "author"

        //type Author {
        //    # the ! means that every author object _must_ have an id
        //    id: Int!
        //            firstName: String
        //    lastName: String
        //    # the list of Posts by this author
        //    posts: [Post]!
        //}
        GraphQLObjectType authorType = schema.getType("Author") as GraphQLObjectType
        assert authorType.name == "Author"
        //
        // make sure that wrapped list fields stay that way. we had a bug where decorated types lost their decoration
        assert authorType.getFieldDefinition("posts").type instanceof GraphQLNonNull
        def wrappedList = (authorType.getFieldDefinition("posts").type as GraphQLNonNull).wrappedType
        assert wrappedList instanceof GraphQLList
        assert (wrappedList as GraphQLList).wrappedType.name == "Post"

        //
        // input PostUpVote {
        //        postId: ID
        //        votes : Int
        // }

        // type Mutation {
        //        upvotePost (
        //                upvoteArgs : PostUpVote!
        //        ) : Post
        // }

        def upvotePostField = schema.getMutationType().getFieldDefinition("upvotePost")
        def upvotePostFieldArg = upvotePostField.arguments.get(0)
        assert upvotePostFieldArg.name == "upvoteArgs"

        assert upvotePostFieldArg.type instanceof GraphQLNonNull
        assert unwrap(upvotePostFieldArg.type).name == "PostUpVote"

        def inputObjectType = unwrap(upvotePostFieldArg.type) as GraphQLInputObjectType
        assert inputObjectType.getDefinition().getName() == "PostUpVote"

        assert inputObjectType.getField("postId").type.name == "ID"
        assert inputObjectType.getField("votes").type.name == "Int"
        assert inputObjectType.getField("votes").getDefinition().name == "votes"

        def queryType = schema.getQueryType()
        assert queryType.description == " the schema allows the following query\n to be made"

    }


    def "test simple schema generate"() {

        def schemaSpec = """
            type Author {
                # the ! means that every author object _must_ have an id
              id: Int! 
              firstName: String
              lastName: String
              # the list of Posts by this author
              posts: [Post]! 
            }
            
            type Post {
              id: Int!
              title: String
              votes: Int
              author: Author!
            }
            
            # the schema allows the following query
            # to be made
            type Query {
              posts: [Post]
              # author query must receive an id as argument
              author(id: Int!): Author 
            }
            
            input PostUpVote {
                postId: ID
                votes : Int
            }
            
            # this schema allows the following mutation:
            type Mutation {
              upvotePost (
                upvoteArgs : PostUpVote!
              ): Post
            }
            
            # we need to tell the server which types represent the root query
            # and root mutation types. We call them RootQuery and RootMutation by convention.
            schema {
              query: Query
              mutation: Mutation
            }
        """

        def schema = schema(schemaSpec)


        expect:

        commonSchemaAsserts(schema)
    }


    def "schema can come from multiple sources and be bound together"() {
        def schemaSpec1 = """
            type Author {
                # the ! means that every author object _must_ have an id
              id: Int! 
              firstName: String
              lastName: String
              # the list of Posts by this author
              posts: [Post]! 
            }
            """
        def schemaSpec2 = """
            
            type Post {
              id: Int!
              title: String
              votes: Int
              author: Author!
            }
        """

        def schemaSpec3 = """
            # the schema allows the following query
            # to be made
            type Query {
                posts:
                [Post]
                # author query must receive an id as argument
                author(id: Int !): Author
            }
    
            input PostUpVote {
                postId:
                ID
                votes:
                Int
            }
    
            # this schema allows the following mutation:
                    type Mutation {
                upvotePost(
                        upvoteArgs: PostUpVote !
                ): Post
            }
    
            # we need to tell the server which types represent the root query
            # and root mutation types.We call them RootQuery and RootMutation by convention.
            schema {
                query:
                Query
                mutation:
                Mutation
            }
        """

        def typeRegistry1 = new SchemaParser().parse(schemaSpec1)
        def typeRegistry2 = new SchemaParser().parse(schemaSpec2)
        def typeRegistry3 = new SchemaParser().parse(schemaSpec3)

        typeRegistry1.merge(typeRegistry2).merge(typeRegistry3)

        def schema = new SchemaGenerator().makeExecutableSchema(typeRegistry1, RuntimeWiring.newRuntimeWiring().build())

        expect:

        commonSchemaAsserts(schema)


    }

    def "union type: union member used two times "() {
        def spec = """     
            type Query {
                foobar: FooOrBar
                foo: Foo
            }
            
            type Foo {
               name: String 
            }
            
            type Bar {
                other: String
            }
            
            union FooOrBar = Foo | Bar
            
            schema {
              query: Query
            }
        """

        def schema = schema(spec)


        expect:

        def foobar = schema.getQueryType().getFieldDefinition("foobar")
        foobar.type instanceof GraphQLUnionType
        def types = ((GraphQLUnionType) foobar.type).getTypes()
        types.size() == 2
        types[0] instanceof GraphQLObjectType
        types[1] instanceof GraphQLObjectType
        types[0].name == "Foo"
        types[1].name == "Bar"

    }

    def "union type: union members only used once"() {
        def spec = """     
            type Query {
                foobar: FooOrBar
            }
            
            type Foo {
               name: String 
            }
            
            type Bar {
                other: String
            }
            
            union FooOrBar = Foo | Bar
            
            schema {
              query: Query
            }
        """

        def schema = schema(spec)


        expect:

        def foobar = schema.getQueryType().getFieldDefinition("foobar")
        foobar.type instanceof GraphQLUnionType
        def types = ((GraphQLUnionType) foobar.type).getTypes()
        types.size() == 2
        types[0] instanceof GraphQLObjectType
        types[1] instanceof GraphQLObjectType
        types[0].name == "Foo"
        types[1].name == "Bar"

    }

    def "union type: union declared before members"() {
        def spec = """     
            union FooOrBar = Foo | Bar
            
            type Foo {
               name: String 
            }
            
            type Bar {
                other: String
            }
            
            type Query {
                foobar: FooOrBar
            }
            
            schema {
              query: Query
            }
        """

        def schema = schema(spec)

        expect:

        def foobar = schema.getQueryType().getFieldDefinition("foobar")
        foobar.type instanceof GraphQLUnionType
        def types = ((GraphQLUnionType) foobar.type).getTypes()
        types.size() == 2
        types[0] instanceof GraphQLObjectType
        types[1] instanceof GraphQLObjectType
        types[0].name == "Foo"
        types[1].name == "Bar"

    }

    def "union type: recursive definition via union type: Foo -> FooOrBar -> Foo  "() {
        def spec = """     

            schema {
              query: Foo
            }
            
            type Foo {
                foobar: FooOrBar
            }
            
            union FooOrBar = Foo | Bar
            
            type Bar {
                other: String
            }
            
            

        """

        def schema = schema(spec)

        expect:

        def foobar = schema.getQueryType().getFieldDefinition("foobar")
        foobar.type instanceof GraphQLUnionType
        def unionType = foobar.type as GraphQLUnionType
        unionType.getName() == "FooOrBar"
        unionType.getDefinition().getName() == "FooOrBar"
        def types = unionType.getTypes()
        types.size() == 2
        types[0] instanceof GraphQLObjectType
        types[1] instanceof GraphQLObjectType
        types[0].name == "Foo"
        types[1].name == "Bar"

    }

    def "enum types are handled"() {

        def spec = """     
            enum RGB {
                RED
                GREEN
                BLUE
            }
            
            type Query {
              rgb : RGB
            }
            
            schema {
              query: Query
            }
        """

        def schema = schema(spec)

        expect:

        def rgbField = schema.getQueryType().getFieldDefinition("rgb")
        rgbField.type instanceof GraphQLEnumType

        def enumType = rgbField.type as GraphQLEnumType
        enumType.getName() == "RGB"
        enumType.getDefinition().getName() == "RGB"

        enumType.values.get(0).getValue() == "RED"
        enumType.values.get(1).getValue() == "GREEN"
        enumType.values.get(2).getValue() == "BLUE"

    }

    def "interface types are handled"() {

        def spec = """     
            interface Foo {
               is_foo : Boolean
            }
            
            interface Goo {
               is_goo : Boolean
            }
                 
            type Query implements Foo {
                is_foo : Boolean
                is_bar : Boolean
            }     
            
            schema {
              query: Query
            }
        """

        def schema = schema(spec)

        expect:

        def interfaceType = schema.queryType.interfaces[0] as GraphQLInterfaceType
        interfaceType.name == "Foo"
        interfaceType.getDefinition().getName() == "Foo"

        schema.queryType.fieldDefinitions[0].name == "is_foo"
        schema.queryType.fieldDefinitions[0].type.name == "Boolean"
        schema.queryType.fieldDefinitions[1].name == "is_bar"
        schema.queryType.fieldDefinitions[1].type.name == "Boolean"

    }

    def "type extensions can be specified multiple times #406"() {

        def spec = """
            interface Interface1 {
               extraField1 : String
            }     
            interface Interface2 {
               extraField1 : String
               extraField2 : Int
            }     
            interface Interface3 {
               extraField1 : String
               extraField3 : ID
            }     
            type BaseType {
               baseField : String
            }
            
            extend type BaseType implements Interface1 {
               extraField1 : String
            }
            extend type BaseType implements Interface2 {
               extraField1 : String
               extraField2 : Int
            }
            extend type BaseType implements Interface3 {
               extraField1 : String
               extraField3 : ID
            }
            extend type BaseType {
               extraField4 : Boolean
            }
            extend type BaseType {
               extraField5 : Boolean!
            }
            #
            # if we repeat a definition, that's ok as long as its the same types as before
            # they will be de-duped since the effect is the same
            #
            extend type BaseType implements Interface1 {
               extraField1 : String
            }
            
            schema {
              query: BaseType
            }
        """

        def schema = schema(spec)

        expect:

        GraphQLObjectType type = schema.getType("BaseType") as GraphQLObjectType

        type.fieldDefinitions.size() == 6

        type.fieldDefinitions[0].name == "baseField"
        type.fieldDefinitions[0].type.name == "String"

        type.fieldDefinitions[1].name == "extraField1"
        type.fieldDefinitions[1].type.name == "String"

        type.fieldDefinitions[2].name == "extraField2"
        type.fieldDefinitions[2].type.name == "Int"

        type.fieldDefinitions[3].name == "extraField3"
        type.fieldDefinitions[3].type.name == "ID"

        type.fieldDefinitions[4].name == "extraField4"
        type.fieldDefinitions[4].type.name == "Boolean"

        type.fieldDefinitions[5].name == "extraField5"
        type.fieldDefinitions[5].type instanceof GraphQLNonNull

        def interfaces = type.getInterfaces()

        interfaces.size() == 3
        interfaces[0].name == "Interface1"
        interfaces[1].name == "Interface2"
        interfaces[2].name == "Interface3"

    }

    def "read me type example makes sense"() {

        def spec = """             
            schema {
              query: Human
            }
            type Episode {
                name : String
            }
            
            interface Character {
                name: String!
            }
                
            type Human {
                id: ID!
                name: String!
            }
            extend type Human implements Character {
                name: String!
                friends: [Character]
            }
            extend type Human {
                appearsIn: [Episode]!
                homePlanet: String
            }
        """

        def schema = schema(spec)

        expect:

        GraphQLObjectType type = schema.getQueryType()

        type.name == "Human"
        type.fieldDefinitions[0].name == "id"
        type.fieldDefinitions[1].name == "name"
        type.fieldDefinitions[2].name == "friends"
        type.fieldDefinitions[3].name == "appearsIn"
        type.fieldDefinitions[4].name == "homePlanet"

        type.interfaces.size() == 1
        type.interfaces[0].name == "Character"
    }

    def "Type used as inputType should throw appropriate error #425"() {
        when:
        def spec = """
            schema {
                query: Query
            }
            
            type Query {
                findCharacter(character: CharacterInput!): Boolean
            }
            
            # CharacterInput must be an input, but is a type
            type CharacterInput {
                firstName: String
                lastName: String
                family: Boolean
            }
        """
        schema(spec)

        then:
        def err = thrown(NotAnInputTypeError.class)
        err.message == "expected InputType, but found CharacterInput type [@11:13]"
    }

    def "InputType used as type should throw appropriate error #425"() {
        when:
        def spec = """
            schema {
                query: Query
            }
            
            type Query {
                findCharacter: CharacterInput
            }
            
            # CharacterInput must be an input, but is a type
            input CharacterInput {
                firstName: String
                lastName: String
                family: Boolean
            }
        """
        schema(spec)

        then:
        def err = thrown(NotAnOutputTypeError.class)
        err.message == "expected OutputType, but found CharacterInput type [@11:13]"
    }

    def "schema with subscription"() {
        given:
        def spec = """
            schema {
                query: Query
                subscription: Subscription
            }
            type Query {
                foo: String
            }
            
            type Subscription {
                foo: String 
            }
            """
        when:
        def schema = schema(spec)

        then:
        schema.getSubscriptionType().name == "Subscription"
    }


    def "comments are used as descriptions"() {
        given:
        def spec = """
        #description 1
        # description 2
        type Query {
            # description 3
            foo: String
            union: Union
            interface(input: Input): Interface
            enum: Enum
        }
        # description 4
        union Union = Query
        
        # description 5
        interface Interface {
            # interface field
            foo: String
        }
        # description 6 
        input Input {
            # input field
            foo: String
        }
        # description 7
        enum Enum {
            # enum value
            FOO
        }
        schema {
          query: Query
        }
        """
        when:
        def schema = schema(spec)

        then:
        schema.getQueryType().description == "description 1\n description 2"
        schema.getQueryType().getFieldDefinition("foo").description == " description 3"
        ((GraphQLUnionType) schema.getType("Union")).description == " description 4"

        ((GraphQLInterfaceType) schema.getType("Interface")).description == " description 5"
        ((GraphQLInterfaceType) schema.getType("Interface")).getFieldDefinition("foo").description == " interface field"

        ((GraphQLInputObjectType) schema.getType("Input")).description == " description 6 "
        ((GraphQLInputObjectType) schema.getType("Input")).getFieldDefinition("foo").description == " input field"

        ((GraphQLEnumType) schema.getType("Enum")).description == " description 7"
        ((GraphQLEnumType) schema.getType("Enum")).getValue("FOO").description == " enum value"
    }

    def "doc string comments are used as descriptions by preference"() {
        given:
        def spec = '''
        
        "docstring 1"
        # description 1
        # description 2
        type Query {
            # description 3
            """docstring 3"""
            foo: String
            union: Union
            interface(input: Input): Interface
            enum: Enum
        }

        """docstring 4"""
        # description 4
        union Union = Query
        
        """docstring 5"""
        # description 5
        interface Interface {
            """docstring interface field"""
            # interface field
            foo: String
        }
        
        """docstring 6"""
        # description 6 
        input Input {
            """docstring input field"""
            # input field
            foo: String
        }
        """docstring 7"""
        # description 7
        enum Enum {
            "docstring enum value"
            # enum value
            FOO
        }
        schema {
          query: Query
        }
        '''
        when:
        def schema = schema(spec)

        then:
        schema.getQueryType().description == "docstring 1"
        schema.getQueryType().getFieldDefinition("foo").description == "docstring 3"
        ((GraphQLUnionType) schema.getType("Union")).description == "docstring 4"

        ((GraphQLInterfaceType) schema.getType("Interface")).description == "docstring 5"
        ((GraphQLInterfaceType) schema.getType("Interface")).getFieldDefinition("foo").description == "docstring interface field"

        ((GraphQLInputObjectType) schema.getType("Input")).description == "docstring 6"
        ((GraphQLInputObjectType) schema.getType("Input")).getFieldDefinition("foo").description == "docstring input field"

        ((GraphQLEnumType) schema.getType("Enum")).description == "docstring 7"
        ((GraphQLEnumType) schema.getType("Enum")).getValue("FOO").description == "docstring enum value"
    }


    def "comments are separated from descriptions with empty lines"() {
        given:
        def spec = """
        # should be ignored comment
        #
        # description 1
        # description 2
        type Query {
            # this should be ignored
            # and this
            #
            # and this after an empty line
            # and the last one that should be ignored
            # 
            # description 3
            # description 4
            foo: String
            # ignored and with not description following
            #
            bar: String
        }
        schema {
          query: Query
        }
        """
        when:
        def schema = schema(spec)

        then:
        schema.getQueryType().description == " description 1\n description 2"
        schema.getQueryType().getFieldDefinition("foo").description == " description 3\n description 4"
    }

    enum ExampleEnum {
        A,
        B,
        C
    }

    def "static enum values provider"() {
        given:
        def spec = """
        type Query {
            foo: Enum
        }
        enum Enum {
            A
            B
            C 
        }
        schema {
            query: Query
        }
        """
        def enumValuesProvider = new NaturalEnumValuesProvider<ExampleEnum>(ExampleEnum.class)
        when:

        def wiring = RuntimeWiring.newRuntimeWiring()
                .type("Enum", { TypeRuntimeWiring.Builder it -> it.enumValues(enumValuesProvider) } as UnaryOperator)
                .build()
        def schema = schema(spec, wiring)
        GraphQLEnumType enumType = schema.getType("Enum") as GraphQLEnumType

        then:
        enumType.getValue("A").value == ExampleEnum.A
        enumType.getValue("B").value == ExampleEnum.B
        enumType.getValue("C").value == ExampleEnum.C
    }

    def "enum with no values provider: value is the name"() {
        given:
        def spec = """
        type Query {
            foo: Enum
        }
        enum Enum {
            A
            B
            C 
        }
        schema {
            query: Query
        }
        """
        when:
        def schema = schema(spec)

        GraphQLEnumType enumType = schema.getType("Enum") as GraphQLEnumType

        then:
        enumType.getValue("A").value == "A"
        enumType.getValue("B").value == "B"
        enumType.getValue("C").value == "C"

    }

    def "deprecated directive is supported"() {
        given:
        def spec = """
        type Query {
            foo: Enum @deprecated(reason : "foo reason")
            bar: String @deprecated
            baz: String
        }
        enum Enum {
            foo @deprecated(reason : "foo reason")
            bar @deprecated
            baz 
        }
        schema {
            query: Query
        }
        """
        when:
        def wiring = RuntimeWiring.newRuntimeWiring()
                .build()

        def schema = schema(spec, wiring)
        GraphQLEnumType enumType = schema.getType("Enum") as GraphQLEnumType
        GraphQLObjectType queryType = schema.getType("Query") as GraphQLObjectType

        then:
        enumType.getValue("foo").getDeprecationReason() == "foo reason"
        enumType.getValue("bar").getDeprecationReason() == "No longer supported" // default according to spec
        !enumType.getValue("baz").isDeprecated()

        queryType.getFieldDefinition("foo").getDeprecationReason() == "foo reason"
        queryType.getFieldDefinition("bar").getDeprecationReason() == "No longer supported" // default according to spec
        !queryType.getFieldDefinition("baz").isDeprecated()
    }


    def "schema is optional if there is a type called Query"() {

        def spec = """     
            type Query {
              field : String
            }
            
            type mutation {   # case matters this is not an implicit mutation
              field : Int
            }

            type subscription { # case matters this is not an implicit subscription
              field : Boolean
            }
        """

        def schema = schema(spec)

        expect:

        schema != null
        schema.getQueryType() != null
        schema.getMutationType() == null
        schema.getSubscriptionType() == null
        schema.getQueryType().getFieldDefinition("field").getType() == GraphQLString

    }

    def "schema is optional if there is a type called Query while Mutation and Subscription will be found"() {

        def spec = """     
            type Query {
              field : String
            }

            type Mutation {
              field : Int
            }

            type Subscription {
              field : Boolean
            }
        """

        def schema = schema(spec)

        expect:

        schema != null
        schema.getQueryType() != null
        schema.getMutationType() != null
        schema.getSubscriptionType() != null
        schema.getQueryType().getFieldDefinition("field").getType() == GraphQLString
        schema.getMutationType().getFieldDefinition("field").getType() == GraphQLInt
        schema.getSubscriptionType().getFieldDefinition("field").getType() == GraphQLBoolean

    }

    def "builds additional types not referenced from schema top level"() {
        def spec = """      
            schema {
                query : Query
            }
            
            type Query {
              fieldA : ReferencedA
              fieldB : ReferencedB
            }
            
            type ReferencedA {
              field : String
            }

            type ReferencedB {
              field : String
            }

            type UnReferencedA {
              field : String
            }
            
            input UnReferencedB {
              field : String
            }
            
            interface UnReferencedC {
                field : String
            }
            
            union UnReferencedD = ReferencedA | ReferencedB  
        """

        def schema = schema(spec)

        expect:

        schema.getType("ReferencedA") instanceof GraphQLObjectType
        schema.getType("ReferencedB") instanceof GraphQLObjectType
        schema.getType("UnReferencedA") instanceof GraphQLObjectType
        schema.getType("UnReferencedB") instanceof GraphQLInputObjectType
        schema.getType("UnReferencedC") instanceof GraphQLInterfaceType
        schema.getType("UnReferencedD") instanceof GraphQLUnionType
    }

    def "scalar default value is parsed"() {
        def spec = """
            type Query {
              field(arg1 : Int! = 10, arg2 : [Int!]! = [20]) : String
            }
        """

        def schema = schema(spec)
        schema.getType("Query") instanceof GraphQLObjectType
        GraphQLObjectType query = schema.getType("Query") as GraphQLObjectType
        Object arg1 = query.getFieldDefinition("field").getArgument("arg1").defaultValue
        Object arg2 = query.getFieldDefinition("field").getArgument("arg2").defaultValue

        expect:
        arg1 instanceof Integer
        arg2 instanceof List
        (arg2 as List).get(0) instanceof Integer
    }

    def "null default arguments are ok"() {
        def spec = """
            type Query {
              field(argNoDefault : Int) : String
            }
        """

        def schema = schema(spec)
        schema.getType("Query") instanceof GraphQLObjectType
        GraphQLObjectType query = schema.getType("Query") as GraphQLObjectType
        Object argNoDefault = query.getFieldDefinition("field").getArgument("argNoDefault").defaultValue

        expect:
        argNoDefault == null
    }

    def "object type directives are gathered and turned into runtime objects with arguments"() {
        def spec = """
            type Query @directive1 {
              field1 : String @fieldDirective1
            }
            
            extend type Query @directive2 {
                field2 : String @fieldDirective2
            }

            extend type Query @directive2
            
            extend type Query @directive3
            
            extend type Query @directiveWithArgs(strArg : "String", intArg : 1, boolArg : true, floatArg : 1.1, nullArg : null)
            
                
        """

        def schema = schema(spec)
        GraphQLObjectType type = schema.getType("Query") as GraphQLObjectType

        expect:
        type.getDirectives().size() == 4
        type.getDirectives()[0].name == "directive1"
        type.getDirectives()[1].name == "directive2"
        type.getDirectives()[2].name == "directive3"

        // test that fields can have directives as well

        def field1 = type.getFieldDefinition("field1")
        field1.getDirectives().size() == 1
        def fieldDirective1 = field1.getDirectives()[0]
        fieldDirective1.getName() == "fieldDirective1"

        def field2 = type.getFieldDefinition("field2")
        field2.getDirectives().size() == 1
        def fieldDirective2 = field2.getDirectives()[0]
        fieldDirective2.getName() == "fieldDirective2"


        def directive = type.getDirectives()[3] as GraphQLDirective
        directive.name == "directiveWithArgs"
        directive.arguments.size() == 5

        directive.arguments[argIndex].name == argName
        directive.arguments[argIndex].type == argType
        directive.arguments[argIndex].value == argValue

        where:
        argIndex | argName    | argType        | argValue
        0        | "strArg"   | GraphQLString  | "String"
        1        | "intArg"   | GraphQLInt     | 1
        2        | "boolArg"  | GraphQLBoolean | true
        3        | "floatArg" | GraphQLFloat   | 1.1
        4        | "nullArg"  | GraphQLString  | null

    }

    def "other type directives are captured"() {
        def spec = """
            type Query {
              field1 : String
            }
            type A  {
                fieldA : String
            }
            type B  {
                fieldB : String
            }
            
            interface IFace @IFaceDirective {
                field1 : String
            }
            
            union Onion @OnionDirective = A | B
            
            enum Numb @NumbDirective {
                X @EnumValueDirective,
                Y
            }
            
            input Puter @PuterDirective {
                inputField : String @InputFieldDirective
            }
        """

        def schema = schema(spec)
        GraphQLDirectiveContainer container = schema.getType(typeName) as GraphQLDirectiveContainer

        expect:

        container.getDirective(directiveName) != null

        if (container instanceof GraphQLEnumType) {
            def evd = ((GraphQLEnumType) container).getValue("X").getDirective("EnumValueDirective")
            assert evd != null
        }
        if (container instanceof GraphQLInputObjectType) {
            def ifd = ((GraphQLInputObjectType) container).getField("inputField").getDirective("InputFieldDirective")
            assert ifd != null
        }

        where:
        typeName | directiveName
        "IFace"  | "IFaceDirective"
        "Onion"  | "OnionDirective"
        "Numb"   | "NumbDirective"
        "Puter"  | "PuterDirective"
    }

    def "input object default value is parsed"() {
        def spec = """
            input InputObject {
                str : String
                num : Int
            }
            type Query {
              field(arg : InputObject = {str : "string", num : 100}) : String
            }
        """

        def schema = schema(spec)
        schema.getType("Query") instanceof GraphQLObjectType
        GraphQLObjectType query = schema.getType("Query") as GraphQLObjectType
        Object arg = query.getFieldDefinition("field").getArgument("arg").defaultValue as Map

        expect:
        arg["str"] instanceof String
        arg["num"] instanceof Integer
    }

    def "field visibility is used"() {
        def spec = """
            type Query {
              field : String
            }
        """

        GraphqlFieldVisibility fieldVisibility = new GraphqlFieldVisibility() {
            @Override
            List<GraphQLFieldDefinition> getFieldDefinitions(GraphQLFieldsContainer fieldsContainer) {
                return null
            }

            @Override
            GraphQLFieldDefinition getFieldDefinition(GraphQLFieldsContainer fieldsContainer, String fieldName) {
                return null
            }
        }

        def schema = schema(spec, RuntimeWiring.newRuntimeWiring().fieldVisibility(fieldVisibility).build())

        expect:

        schema.getFieldVisibility() == fieldVisibility

    }

    def "empty types are allowed and expanded"() {
        def spec = """
            type Query
            
            interface IAge {
                age : Int
            }
            
            extend type Query {
                name : String
            }

            extend type Query implements IAge {
                age : Int
            }
            
        """

        def schema = schema(spec)
        schema.getType("Query") instanceof GraphQLObjectType
        GraphQLObjectType query = schema.getType("Query") as GraphQLObjectType

        expect:
        query.getFieldDefinitions().size() == 2
        query.getInterfaces().size() == 1
        query.getInterfaces().get(0).getName() == 'IAge'
    }

    def "object extension types are combined"() {

    }

    def "interface extension types are combined"() {
        def spec = """
            type Query implements IAgeAndHeight {
                age : Int
                height : Int
            }
            
            
            interface IAgeAndHeight @directive {
                age : Int
            }

            extend interface IAgeAndHeight {
                height : Int @directiveField
            }
            
        """

        def schema = schema(spec)
        GraphQLObjectType query = schema.getType("Query") as GraphQLObjectType

        expect:
        query.getFieldDefinitions().size() == 2
        query.getInterfaces().size() == 1
        query.getInterfaces().get(0).getName() == 'IAgeAndHeight'
        (query.getInterfaces().get(0) as GraphQLInterfaceType).getDirectivesByName().containsKey("directive")
        (query.getInterfaces().get(0) as GraphQLInterfaceType).getFieldDefinition("height").getDirectivesByName().containsKey("directiveField")
    }

    def "union extension types are combined"() {
        def spec = """
            type Query {
                field :String
            }
            
            
            type Foo {
                field :String
            }

            type Bar {
                field :String
            }

            type Baz {
                field :String
            }
                

            union FooBar = Foo
            
            extend union FooBar = Bar | Baz
            
            extend union FooBar @directive
            
        """

        def schema = schema(spec)
        GraphQLUnionType unionType = schema.getType("FooBar") as GraphQLUnionType

        expect:
        unionType.types.size() == 3
        unionType.types.stream().anyMatch({ t -> (t.getName() == "Foo") })
        unionType.types.stream().anyMatch({ t -> (t.getName() == "Bar") })
        unionType.types.stream().anyMatch({ t -> (t.getName() == "Baz") })
        unionType.directivesByName.containsKey("directive")
    }

    def "enum extension types are combined"() {
        def spec = """
            type Query {
                field :String
            }
            
            
            enum Numb {
                A,B
            }
            
            extend enum Numb {
                C
            }

            extend enum Numb @directive{
                D
            }
        """

        def schema = schema(spec)
        GraphQLEnumType enumType = schema.getType("Numb") as GraphQLEnumType

        expect:
        enumType.values.size() == 4
        enumType.values.stream().anyMatch({ t -> (t.getName() == "A") })
        enumType.values.stream().anyMatch({ t -> (t.getName() == "B") })
        enumType.values.stream().anyMatch({ t -> (t.getName() == "C") })
        enumType.values.stream().anyMatch({ t -> (t.getName() == "D") })
        enumType.directivesByName.containsKey("directive")
    }

    def "input extension types are combined"() {
        def spec = """
            type Query {
                field :String
            }
            
            
            input Puter {
                fieldA : String
            }

            extend input Puter {
                fieldB : String
            }

            extend input Puter {
                fieldC : String
            }

            extend input Puter @directive {
                fieldD : String
            }
            
        """

        def schema = schema(spec)
        GraphQLInputObjectType inputObjectType = schema.getType("Puter") as GraphQLInputObjectType

        expect:
        inputObjectType.fields.size() == 4
        inputObjectType.fields.stream().anyMatch({ t -> (t.getName() == "fieldA") })
        inputObjectType.fields.stream().anyMatch({ t -> (t.getName() == "fieldB") })
        inputObjectType.fields.stream().anyMatch({ t -> (t.getName() == "fieldC") })
        inputObjectType.fields.stream().anyMatch({ t -> (t.getName() == "fieldD") })
        inputObjectType.directivesByName.containsKey("directive")
    }

    def "arguments can have directives (which themselves can have arguments)"() {
        def spec = """
            type Query {
                obj : Object
            }
            
            type Object {
                field(argStr : String @strDirective @secondDirective, argInt : Int @intDirective(inception : true) @thirdDirective ) : String
            }
        """

        def schema = schema(spec)
        GraphQLObjectType type = schema.getType("Object") as GraphQLObjectType
        def fieldDefinition = type.getFieldDefinition("field")
        def argStr = fieldDefinition.getArgument("argStr")
        def argInt = fieldDefinition.getArgument("argInt")

        expect:
        argStr.getDirectives().size() == 2
        argStr.getDirective("strDirective") != null
        argStr.getDirective("secondDirective") != null

        argInt.getDirectives().size() == 2

        argInt.getDirective("thirdDirective") != null

        def intDirective = argInt.getDirective("intDirective")
        intDirective.name == "intDirective"
        intDirective.arguments.size() == 1
        def directiveArg = intDirective.getArgument("inception")
        directiveArg.name == "inception"
        directiveArg.type == GraphQLBoolean
<<<<<<< HEAD
        directiveArg.getValue() == true
=======
        directiveArg.value == true
        directiveArg.defaultValue == null
>>>>>>> 103ab9f0
    }

    def "directives definitions can be made"() {
        def spec = """
            directive @testDirective(knownArg : String = "defaultValue") on SCHEMA | SCALAR | 
                            OBJECT | FIELD_DEFINITION |
                            ARGUMENT_DEFINITION | INTERFACE | UNION | 
                            ENUM | ENUM_VALUE | 
                            INPUT_OBJECT | INPUT_FIELD_DEFINITION

            type Query {
                f : String @testDirective
            }
        """

        when:
        def options = SchemaGenerator.Options.defaultOptions().enforceSchemaDirectives(true)

        then:
        options.isEnforceSchemaDirectives()

        when:
        def registry = new SchemaParser().parse(spec)
        def schema = new SchemaGenerator().makeExecutableSchema(options, registry, TestUtil.mockRuntimeWiring)

        then:
        def directive = schema.getDirective("testDirective")
        directive.name == "testDirective"
        directive.validLocations() == EnumSet.of(
                Introspection.DirectiveLocation.SCHEMA,
                Introspection.DirectiveLocation.SCALAR,
                Introspection.DirectiveLocation.OBJECT,
                Introspection.DirectiveLocation.FIELD_DEFINITION,
                Introspection.DirectiveLocation.ARGUMENT_DEFINITION,
                Introspection.DirectiveLocation.INTERFACE,
                Introspection.DirectiveLocation.UNION,
                Introspection.DirectiveLocation.ENUM,
                Introspection.DirectiveLocation.ENUM_VALUE,
                Introspection.DirectiveLocation.INPUT_OBJECT,
                Introspection.DirectiveLocation.INPUT_FIELD_DEFINITION,
        )
        directive.getArgument("knownArg").type == GraphQLString
        directive.getArgument("knownArg").defaultValue == "defaultValue"
    }

<<<<<<< HEAD
=======
    def "directive definitions don't have to provide default values"() {
        def spec = """
            directive @test1(include: Boolean!) on FIELD_DEFINITION
            
            directive @test2(include: Boolean!  = true) on FIELD_DEFINITION
            
            type Query {
                f1 : String @test1(include : false)
                f2 : String @test2
            }
        """

        when:
        def options = SchemaGenerator.Options.defaultOptions().enforceSchemaDirectives(true)

        def registry = new SchemaParser().parse(spec)
        def schema = new SchemaGenerator().makeExecutableSchema(options, registry, TestUtil.mockRuntimeWiring)

        then:
        def directiveTest1 = schema.getDirective("test1")
        directiveTest1.getArgument("include").type == GraphQLNonNull.nonNull(GraphQLBoolean)
        directiveTest1.getArgument("include").value == null

        def directiveTest2 = schema.getDirective("test2")
        directiveTest2.getArgument("include").type == GraphQLNonNull.nonNull(GraphQLBoolean)
        directiveTest2.getArgument("include").value == true
        directiveTest2.getArgument("include").defaultValue == true

    }

>>>>>>> 103ab9f0
    def "missing directive arguments are transferred as are default values"() {
        def spec = """
            directive @testDirective(
                knownArg1 : String = "defaultValue1", 
                knownArg2 : Int = 666, 
                knownArg3 : String, 
                ) 
                on FIELD_DEFINITION

            type Query {
                f : String @testDirective(knownArg1 : "overrideVal1")
            }
        """

        when:
        def options = SchemaGenerator.Options.defaultOptions().enforceSchemaDirectives(true)

        then:
        options.isEnforceSchemaDirectives()

        when:
        def registry = new SchemaParser().parse(spec)
        def schema = new SchemaGenerator().makeExecutableSchema(options, registry, TestUtil.mockRuntimeWiring)

        then:
        def directive = schema.getObjectType("Query").getFieldDefinition("f").getDirective("testDirective")
        directive.getArgument("knownArg1").type == GraphQLString
        directive.getArgument("knownArg1").value == "overrideVal1"
        directive.getArgument("knownArg1").defaultValue == "defaultValue1"

        directive.getArgument("knownArg2").type == GraphQLInt
        directive.getArgument("knownArg2").value == 666
        directive.getArgument("knownArg2").defaultValue == 666

        directive.getArgument("knownArg3").type == GraphQLString
        directive.getArgument("knownArg3").value == null
        directive.getArgument("knownArg3").defaultValue == null
<<<<<<< HEAD
=======
    }

    def "deprecated directive is implicit"() {
        def spec = """

            type Query {
                f1 : String @deprecated
                f2 : String @deprecated(reason : "Just because")
            }
        """

        def options = SchemaGenerator.Options.defaultOptions().enforceSchemaDirectives(true)

        when:
        def registry = new SchemaParser().parse(spec)
        def schema = new SchemaGenerator().makeExecutableSchema(options, registry, TestUtil.mockRuntimeWiring)

        then:
        def f1 = schema.getObjectType("Query").getFieldDefinition("f1")
        f1.getDeprecationReason() == "No longer supported" // spec default text

        def directive = f1.getDirective("deprecated")
        directive.name == "deprecated"
        directive.getArgument("reason").type == GraphQLString
        directive.getArgument("reason").value == "No longer supported"
        directive.getArgument("reason").defaultValue == "No longer supported"
        directive.validLocations().collect {it.name()} == [Introspection.DirectiveLocation.FIELD_DEFINITION.name()]

        when:
        def f2 = schema.getObjectType("Query").getFieldDefinition("f2")

        then:
        f2.getDeprecationReason() == "Just because"

        def directive2 = f2.getDirective("deprecated")
        directive2.name == "deprecated"
        directive2.getArgument("reason").type == GraphQLString
        directive2.getArgument("reason").value == "Just because"
        directive2.getArgument("reason").defaultValue == "No longer supported"
        directive2.validLocations().collect {it.name()} == [Introspection.DirectiveLocation.FIELD_DEFINITION.name()]

>>>>>>> 103ab9f0
    }
}<|MERGE_RESOLUTION|>--- conflicted
+++ resolved
@@ -1434,12 +1434,8 @@
         def directiveArg = intDirective.getArgument("inception")
         directiveArg.name == "inception"
         directiveArg.type == GraphQLBoolean
-<<<<<<< HEAD
-        directiveArg.getValue() == true
-=======
         directiveArg.value == true
         directiveArg.defaultValue == null
->>>>>>> 103ab9f0
     }
 
     def "directives definitions can be made"() {
@@ -1485,8 +1481,6 @@
         directive.getArgument("knownArg").defaultValue == "defaultValue"
     }
 
-<<<<<<< HEAD
-=======
     def "directive definitions don't have to provide default values"() {
         def spec = """
             directive @test1(include: Boolean!) on FIELD_DEFINITION
@@ -1517,7 +1511,6 @@
 
     }
 
->>>>>>> 103ab9f0
     def "missing directive arguments are transferred as are default values"() {
         def spec = """
             directive @testDirective(
@@ -1555,8 +1548,6 @@
         directive.getArgument("knownArg3").type == GraphQLString
         directive.getArgument("knownArg3").value == null
         directive.getArgument("knownArg3").defaultValue == null
-<<<<<<< HEAD
-=======
     }
 
     def "deprecated directive is implicit"() {
@@ -1598,6 +1589,5 @@
         directive2.getArgument("reason").defaultValue == "No longer supported"
         directive2.validLocations().collect {it.name()} == [Introspection.DirectiveLocation.FIELD_DEFINITION.name()]
 
->>>>>>> 103ab9f0
     }
 }