package graphql.schema.idl

import graphql.GraphQL
import graphql.Scalars
import graphql.TestUtil
import graphql.TypeResolutionEnvironment
import graphql.introspection.IntrospectionQuery
import graphql.introspection.IntrospectionResultToSchema
import graphql.schema.Coercing
import graphql.schema.GraphQLArgument
import graphql.schema.GraphQLEnumType
import graphql.schema.GraphQLFieldDefinition
import graphql.schema.GraphQLInputObjectType
import graphql.schema.GraphQLInputType
import graphql.schema.GraphQLInterfaceType
import graphql.schema.GraphQLObjectType
import graphql.schema.GraphQLOutputType
import graphql.schema.GraphQLScalarType
import graphql.schema.GraphQLSchema
import graphql.schema.GraphQLType
import graphql.schema.GraphQLUnionType
import graphql.schema.TypeResolver
import spock.lang.Specification

import java.util.function.UnaryOperator

import static graphql.Scalars.GraphQLString
import static graphql.TestUtil.mockScalar
import static graphql.schema.GraphQLArgument.newArgument
import static graphql.schema.GraphQLFieldDefinition.newFieldDefinition
import static graphql.schema.GraphQLInputObjectField.newInputObjectField
import static graphql.schema.GraphQLInterfaceType.newInterface
import static graphql.schema.GraphQLList.list
import static graphql.schema.GraphQLNonNull.nonNull
import static graphql.schema.idl.RuntimeWiring.newRuntimeWiring
import static graphql.schema.idl.SchemaPrinter.Options.defaultOptions

class SchemaPrinterTest extends Specification {

    GraphQLSchema starWarsSchema() {
        def wiring = newRuntimeWiring()
                .type("Character", { type -> type.typeResolver(resolver) } as UnaryOperator<TypeRuntimeWiring.Builder>)
                .scalar(ASTEROID)
                .build()
        GraphQLSchema schema = load("starWarsSchemaExtended.graphqls", wiring)
        schema
    }


    GraphQLScalarType ASTEROID = new GraphQLScalarType("Asteroid", "desc", new Coercing() {
        @Override
        Object serialize(Object input) {
            throw new UnsupportedOperationException("Not implemented")
        }

        @Override
        Object parseValue(Object input) {
            throw new UnsupportedOperationException("Not implemented")
        }

        @Override
        Object parseLiteral(Object input) {
            throw new UnsupportedOperationException("Not implemented")
        }
    })

    def resolver = new TypeResolver() {

        @Override
        GraphQLObjectType getType(TypeResolutionEnvironment env) {
            throw new UnsupportedOperationException("Not implemented")
        }
    }

    GraphQLSchema load(String fileName, RuntimeWiring wiring) {
        def stream = getClass().getClassLoader().getResourceAsStream(fileName)

        def typeRegistry = new SchemaParser().parse(new InputStreamReader(stream))
        def schema = new SchemaGenerator().makeExecutableSchema(typeRegistry, wiring)
        schema
    }

    GraphQLSchema generate(String spec) {
        def typeRegistry = new SchemaParser().parse(spec)
        def schema = new SchemaGenerator().makeExecutableSchema(typeRegistry, newRuntimeWiring().build())
        schema
    }

    static class MyGraphQLObjectType extends GraphQLObjectType {

        MyGraphQLObjectType(String name, String description, List<GraphQLFieldDefinition> fieldDefinitions) {
            super(name, description, fieldDefinitions, new ArrayList<GraphQLOutputType>())
        }
    }

    def "typeString"() {

        GraphQLType type1 = nonNull(list(nonNull(list(nonNull(Scalars.GraphQLInt)))))
        GraphQLType type2 = nonNull(nonNull(list(nonNull(Scalars.GraphQLInt))))

        def typeStr1 = new SchemaPrinter().typeString(type1)
        def typeStr2 = new SchemaPrinter().typeString(type2)

        expect:
        typeStr1 == "[[Int!]!]!"
        typeStr2 == "[Int!]!!"

    }

    def "argsString"() {
        def argument1 = new GraphQLArgument("arg1", null, list(nonNull(Scalars.GraphQLInt)), 10)
        def argument2 = new GraphQLArgument("arg2", null, GraphQLString, null)
        def argument3 = new GraphQLArgument("arg3", null, GraphQLString, "default")
        def argStr = new SchemaPrinter().argsString([argument1, argument2, argument3])

        expect:

        argStr == "(arg1: [Int!] = 10, arg2: String, arg3: String = \"default\")"
    }

    def "argsString_sorts"() {
        def argument1 = new GraphQLArgument("arg1", null, list(nonNull(Scalars.GraphQLInt)), 10)
        def argument2 = new GraphQLArgument("arg2", null, GraphQLString, null)
        def argument3 = new GraphQLArgument("arg3", null, GraphQLString, "default")
        def argStr = new SchemaPrinter().argsString([argument2, argument1, argument3])

        expect:

        argStr == "(arg1: [Int!] = 10, arg2: String, arg3: String = \"default\")"
    }

    def "print type direct"() {
        GraphQLSchema schema = starWarsSchema()

        def result = new SchemaPrinter().print(schema.getType("Character"))

        expect:
        result ==
                """interface Character {
  appearsIn: [Episode]!
  friends: [Character]
  id: ID!
  name: String!
}

"""
    }

    def "starWars default Test"() {
        GraphQLSchema schema = starWarsSchema()

        def result = new SchemaPrinter().print(schema)

        expect:
        result != null
        !result.contains("scalar")
        !result.contains("__TypeKind")
    }

    def "starWars non default Test"() {
        GraphQLSchema schema = starWarsSchema()

        def options = defaultOptions()
                .includeIntrospectionTypes(true)
                .includeScalarTypes(true)

        def result = new SchemaPrinter(options).print(schema)

        expect:
        result != null
        result.contains("scalar")
        result.contains("__TypeKind")
    }

    def "default root names are handled"() {
        def schema = generate("""
            type Query {
                field: String
            }

            type Mutation {
                field: String
            }

            type Subscription {
                field: String
            }
        """)


        def result = new SchemaPrinter().print(schema)

        expect:
        result == """type Mutation {
  field: String
}

type Query {
  field: String
}

type Subscription {
  field: String
}
"""
    }

    def "schema is printed if default root names are not ALL present"() {
        def schema = generate("""
            type Query {
                field: String
            }

            type MutationX {
                field: String
            }

            type Subscription {
                field: String
            }
            
            schema {
                query: Query
                mutation: MutationX
                subscription: Subscription
            } 
            
        """)


        def result = new SchemaPrinter().print(schema)

        expect:
        result == """schema {
  query: Query
  mutation: MutationX
  subscription: Subscription
}

type MutationX {
  field: String
}

type Query {
  field: String
}

type Subscription {
  field: String
}
"""
    }

    def "prints object description as comment"() {
        given:
        GraphQLFieldDefinition fieldDefinition = newFieldDefinition()
                .name("field").type(GraphQLString).build()
        def queryType = GraphQLObjectType.newObject().name("Query").description("About Query\nSecond Line").field(fieldDefinition).build()
        def schema = GraphQLSchema.newSchema().query(queryType).build()
        when:
        def result = new SchemaPrinter().print(schema)

        then:
        result == """#About Query
#Second Line
type Query {
  field: String
}
"""
    }

    def "prints field description as comment"() {
        given:
        GraphQLFieldDefinition fieldDefinition = newFieldDefinition()
                .name("field").description("About field\nsecond").type(GraphQLString).build()
        def queryType = GraphQLObjectType.newObject().name("Query").field(fieldDefinition).build()
        def schema = GraphQLSchema.newSchema().query(queryType).build()
        when:
        def result = new SchemaPrinter().print(schema)

        then:
        result == """type Query {
  #About field
  #second
  field: String
}
"""
    }

    def "does not print empty field description as comment"() {
        given:
        GraphQLFieldDefinition fieldDefinition = newFieldDefinition()
                .name("field").description("").type(GraphQLString).build()
        def queryType = GraphQLObjectType.newObject().name("Query").field(fieldDefinition).build()
        def schema = GraphQLSchema.newSchema().query(queryType).build()
        when:
        def result = new SchemaPrinter().print(schema)

        then:
        result == """type Query {
  field: String
}
"""
    }

    def "prints enum description as comment"() {
        given:
        GraphQLEnumType graphQLEnumType = GraphQLEnumType.newEnum()
                .name("Enum")
                .description("About enum")
                .value("value", "value", "value desc")
                .build()
        GraphQLFieldDefinition fieldDefinition = newFieldDefinition()
                .name("field").type(graphQLEnumType).build()
        def queryType = GraphQLObjectType.newObject().name("Query").field(fieldDefinition).build()
        def schema = GraphQLSchema.newSchema().query(queryType).build()
        when:
        def result = new SchemaPrinter().print(schema)

        then:
        result == """type Query {
  field: Enum
}

#About enum
enum Enum {
  #value desc
  value
}
"""

    }

    def "prints union description as comment"() {
        given:
        GraphQLFieldDefinition fieldDefinition = newFieldDefinition()
                .name("field").type(GraphQLString).build()
        def possibleType = GraphQLObjectType.newObject().name("PossibleType").field(fieldDefinition).build()
        GraphQLUnionType unionType = GraphQLUnionType.newUnionType()
                .name("Union")
                .description("About union")
                .possibleType(possibleType)
                .typeResolver({ it -> null })
                .build()
        GraphQLFieldDefinition fieldDefinition2 = newFieldDefinition()
                .name("field").type(unionType).build()
        def queryType = GraphQLObjectType.newObject().name("Query").field(fieldDefinition2).build()
        def schema = GraphQLSchema.newSchema().query(queryType).build()
        when:
        def result = new SchemaPrinter().print(schema)

        then:
        result == """#About union
union Union = PossibleType

type PossibleType {
  field: String
}

type Query {
  field: Union
}
"""

    }

    def "prints union"() {
        def possibleType1 = GraphQLObjectType.newObject().name("PossibleType1").field(
                newFieldDefinition().name("field").type(GraphQLString).build()
        ).build()
        def possibleType2 = GraphQLObjectType.newObject().name("PossibleType2").field(
                newFieldDefinition().name("field").type(GraphQLString).build()
        ).build()
        GraphQLUnionType unionType = GraphQLUnionType.newUnionType()
                .name("Union")
                .possibleType(possibleType1)
                .possibleType(possibleType2)
                .typeResolver({ it -> null })
                .build()
        GraphQLFieldDefinition fieldDefinition2 = newFieldDefinition()
                .name("field").type(unionType).build()
        def queryType = GraphQLObjectType.newObject().name("Query").field(fieldDefinition2).build()
        def schema = GraphQLSchema.newSchema().query(queryType).build()
        when:
        def result = new SchemaPrinter().print(schema)

        then:
        result == """union Union = PossibleType1 | PossibleType2

type PossibleType1 {
  field: String
}

type PossibleType2 {
  field: String
}

type Query {
  field: Union
}
"""

    }

    def "prints input description as comment"() {
        given:
        GraphQLInputType inputType = GraphQLInputObjectType.newInputObject()
                .name("Input")
                .field(newInputObjectField().name("field").description("about field").type(GraphQLString).build())
                .description("About input")
                .build()
        GraphQLFieldDefinition fieldDefinition2 = newFieldDefinition()
                .name("field")
                .argument(newArgument().name("arg").type(inputType).build())
                .type(GraphQLString).build()
        def queryType = GraphQLObjectType.newObject().name("Query").field(fieldDefinition2).build()
        def schema = GraphQLSchema.newSchema().query(queryType).build()
        when:
        def result = new SchemaPrinter().print(schema)

        then:
        result == """type Query {
  field(arg: Input): String
}

#About input
input Input {
  #about field
  field: String
}
"""

    }

    def "prints interface description as comment"() {
        given:
        GraphQLInterfaceType graphQLInterfaceType = newInterface()
                .name("Interface")
                .description("about interface")
                .field(newFieldDefinition().name("field").description("about field").type(GraphQLString).build())
                .typeResolver({ it -> null })
                .build()
        GraphQLFieldDefinition fieldDefinition = newFieldDefinition()
                .name("field").type(graphQLInterfaceType).build()
        def queryType = GraphQLObjectType.newObject().name("Query").field(fieldDefinition).build()
        def schema = GraphQLSchema.newSchema().query(queryType).build()
        when:
        def result = new SchemaPrinter().print(schema)

        then:
        result == """#about interface
interface Interface {
  #about field
  field: String
}

type Query {
  field: Interface
}
"""
    }

    def "prints scalar description as comment"() {
        given:
        GraphQLScalarType myScalar = new GraphQLScalarType("Scalar", "about scalar", new Coercing() {
            @Override
            Object serialize(Object input) {
                return null
            }

            @Override
            Object parseValue(Object input) {
                return null
            }

            @Override
            Object parseLiteral(Object input) {
                return null
            }
        })
        GraphQLFieldDefinition fieldDefinition = newFieldDefinition()
                .name("field").type(myScalar).build()
        def queryType = GraphQLObjectType.newObject().name("Query").field(fieldDefinition).build()
        def schema = GraphQLSchema.newSchema().query(queryType).build()
        when:
        def result = new SchemaPrinter(defaultOptions().includeScalarTypes(true)).print(schema)

        then:
        result == """type Query {
  field: Scalar
}

#about scalar
scalar Scalar
"""
    }

    def "special formatting for argument descriptions"() {
        GraphQLFieldDefinition fieldDefinition2 = newFieldDefinition()
                .name("field")
                .argument(newArgument().name("arg1").description("about arg1").type(GraphQLString).build())
                .argument(newArgument().name("arg2").type(GraphQLString).build())
                .argument(newArgument().name("arg3").description("about 3\nsecond line").type(GraphQLString).build())
                .type(GraphQLString).build()
        def queryType = GraphQLObjectType.newObject().name("Query").field(fieldDefinition2).build()
        def schema = GraphQLSchema.newSchema().query(queryType).build()
        when:
        def result = new SchemaPrinter().print(schema)

        then:
        result == """type Query {
  field(
  #about arg1
  arg1: String, 
  arg2: String, 
  #about 3
  #second line
  arg3: String
  ): String
}
"""

    }

    def "prints derived object type"() {
        given:
        GraphQLFieldDefinition fieldDefinition = newFieldDefinition().name("field").type(GraphQLString).build()
        def queryType = new MyGraphQLObjectType("Query", "About Query\nSecond Line", Arrays.asList(fieldDefinition))
        def schema = GraphQLSchema.newSchema().query(queryType).build()

        when:
        def result = new SchemaPrinter().print(schema)

        then:
        result == """#About Query
#Second Line
type Query {
  field: String
}
"""
    }

<<<<<<< HEAD

    def "AST doc string entries are printed if present"() {
        def schema = generate('''
            # comments up here
            """docstring"""
            # and comments as well down here
            type Query {
                "field single desc"
                field: String
            }
        ''')
=======
    def "prints extended types"() {
        given:
        def idl = '''
            type Query {
                field : CustomScalar
                bigDecimal : BigDecimal
            }
            
            scalar CustomScalar
        '''

        def schema = TestUtil.schema(idl, newRuntimeWiring().scalar(mockScalar("CustomScalar")))


        when:
        def result = new SchemaPrinter(options).print(schema)

        then:

        if (expectedStrs.isEmpty()) {
            assert !result.contains("scalar")
        } else {
            expectedStrs.forEach({ s -> assert result.contains(s) })
        }


        where:
        expectedStrs                                 | options
        []                                           | defaultOptions()
        ["scalar CustomScalar"]                      | defaultOptions().includeScalarTypes(true).includeExtendedScalarTypes(false)
        ["scalar BigDecimal", "scalar CustomScalar"] | defaultOptions().includeScalarTypes(true).includeExtendedScalarTypes(true)
        ["scalar CustomScalar"]                      | defaultOptions().includeScalarTypes(true).includeExtendedScalarTypes(false)
    }


    def "schema will be sorted"() {
        def schema = generate("""
            type Query {
                fieldB(argZ : String, argY : Int, argX : String) : String
                fieldA(argZ : String, argY : Int, argX : String) : String
                fieldC(argZ : String, argY : Int, argX : String) : String
                fieldE : TypeE
                fieldD : TypeD
            }
            
            type TypeE {
                fieldA : String
                fieldC : String
                fieldB : String
            }

            type TypeD {
                fieldB : String
                fieldA : String
                fieldC : String
            }
        """)
>>>>>>> 2d4f5181


        def result = new SchemaPrinter().print(schema)

        expect:
<<<<<<< HEAD
        result == '''"""docstring"""
type Query {
  "field single desc"
  field: String
}
'''
=======
        result == """type Query {
  fieldA(argX: String, argY: Int, argZ: String): String
  fieldB(argX: String, argY: Int, argZ: String): String
  fieldC(argX: String, argY: Int, argZ: String): String
  fieldD: TypeD
  fieldE: TypeE
}

type TypeD {
  fieldA: String
  fieldB: String
  fieldC: String
}

type TypeE {
  fieldA: String
  fieldB: String
  fieldC: String
}
"""
    }



    def "print introspection result back to IDL"() {
        GraphQLSchema schema = starWarsSchema()
        def graphQL = GraphQL.newGraphQL(schema).build()

        def executionResult = graphQL.execute(IntrospectionQuery.INTROSPECTION_QUERY)

        def schemaDefinition = new IntrospectionResultToSchema().createSchemaDefinition(executionResult)

        def result = new SchemaPrinter().print(schemaDefinition)

        expect:
        result ==
                """interface Character {
  appearsIn: [Episode]!
  friends: [Character]
  id: ID!
  name: String!
}

type Droid {
  appearsIn: [Episode]!
  friends: [Character]
  id: ID!
  madeOn: Planet
  name: String!
  primaryFunction: String
}

type Human {
  appearsIn: [Episode]!
  friends: [Character]
  homePlanet: String
  id: ID!
  name: String!
}

type Planet {
  hitBy: Asteroid
  name: String
}

type Query {
  droid(id: ID!): Droid
  hero(episode: Episode): Character
}

enum Episode {
  EMPIRE
  JEDI
  NEWHOPE
}
"""
>>>>>>> 2d4f5181
    }

}<|MERGE_RESOLUTION|>--- conflicted
+++ resolved
@@ -540,7 +540,147 @@
 """
     }
 
-<<<<<<< HEAD
+    def "prints extended types"() {
+        given:
+        def idl = '''
+            type Query {
+                field : CustomScalar
+                bigDecimal : BigDecimal
+            }
+            
+            scalar CustomScalar
+        '''
+
+        def schema = TestUtil.schema(idl, newRuntimeWiring().scalar(mockScalar("CustomScalar")))
+
+
+        when:
+        def result = new SchemaPrinter(options).print(schema)
+
+        then:
+
+        if (expectedStrs.isEmpty()) {
+            assert !result.contains("scalar")
+        } else {
+            expectedStrs.forEach({ s -> assert result.contains(s) })
+        }
+
+
+        where:
+        expectedStrs                                 | options
+        []                                           | defaultOptions()
+        ["scalar CustomScalar"]                      | defaultOptions().includeScalarTypes(true).includeExtendedScalarTypes(false)
+        ["scalar BigDecimal", "scalar CustomScalar"] | defaultOptions().includeScalarTypes(true).includeExtendedScalarTypes(true)
+        ["scalar CustomScalar"]                      | defaultOptions().includeScalarTypes(true).includeExtendedScalarTypes(false)
+    }
+
+
+    def "schema will be sorted"() {
+        def schema = generate("""
+            type Query {
+                fieldB(argZ : String, argY : Int, argX : String) : String
+                fieldA(argZ : String, argY : Int, argX : String) : String
+                fieldC(argZ : String, argY : Int, argX : String) : String
+                fieldE : TypeE
+                fieldD : TypeD
+            }
+            
+            type TypeE {
+                fieldA : String
+                fieldC : String
+                fieldB : String
+            }
+
+            type TypeD {
+                fieldB : String
+                fieldA : String
+                fieldC : String
+            }
+        """)
+
+
+        def result = new SchemaPrinter().print(schema)
+
+        expect:
+        result == """type Query {
+  fieldA(argX: String, argY: Int, argZ: String): String
+  fieldB(argX: String, argY: Int, argZ: String): String
+  fieldC(argX: String, argY: Int, argZ: String): String
+  fieldD: TypeD
+  fieldE: TypeE
+}
+
+type TypeD {
+  fieldA: String
+  fieldB: String
+  fieldC: String
+}
+
+type TypeE {
+  fieldA: String
+  fieldB: String
+  fieldC: String
+}
+"""
+    }
+
+
+
+    def "print introspection result back to IDL"() {
+        GraphQLSchema schema = starWarsSchema()
+        def graphQL = GraphQL.newGraphQL(schema).build()
+
+        def executionResult = graphQL.execute(IntrospectionQuery.INTROSPECTION_QUERY)
+
+        def schemaDefinition = new IntrospectionResultToSchema().createSchemaDefinition(executionResult)
+
+        def result = new SchemaPrinter().print(schemaDefinition)
+
+        expect:
+        result ==
+                """interface Character {
+  appearsIn: [Episode]!
+  friends: [Character]
+  id: ID!
+  name: String!
+}
+
+type Droid {
+  appearsIn: [Episode]!
+  friends: [Character]
+  id: ID!
+  madeOn: Planet
+  name: String!
+  primaryFunction: String
+}
+
+type Human {
+  appearsIn: [Episode]!
+  friends: [Character]
+  homePlanet: String
+  id: ID!
+  name: String!
+}
+
+type Planet {
+  hitBy: Asteroid
+  name: String
+}
+
+type Query {
+  droid(id: ID!): Droid
+  hero(episode: Episode): Character
+}
+
+enum Episode {
+  EMPIRE
+  JEDI
+  NEWHOPE
+}
+"""
+    }
+
+
 
     def "AST doc string entries are printed if present"() {
         def schema = generate('''
@@ -552,155 +692,17 @@
                 field: String
             }
         ''')
-=======
-    def "prints extended types"() {
-        given:
-        def idl = '''
-            type Query {
-                field : CustomScalar
-                bigDecimal : BigDecimal
-            }
-            
-            scalar CustomScalar
-        '''
-
-        def schema = TestUtil.schema(idl, newRuntimeWiring().scalar(mockScalar("CustomScalar")))
-
-
-        when:
-        def result = new SchemaPrinter(options).print(schema)
-
-        then:
-
-        if (expectedStrs.isEmpty()) {
-            assert !result.contains("scalar")
-        } else {
-            expectedStrs.forEach({ s -> assert result.contains(s) })
-        }
-
-
-        where:
-        expectedStrs                                 | options
-        []                                           | defaultOptions()
-        ["scalar CustomScalar"]                      | defaultOptions().includeScalarTypes(true).includeExtendedScalarTypes(false)
-        ["scalar BigDecimal", "scalar CustomScalar"] | defaultOptions().includeScalarTypes(true).includeExtendedScalarTypes(true)
-        ["scalar CustomScalar"]                      | defaultOptions().includeScalarTypes(true).includeExtendedScalarTypes(false)
-    }
-
-
-    def "schema will be sorted"() {
-        def schema = generate("""
-            type Query {
-                fieldB(argZ : String, argY : Int, argX : String) : String
-                fieldA(argZ : String, argY : Int, argX : String) : String
-                fieldC(argZ : String, argY : Int, argX : String) : String
-                fieldE : TypeE
-                fieldD : TypeD
-            }
-            
-            type TypeE {
-                fieldA : String
-                fieldC : String
-                fieldB : String
-            }
-
-            type TypeD {
-                fieldB : String
-                fieldA : String
-                fieldC : String
-            }
-        """)
->>>>>>> 2d4f5181
-
-
-        def result = new SchemaPrinter().print(schema)
-
-        expect:
-<<<<<<< HEAD
+
+
+        def result = new SchemaPrinter().print(schema)
+
+        expect:
         result == '''"""docstring"""
 type Query {
   "field single desc"
   field: String
 }
 '''
-=======
-        result == """type Query {
-  fieldA(argX: String, argY: Int, argZ: String): String
-  fieldB(argX: String, argY: Int, argZ: String): String
-  fieldC(argX: String, argY: Int, argZ: String): String
-  fieldD: TypeD
-  fieldE: TypeE
-}
-
-type TypeD {
-  fieldA: String
-  fieldB: String
-  fieldC: String
-}
-
-type TypeE {
-  fieldA: String
-  fieldB: String
-  fieldC: String
-}
-"""
-    }
-
-
-
-    def "print introspection result back to IDL"() {
-        GraphQLSchema schema = starWarsSchema()
-        def graphQL = GraphQL.newGraphQL(schema).build()
-
-        def executionResult = graphQL.execute(IntrospectionQuery.INTROSPECTION_QUERY)
-
-        def schemaDefinition = new IntrospectionResultToSchema().createSchemaDefinition(executionResult)
-
-        def result = new SchemaPrinter().print(schemaDefinition)
-
-        expect:
-        result ==
-                """interface Character {
-  appearsIn: [Episode]!
-  friends: [Character]
-  id: ID!
-  name: String!
-}
-
-type Droid {
-  appearsIn: [Episode]!
-  friends: [Character]
-  id: ID!
-  madeOn: Planet
-  name: String!
-  primaryFunction: String
-}
-
-type Human {
-  appearsIn: [Episode]!
-  friends: [Character]
-  homePlanet: String
-  id: ID!
-  name: String!
-}
-
-type Planet {
-  hitBy: Asteroid
-  name: String
-}
-
-type Query {
-  droid(id: ID!): Droid
-  hero(episode: Episode): Character
-}
-
-enum Episode {
-  EMPIRE
-  JEDI
-  NEWHOPE
-}
-"""
->>>>>>> 2d4f5181
     }
 
 }