--- conflicted
+++ resolved
@@ -2,17 +2,17 @@
 
 import graphql.AssertException
 import graphql.GraphQL
-import graphql.Scalars
+import graphql.TestUtil
 import graphql.TypeResolutionEnvironment
 import graphql.introspection.IntrospectionQuery
 import graphql.introspection.IntrospectionResultToSchema
-<<<<<<< HEAD
-import graphql.schema.*
-=======
 import graphql.schema.Coercing
 import graphql.schema.GraphQLArgument
+import graphql.schema.GraphQLDirective
 import graphql.schema.GraphQLEnumType
+import graphql.schema.GraphQLEnumValueDefinition
 import graphql.schema.GraphQLFieldDefinition
+import graphql.schema.GraphQLInputObjectField
 import graphql.schema.GraphQLInputObjectType
 import graphql.schema.GraphQLInputType
 import graphql.schema.GraphQLInterfaceType
@@ -23,19 +23,17 @@
 import graphql.schema.GraphQLType
 import graphql.schema.GraphQLUnionType
 import graphql.schema.TypeResolver
->>>>>>> c4bcd3a1
 import spock.lang.Specification
 
 import java.util.function.UnaryOperator
 
 import static graphql.Scalars.GraphQLInt
 import static graphql.Scalars.GraphQLString
-<<<<<<< HEAD
-import static graphql.TestUtil.*
-=======
+import static graphql.TestUtil.byGreatestLength
+import static graphql.TestUtil.mockArguments
+import static graphql.TestUtil.mockDirectivesWithArguments
 import static graphql.TestUtil.mockScalar
 import static graphql.TestUtil.mockTypeRuntimeWiring
->>>>>>> c4bcd3a1
 import static graphql.schema.GraphQLArgument.newArgument
 import static graphql.schema.GraphQLEnumType.newEnum
 import static graphql.schema.GraphQLEnumValueDefinition.newEnumValueDefinition
@@ -59,7 +57,7 @@
                 .type("Node", { type -> type.typeResolver(resolver) } as UnaryOperator<TypeRuntimeWiring.Builder>)
                 .scalar(ASTEROID)
                 .build()
-        GraphQLSchema schema = schemaFromResource("starWarsSchemaExtended.graphqls", wiring)
+        GraphQLSchema schema = TestUtil.schemaFromResource("starWarsSchemaExtended.graphqls", wiring)
         schema
     }
 
@@ -98,7 +96,7 @@
 
     def "typeString"() {
 
-        GraphQLType type1 = nonNull(list(nonNull(list(nonNull(Scalars.GraphQLInt)))))
+        GraphQLType type1 = nonNull(list(nonNull(list(nonNull(GraphQLInt)))))
 
         def typeStr1 = new SchemaPrinter().typeString(type1)
 
@@ -107,7 +105,7 @@
     }
 
     def "argsString"() {
-        def argument1 = new GraphQLArgument("arg1", null, list(nonNull(Scalars.GraphQLInt)), 10)
+        def argument1 = new GraphQLArgument("arg1", null, list(nonNull(GraphQLInt)), 10)
         def argument2 = new GraphQLArgument("arg2", null, GraphQLString, null)
         def argument3 = new GraphQLArgument("arg3", null, GraphQLString, "default")
         def argStr = new SchemaPrinter().argsString([argument1, argument2, argument3])
@@ -118,7 +116,7 @@
     }
 
     def "argsString_sorts"() {
-        def argument1 = new GraphQLArgument("arg1", null, list(nonNull(Scalars.GraphQLInt)), 10)
+        def argument1 = new GraphQLArgument("arg1", null, list(nonNull(GraphQLInt)), 10)
         def argument2 = new GraphQLArgument("arg2", null, GraphQLString, null)
         def argument3 = new GraphQLArgument("arg3", null, GraphQLString, "default")
         def argStr = new SchemaPrinter().argsString([argument2, argument1, argument3])
@@ -172,7 +170,7 @@
     }
 
     def "default root names are handled"() {
-        def schema = schema("""
+        def schema = TestUtil.schema("""
             type Query {
                 field: String
             }
@@ -205,7 +203,7 @@
     }
 
     def "schema prints if forced with default root names"() {
-        def schema = schema("""
+        def schema = TestUtil.schema("""
             type Query {
                 field: String
             }
@@ -247,7 +245,7 @@
 
 
     def "schema is printed if default root names are not ALL present"() {
-        def schema = schema("""
+        def schema = TestUtil.schema("""
             type Query {
                 field: String
             }
@@ -296,7 +294,7 @@
         given:
         GraphQLFieldDefinition fieldDefinition = newFieldDefinition()
                 .name("field").type(GraphQLString).build()
-        def queryType = newObject().name("Query").description("About Query\nSecond Line").field(fieldDefinition).build()
+        def queryType = GraphQLObjectType.newObject().name("Query").description("About Query\nSecond Line").field(fieldDefinition).build()
         def schema = GraphQLSchema.newSchema().query(queryType).build()
         when:
         def result = new SchemaPrinter().print(schema)
@@ -314,7 +312,7 @@
         given:
         GraphQLFieldDefinition fieldDefinition = newFieldDefinition()
                 .name("field").description("About field\nsecond").type(GraphQLString).build()
-        def queryType = newObject().name("Query").field(fieldDefinition).build()
+        def queryType = GraphQLObjectType.newObject().name("Query").field(fieldDefinition).build()
         def schema = GraphQLSchema.newSchema().query(queryType).build()
         when:
         def result = new SchemaPrinter().print(schema)
@@ -332,7 +330,7 @@
         given:
         GraphQLFieldDefinition fieldDefinition = newFieldDefinition()
                 .name("field").description("").type(GraphQLString).build()
-        def queryType = newObject().name("Query").field(fieldDefinition).build()
+        def queryType = GraphQLObjectType.newObject().name("Query").field(fieldDefinition).build()
         def schema = GraphQLSchema.newSchema().query(queryType).build()
         when:
         def result = new SchemaPrinter().print(schema)
@@ -346,14 +344,14 @@
 
     def "prints enum description as comment"() {
         given:
-        GraphQLEnumType graphQLEnumType = newEnum()
+        GraphQLEnumType graphQLEnumType = GraphQLEnumType.newEnum()
                 .name("Enum")
                 .description("About enum")
                 .value("value", "value", "value desc")
                 .build()
         GraphQLFieldDefinition fieldDefinition = newFieldDefinition()
                 .name("field").type(graphQLEnumType).build()
-        def queryType = newObject().name("Query").field(fieldDefinition).build()
+        def queryType = GraphQLObjectType.newObject().name("Query").field(fieldDefinition).build()
         def schema = GraphQLSchema.newSchema().query(queryType).build()
         when:
         def result = new SchemaPrinter().print(schema)
@@ -376,8 +374,8 @@
         given:
         GraphQLFieldDefinition fieldDefinition = newFieldDefinition()
                 .name("field").type(GraphQLString).build()
-        def possibleType = newObject().name("PossibleType").field(fieldDefinition).build()
-        GraphQLUnionType unionType = newUnionType()
+        def possibleType = GraphQLObjectType.newObject().name("PossibleType").field(fieldDefinition).build()
+        GraphQLUnionType unionType = GraphQLUnionType.newUnionType()
                 .name("Union")
                 .description("About union")
                 .possibleType(possibleType)
@@ -385,7 +383,7 @@
                 .build()
         GraphQLFieldDefinition fieldDefinition2 = newFieldDefinition()
                 .name("field").type(unionType).build()
-        def queryType = newObject().name("Query").field(fieldDefinition2).build()
+        def queryType = GraphQLObjectType.newObject().name("Query").field(fieldDefinition2).build()
         def schema = GraphQLSchema.newSchema().query(queryType).build()
         when:
         def result = new SchemaPrinter().print(schema)
@@ -406,13 +404,13 @@
     }
 
     def "prints union"() {
-        def possibleType1 = newObject().name("PossibleType1").field(
+        def possibleType1 = GraphQLObjectType.newObject().name("PossibleType1").field(
                 newFieldDefinition().name("field").type(GraphQLString).build()
         ).build()
-        def possibleType2 = newObject().name("PossibleType2").field(
+        def possibleType2 = GraphQLObjectType.newObject().name("PossibleType2").field(
                 newFieldDefinition().name("field").type(GraphQLString).build()
         ).build()
-        GraphQLUnionType unionType = newUnionType()
+        GraphQLUnionType unionType = GraphQLUnionType.newUnionType()
                 .name("Union")
                 .possibleType(possibleType1)
                 .possibleType(possibleType2)
@@ -420,7 +418,7 @@
                 .build()
         GraphQLFieldDefinition fieldDefinition2 = newFieldDefinition()
                 .name("field").type(unionType).build()
-        def queryType = newObject().name("Query").field(fieldDefinition2).build()
+        def queryType = GraphQLObjectType.newObject().name("Query").field(fieldDefinition2).build()
         def schema = GraphQLSchema.newSchema().query(queryType).build()
         when:
         def result = new SchemaPrinter().print(schema)
@@ -445,7 +443,7 @@
 
     def "prints input description as comment"() {
         given:
-        GraphQLInputType inputType = newInputObject()
+        GraphQLInputType inputType = GraphQLInputObjectType.newInputObject()
                 .name("Input")
                 .field(newInputObjectField().name("field").description("about field").type(GraphQLString).build())
                 .description("About input")
@@ -454,7 +452,7 @@
                 .name("field")
                 .argument(newArgument().name("arg").type(inputType).build())
                 .type(GraphQLString).build()
-        def queryType = newObject().name("Query").field(fieldDefinition2).build()
+        def queryType = GraphQLObjectType.newObject().name("Query").field(fieldDefinition2).build()
         def schema = GraphQLSchema.newSchema().query(queryType).build()
         when:
         def result = new SchemaPrinter().print(schema)
@@ -483,7 +481,7 @@
                 .build()
         GraphQLFieldDefinition fieldDefinition = newFieldDefinition()
                 .name("field").type(graphQLInterfaceType).build()
-        def queryType = newObject().name("Query").field(fieldDefinition).build()
+        def queryType = GraphQLObjectType.newObject().name("Query").field(fieldDefinition).build()
         def schema = GraphQLSchema.newSchema().query(queryType).build()
         when:
         def result = new SchemaPrinter().print(schema)
@@ -521,7 +519,7 @@
         })
         GraphQLFieldDefinition fieldDefinition = newFieldDefinition()
                 .name("field").type(myScalar).build()
-        def queryType = newObject().name("Query").field(fieldDefinition).build()
+        def queryType = GraphQLObjectType.newObject().name("Query").field(fieldDefinition).build()
         def schema = GraphQLSchema.newSchema().query(queryType).build()
         when:
         def result = new SchemaPrinter(defaultOptions().includeScalarTypes(true)).print(schema)
@@ -543,7 +541,7 @@
                 .argument(newArgument().name("arg2").type(GraphQLString).build())
                 .argument(newArgument().name("arg3").description("about 3\nsecond line").type(GraphQLString).build())
                 .type(GraphQLString).build()
-        def queryType = newObject().name("Query").field(fieldDefinition2).build()
+        def queryType = GraphQLObjectType.newObject().name("Query").field(fieldDefinition2).build()
         def schema = GraphQLSchema.newSchema().query(queryType).build()
         when:
         def result = new SchemaPrinter().print(schema)
@@ -594,7 +592,7 @@
             scalar CustomScalar
         '''
 
-        def schema = schema(idl, newRuntimeWiring().scalar(mockScalar("CustomScalar")))
+        def schema = TestUtil.schema(idl, newRuntimeWiring().scalar(mockScalar("CustomScalar")))
 
 
         when:
@@ -619,7 +617,7 @@
 
 
     def "schema will be sorted"() {
-        def schema = schema("""
+        def schema = TestUtil.schema("""
             type Query {
                 fieldB(argZ : String, argY : Int, argX : String) : String
                 fieldA(argZ : String, argY : Int, argX : String) : String
@@ -734,7 +732,7 @@
 
 
     def "AST doc string entries are printed if present"() {
-        def schema = schema('''
+        def schema = TestUtil.schema('''
             # comments up here
             """docstring"""
             # and comments as well down here
@@ -758,7 +756,7 @@
 
 
     def idlWithDirectives() {
-       return """
+        return """
             
             interface SomeInterface @interfaceTypeDirective {
                 fieldA : String @interfaceFieldDirective
