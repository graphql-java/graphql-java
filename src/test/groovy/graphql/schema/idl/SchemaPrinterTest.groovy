--- conflicted
+++ resolved
@@ -2288,8 +2288,6 @@
 '''
     }
 
-<<<<<<< HEAD
-=======
     final def SDL_WITH_COMMENTS = '''#schema comment 1
 #       schema comment 2 with leading spaces
 schema {
@@ -2642,7 +2640,6 @@
 '''
     }
 
->>>>>>> 42efd9b2
     def "issue 3285 - deprecated defaultValue on programmatic args prints as expected"() {
         def queryObjType = newObject().name("Query")
                 .field(newFieldDefinition().name("f").type(GraphQLString)
@@ -2660,8 +2657,6 @@
 }
 '''
     }
-<<<<<<< HEAD
-=======
 
     def "deprecated directive with custom reason"() {
         given:
@@ -2705,5 +2700,4 @@
 }
 """
     }
->>>>>>> 42efd9b2
 }