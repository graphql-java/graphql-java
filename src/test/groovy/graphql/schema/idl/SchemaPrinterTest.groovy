--- conflicted
+++ resolved
@@ -1893,26 +1893,6 @@
 """
     }
 
-<<<<<<< HEAD
-    def "description printing escapes triple quotes"() {
-        def descriptionWithTripleQuote = 'Hello """ \n World """ """';
-        def field = newFieldDefinition().name("hello").type(GraphQLString).build()
-        def queryType = newObject().name("Query").field(field).description(descriptionWithTripleQuote).build()
-        def schema = GraphQLSchema.newSchema().query(queryType).build()
-        when:
-        def result = new SchemaPrinter(defaultOptions().includeDirectives(ExcludeGraphQLSpecifiedDirectivesPredicate)).print(schema)
-
-        then:
-        result == '''"""
-Hello \\""" 
- World \\""" \\"""
-"""
-type Query {
-  hello: String
-}
-'''
-    }
-=======
     def "allow printing of just directives"() {
         def sdl = """
             directive @foo on FIELD_DEFINITION
@@ -1928,5 +1908,22 @@
         result == """directive @foo on FIELD_DEFINITION"""
     }
 
->>>>>>> ae2d51a3
+    def "description printing escapes triple quotes"() {
+        def descriptionWithTripleQuote = 'Hello """ \n World """ """';
+        def field = newFieldDefinition().name("hello").type(GraphQLString).build()
+        def queryType = newObject().name("Query").field(field).description(descriptionWithTripleQuote).build()
+        def schema = GraphQLSchema.newSchema().query(queryType).build()
+        when:
+        def result = new SchemaPrinter(defaultOptions().includeDirectives(ExcludeGraphQLSpecifiedDirectivesPredicate)).print(schema)
+
+        then:
+        result == '''"""
+Hello \\""" 
+ World \\""" \\"""
+"""
+type Query {
+  hello: String
+}
+'''
+    }
 }