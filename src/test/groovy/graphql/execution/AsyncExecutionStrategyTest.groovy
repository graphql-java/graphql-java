--- conflicted
+++ resolved
@@ -113,12 +113,8 @@
                 .graphQLContext(graphqlContextMock)
                 .executionInput(ei)
                 .locale(Locale.getDefault())
-<<<<<<< HEAD
-                .engineRunningState(new EngineRunningState())
-                .profiler(Profiler.NO_OP)
-=======
-                .engineRunningState(new EngineRunningState(ei))
->>>>>>> 1a4c7782
+                .profiler(Profiler.NO_OP)
+                .engineRunningState(new EngineRunningState(ei))
                 .build()
         ExecutionStrategyParameters executionStrategyParameters = ExecutionStrategyParameters
                 .newParameters()
@@ -162,14 +158,9 @@
                 .instrumentation(SimplePerformantInstrumentation.INSTANCE)
                 .locale(Locale.getDefault())
                 .graphQLContext(graphqlContextMock)
-<<<<<<< HEAD
-                .executionInput(ExecutionInput.newExecutionInput("{}").build())
-                .engineRunningState(new EngineRunningState())
-                .profiler(Profiler.NO_OP)
-=======
-                .executionInput(ei)
-                .engineRunningState(new EngineRunningState(ei))
->>>>>>> 1a4c7782
+                .executionInput(ei)
+                .engineRunningState(new EngineRunningState(ei))
+                .profiler(Profiler.NO_OP)
                 .build()
         ExecutionStrategyParameters executionStrategyParameters = ExecutionStrategyParameters
                 .newParameters()
@@ -262,14 +253,9 @@
                 .valueUnboxer(ValueUnboxer.DEFAULT)
                 .locale(Locale.getDefault())
                 .graphQLContext(graphqlContextMock)
-<<<<<<< HEAD
-                .executionInput(ExecutionInput.newExecutionInput("{}").build())
-                .engineRunningState(new EngineRunningState())
-                .profiler(Profiler.NO_OP)
-=======
-                .executionInput(ei)
-                .engineRunningState(new EngineRunningState(ei))
->>>>>>> 1a4c7782
+                .executionInput(ei)
+                .engineRunningState(new EngineRunningState(ei))
+                .profiler(Profiler.NO_OP)
                 .build()
         ExecutionStrategyParameters executionStrategyParameters = ExecutionStrategyParameters
                 .newParameters()
@@ -313,12 +299,8 @@
                 .graphQLContext(graphqlContextMock)
                 .executionInput(ei)
                 .locale(Locale.getDefault())
-<<<<<<< HEAD
-                .engineRunningState(new EngineRunningState())
-                .profiler(Profiler.NO_OP)
-=======
-                .engineRunningState(new EngineRunningState(ei))
->>>>>>> 1a4c7782
+                .engineRunningState(new EngineRunningState(ei))
+                .profiler(Profiler.NO_OP)
                 .instrumentation(new SimplePerformantInstrumentation() {
 
                     @Override
