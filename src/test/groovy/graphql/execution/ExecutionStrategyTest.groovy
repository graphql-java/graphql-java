package graphql.execution

import graphql.Assert
import graphql.DataFetchingErrorGraphQLError
import graphql.ExceptionWhileDataFetching
import graphql.ExecutionResult
import graphql.Scalars
import graphql.SerializationError
import graphql.StarWarsSchema
import graphql.TypeMismatchError
import graphql.execution.instrumentation.SimpleInstrumentation
import graphql.language.Argument
import graphql.language.Field
import graphql.language.OperationDefinition
import graphql.language.SourceLocation
import graphql.language.StringValue
import graphql.parser.Parser
import graphql.schema.Coercing
import graphql.schema.DataFetcher
import graphql.schema.DataFetchingEnvironment
import graphql.schema.GraphQLEnumType
import graphql.schema.GraphQLFieldDefinition
import graphql.schema.GraphQLScalarType
import graphql.schema.GraphQLSchema
import org.dataloader.DataLoaderRegistry
import spock.lang.Specification

import java.util.concurrent.CompletableFuture
import java.util.concurrent.CompletionException

import static ExecutionStrategyParameters.newParameters
import static graphql.Scalars.GraphQLString
import static graphql.TestUtil.mergedField
import static graphql.TestUtil.mergedSelectionSet
import static graphql.schema.GraphQLArgument.newArgument
import static graphql.schema.GraphQLEnumType.newEnum
import static graphql.schema.GraphQLFieldDefinition.newFieldDefinition
import static graphql.schema.GraphQLList.list
import static graphql.schema.GraphQLNonNull.nonNull
import static graphql.schema.GraphQLObjectType.newObject

@SuppressWarnings("GroovyPointlessBoolean")
class ExecutionStrategyTest extends Specification {


    DataFetcherExceptionHandler dataFetcherExceptionHandler = new SimpleDataFetcherExceptionHandler()
    ExecutionStrategy executionStrategy

    def setup() {
        executionStrategy = new ExecutionStrategy(dataFetcherExceptionHandler) {

            @Override
            CompletableFuture<ExecutionResult> execute(ExecutionContext executionContext, ExecutionStrategyParameters parameters) {
                return Assert.assertShouldNeverHappen("should not be called")
            }
        }
    }


    def buildContext(GraphQLSchema schema = null) {
        ExecutionId executionId = ExecutionId.from("executionId123")
        def variables = [arg1: "value1"]
        new ExecutionContext(SimpleInstrumentation.INSTANCE, executionId, schema ?: StarWarsSchema.starWarsSchema, null,
                executionStrategy, executionStrategy, executionStrategy,
                null, null, null,
<<<<<<< HEAD
                variables, "context", "root", [:], new DataLoaderRegistry(), Collections.emptyList())
=======
                variables, "context", "root", new DataLoaderRegistry(), null, Collections.emptyList())
>>>>>>> 21dff067
    }

    @SuppressWarnings("GroovyAssignabilityCheck")
    def "complete values always calls query strategy to execute more"() {
        given:
        def dataFetcher = Mock(DataFetcher)
        def fieldDefinition = newFieldDefinition()
                .name("someField")
                .type(GraphQLString)
                .dataFetcher(dataFetcher)
                .build()
        def objectType = newObject()
                .name("Test")
                .field(fieldDefinition)
                .build()

        def document = new Parser().parseDocument("{someField}")
        def operation = document.definitions[0] as OperationDefinition

        GraphQLSchema schema = GraphQLSchema.newSchema().query(objectType).build()
        def builder = new ExecutionContextBuilder()
        builder.queryStrategy(Mock(ExecutionStrategy))
        builder.mutationStrategy(Mock(ExecutionStrategy))
        builder.subscriptionStrategy(Mock(ExecutionStrategy))
        builder.graphQLSchema(schema)

        builder.operationDefinition(operation)
        builder.executionId(ExecutionId.generate())

        def executionContext = builder.build()
        def result = new Object()
        def parameters = newParameters()
                .executionStepInfo(ExecutionStepInfo.newExecutionStepInfo().type(objectType))
                .source(result)
                .fields(mergedSelectionSet(["fld": [Field.newField().build()]]))
                .field(mergedField(Field.newField().build()))
                .build()

        when:
        executionStrategy.completeValue(executionContext, parameters)

        then:
        1 * executionContext.queryStrategy.execute(_, _)
        0 * executionContext.mutationStrategy.execute(_, _)
        0 * executionContext.subscriptionStrategy.execute(_, _)
    }


    def "completes value for a java.util.List"() {
        given:
        ExecutionContext executionContext = buildContext()
        def fieldType = list(GraphQLString)
        Field field = new Field("someField")
        def fldDef = newFieldDefinition().name("test").type(fieldType).build()
        def executionStepInfo = ExecutionStepInfo.newExecutionStepInfo().type(fieldType).path(ExecutionPath.rootPath()).fieldDefinition(fldDef).build()
        NonNullableFieldValidator nullableFieldValidator = new NonNullableFieldValidator(executionContext, executionStepInfo)


        def result = ["test", "1", "2", "3"]
        def parameters = newParameters()
                .executionStepInfo(executionStepInfo)
                .source(result)
                .nonNullFieldValidator(nullableFieldValidator)
                .fields(mergedSelectionSet(["fld": []]))
                .field(mergedField(field))
                .build()

        when:
        def executionResult = executionStrategy.completeValue(executionContext, parameters).fieldValue.join()

        then:
        executionResult.data == result
    }

    def "completes value for java.util.Optional"() {
        given:
        ExecutionContext executionContext = buildContext()
        def fieldType = GraphQLString
        def fldDef = newFieldDefinition().name("test").type(fieldType).build()
        def executionStepInfo = ExecutionStepInfo.newExecutionStepInfo().type(fieldType).fieldDefinition(fldDef).build()
        NonNullableFieldValidator nullableFieldValidator = new NonNullableFieldValidator(executionContext, executionStepInfo)
        def parameters = newParameters()
                .executionStepInfo(executionStepInfo)
                .nonNullFieldValidator(nullableFieldValidator)
                .source(result)
                .fields(mergedSelectionSet(["fld": []]))
                .build()

        when:
        def executionResult = executionStrategy.completeValue(executionContext, parameters).fieldValue.join()

        then:
        executionResult.data == expected

        where:
        result                    || expected
        Optional.of("hello")      || "hello"
        Optional.ofNullable(null) || null
    }

    def "completes value for an empty java.util.Optional that triggers non null exception"() {
        given:
        ExecutionContext executionContext = buildContext()
        def fieldType = nonNull(GraphQLString)
        def fldDef = newFieldDefinition().name("test").type(fieldType).build()
        def executionStepInfo = ExecutionStepInfo.newExecutionStepInfo().type(fieldType).fieldDefinition(fldDef).build()
        NonNullableFieldValidator nullableFieldValidator = new NonNullableFieldValidator(executionContext, executionStepInfo)
        def parameters = newParameters()
                .executionStepInfo(executionStepInfo)
                .nonNullFieldValidator(nullableFieldValidator)
                .source(Optional.ofNullable(null))
                .fields(mergedSelectionSet(["fld": []]))
                .build()

        when:
        executionStrategy.completeValue(executionContext, parameters).fieldValue.join()

        then:
        def e = thrown(CompletionException)
        e.getCause() instanceof NonNullableFieldWasNullException
    }

    def "completes value for java.util.OptionalInt"() {
        given:
        ExecutionContext executionContext = buildContext()
        def fieldType = GraphQLString
        def fldDef = newFieldDefinition().name("test").type(fieldType).build()
        def executionStepInfo = ExecutionStepInfo.newExecutionStepInfo().type(fieldType).fieldDefinition(fldDef).build()
        NonNullableFieldValidator nullableFieldValidator = new NonNullableFieldValidator(executionContext, executionStepInfo)
        def parameters = newParameters()
                .executionStepInfo(executionStepInfo)
                .nonNullFieldValidator(nullableFieldValidator)
                .source(result)
                .fields(mergedSelectionSet(["fld": []]))
                .build()

        when:
        def executionResult = executionStrategy.completeValue(executionContext, parameters).fieldValue.join()

        then:
        executionResult.data == expected

        where:
        result              || expected
        OptionalInt.of(10)  || "10"
        OptionalInt.empty() || null
    }

    def "completes value for an empty java.util.OptionalInt that triggers non null exception"() {
        given:
        ExecutionContext executionContext = buildContext()
        def fieldType = nonNull(GraphQLString)
        def fldDef = newFieldDefinition().name("test").type(fieldType).build()
        def executionStepInfo = ExecutionStepInfo.newExecutionStepInfo().type(fieldType).fieldDefinition(fldDef).build()
        NonNullableFieldValidator nullableFieldValidator = new NonNullableFieldValidator(executionContext, executionStepInfo)
        def parameters = newParameters()
                .executionStepInfo(executionStepInfo)
                .nonNullFieldValidator(nullableFieldValidator)
                .source(OptionalInt.empty())
                .fields(mergedSelectionSet(["fld": []]))
                .build()

        when:
        executionStrategy.completeValue(executionContext, parameters).fieldValue.join()

        then:
        def e = thrown(CompletionException)
        e.getCause() instanceof NonNullableFieldWasNullException
    }

    def "completes value for java.util.OptionalDouble"() {
        given:
        ExecutionContext executionContext = buildContext()
        def fieldType = GraphQLString
        def fldDef = newFieldDefinition().name("test").type(fieldType).build()
        def executionStepInfo = ExecutionStepInfo.newExecutionStepInfo().type(fieldType).fieldDefinition(fldDef).build()
        NonNullableFieldValidator nullableFieldValidator = new NonNullableFieldValidator(executionContext, executionStepInfo)
        def parameters = newParameters()
                .executionStepInfo(executionStepInfo)
                .nonNullFieldValidator(nullableFieldValidator)
                .source(result)
                .fields(mergedSelectionSet(["fld": []]))
                .build()

        when:
        def executionResult = executionStrategy.completeValue(executionContext, parameters).fieldValue.join()

        then:
        executionResult.data == expected

        where:
        result                 || expected
        OptionalDouble.of(10)  || "10.0"
        OptionalDouble.empty() || null
    }

    def "completes value for an empty java.util.OptionalDouble that triggers non null exception"() {
        given:
        ExecutionContext executionContext = buildContext()
        def fieldType = nonNull(GraphQLString)
        def fldDef = newFieldDefinition().name("test").type(fieldType).build()
        def typeInfo = ExecutionStepInfo.newExecutionStepInfo().type(fieldType).fieldDefinition(fldDef).build()
        NonNullableFieldValidator nullableFieldValidator = new NonNullableFieldValidator(executionContext, typeInfo)
        def parameters = newParameters()
                .executionStepInfo(typeInfo)
                .nonNullFieldValidator(nullableFieldValidator)
                .source(OptionalDouble.empty())
                .fields(mergedSelectionSet(["fld": []]))
                .build()

        when:
        executionStrategy.completeValue(executionContext, parameters).fieldValue.join()

        then:
        def e = thrown(CompletionException)
        e.getCause() instanceof NonNullableFieldWasNullException
    }

    def "completes value for java.util.OptionalLong"() {
        given:
        ExecutionContext executionContext = buildContext()
        def fieldType = GraphQLString
        def fldDef = newFieldDefinition().name("test").type(fieldType).build()
        def typeInfo = ExecutionStepInfo.newExecutionStepInfo().type(fieldType).fieldDefinition(fldDef).build()
        NonNullableFieldValidator nullableFieldValidator = new NonNullableFieldValidator(executionContext, typeInfo)
        def parameters = newParameters()
                .executionStepInfo(typeInfo)
                .nonNullFieldValidator(nullableFieldValidator)
                .source(result)
                .fields(mergedSelectionSet(["fld": []]))
                .build()

        when:
        def executionResult = executionStrategy.completeValue(executionContext, parameters).fieldValue.join()

        then:
        executionResult.data == expected

        where:
        result               || expected
        OptionalLong.of(10)  || "10"
        OptionalLong.empty() || null
    }

    def "completes value for an empty java.util.OptionalLong that triggers non null exception"() {
        given:
        ExecutionContext executionContext = buildContext()
        def fieldType = nonNull(GraphQLString)
        def fldDef = newFieldDefinition().name("test").type(fieldType).build()
        def typeInfo = ExecutionStepInfo.newExecutionStepInfo().type(fieldType).fieldDefinition(fldDef).build()
        NonNullableFieldValidator nullableFieldValidator = new NonNullableFieldValidator(executionContext, typeInfo)
        def parameters = newParameters()
                .executionStepInfo(typeInfo)
                .nonNullFieldValidator(nullableFieldValidator)
                .source(OptionalLong.empty())
                .fields(mergedSelectionSet  (["fld": []]))
                .build()

        when:
        executionStrategy.completeValue(executionContext, parameters).fieldValue.join()

        then:
        def e = thrown(CompletionException)
        e.getCause() instanceof NonNullableFieldWasNullException
    }

    def "completes value for an array"() {
        given:
        ExecutionContext executionContext = buildContext()
        def fieldType = list(GraphQLString)
        def fldDef = newFieldDefinition().name("test").type(fieldType).build()
        def executionStepInfo = ExecutionStepInfo.newExecutionStepInfo().type(fieldType).path(ExecutionPath.rootPath()).fieldDefinition(fldDef).build()
        NonNullableFieldValidator nullableFieldValidator = new NonNullableFieldValidator(executionContext, executionStepInfo)
        def result = ["test", "1", "2", "3"]
        def parameters = newParameters()
                .executionStepInfo(executionStepInfo)
                .source(result)
                .nonNullFieldValidator(nullableFieldValidator)
                .fields(mergedSelectionSet(["fld": []]))
                .field(mergedField(new Field("someField")))
                .build()

        when:
        def executionResult = executionStrategy.completeValue(executionContext, parameters).fieldValue.join()

        then:
        executionResult.data == result
    }

    def "completing value with serializing throwing exception"() {
        given:
        ExecutionContext executionContext = buildContext()
        def fieldType = Scalars.GraphQLInt
        def typeInfo = ExecutionStepInfo.newExecutionStepInfo().type(fieldType).build()
        NonNullableFieldValidator nullableFieldValidator = new NonNullableFieldValidator(executionContext, typeInfo)
        String result = "not a number"

        def parameters = newParameters()
                .executionStepInfo(typeInfo)
                .source(result)
                .nonNullFieldValidator(nullableFieldValidator)
                .fields(mergedSelectionSet(["dummy": []]))
                .build()

        when:
        def executionResult = executionStrategy.completeValue(executionContext, parameters).fieldValue.join()

        then:
        executionResult.data == null
        executionContext.errors.size() == 1
        executionContext.errors[0] instanceof SerializationError

    }

    def "completing enum with serializing throwing exception"() {
        given:
        ExecutionContext executionContext = buildContext()
        GraphQLEnumType enumType = newEnum().name("Enum").value("value").build()
        def typeInfo = ExecutionStepInfo.newExecutionStepInfo().type(enumType).build()
        NonNullableFieldValidator nullableFieldValidator = new NonNullableFieldValidator(executionContext, typeInfo)
        String result = "not a enum number"

        def parameters = newParameters()
                .executionStepInfo(typeInfo)
                .source(result)
                .nonNullFieldValidator(nullableFieldValidator)
                .fields(mergedSelectionSet(["dummy": []]))
                .build()

        when:
        def executionResult = executionStrategy.completeValue(executionContext, parameters).fieldValue.join()

        then:
        executionResult.data == null
        executionContext.errors.size() == 1
        executionContext.errors[0] instanceof SerializationError

    }

    def "completing a scalar null value for a non null type throws an exception"() {

        GraphQLScalarType NullProducingScalar = new GraphQLScalarType("Custom", "It Can Produce Nulls", new Coercing<Double, Double>() {
            @Override
            Double serialize(Object input) {
                if (input == 0xCAFED00Dd) {
                    return null
                }
                return 0xCAFEBABEd
            }

            @Override
            Double parseValue(Object input) {
                throw new UnsupportedOperationException("Not implemented")
            }

            @Override
            Double parseLiteral(Object input) {
                throw new UnsupportedOperationException("Not implemented")
            }
        })


        ExecutionContext executionContext = buildContext()
        def fieldType = NullProducingScalar
        def typeInfo = ExecutionStepInfo.newExecutionStepInfo().type(nonNull(fieldType)).build()
        NonNullableFieldValidator nullableFieldValidator = new NonNullableFieldValidator(executionContext, typeInfo)

        when:
        def parameters = newParameters()
                .executionStepInfo(ExecutionStepInfo.newExecutionStepInfo().type(fieldType))
                .source(result)
                .fields(mergedSelectionSet(["dummy": []]))
                .nonNullFieldValidator(nullableFieldValidator)
                .build()

        Exception actualException = null
        try {
            executionStrategy.completeValue(executionContext, parameters)
        } catch (Exception e) {
            actualException = e
        }

        then:
        if (errorExpected) {
            actualException instanceof NonNullableFieldWasNullException
            executionContext.errors.size() == 1
        } else {
            actualException != null
            executionContext.errors.size() == 0
        }


        where:
        result      || errorExpected
        1.0d        || false
        0xCAFED00Dd || true
        null        || true
    }

    @SuppressWarnings("GroovyVariableNotAssigned")
    def "resolveField creates correct DataFetchingEnvironment"() {
        def dataFetcher = Mock(DataFetcher)
        def fieldDefinition = newFieldDefinition()
                .name("someField")
                .type(GraphQLString)
                .dataFetcher(dataFetcher)
                .argument(newArgument().name("arg1").type(GraphQLString))
                .build()
        def objectType = newObject()
                .name("Test")
                .field(fieldDefinition)
                .build()

        GraphQLSchema schema = GraphQLSchema.newSchema().query(objectType).build()
        ExecutionContext executionContext = buildContext(schema)
        ExecutionStepInfo typeInfo = ExecutionStepInfo.newExecutionStepInfo().type(objectType).build()
        NonNullableFieldValidator nullableFieldValidator = new NonNullableFieldValidator(executionContext, typeInfo)
        Argument argument = new Argument("arg1", new StringValue("argVal"))
        Field field = new Field("someField", [argument])
        ExecutionPath executionPath = ExecutionPath.rootPath().segment("test")

        def parameters = newParameters()
                .executionStepInfo(typeInfo)
                .source("source")
                .fields(mergedSelectionSet(["someField": [field]]))
                .field(mergedField(field))
                .nonNullFieldValidator(nullableFieldValidator)
                .path(executionPath)
                .build()
        DataFetchingEnvironment environment

        when:
        executionStrategy.resolveField(executionContext, parameters)

        then:
        1 * dataFetcher.get({ it -> environment = it } as DataFetchingEnvironment)
        environment.fieldDefinition == fieldDefinition
        environment.graphQLSchema == schema
        environment.context == "context"
        environment.source == "source"
        environment.fields == [field]
        environment.root == "root"
        environment.parentType == objectType
        environment.arguments == ["arg1": "argVal"]
        environment.executionStepInfo.getUnwrappedNonNullType() == GraphQLString
        environment.executionStepInfo.path == executionPath
        environment.executionStepInfo.parent.getUnwrappedNonNullType() == objectType
        environment.executionId == ExecutionId.from("executionId123")
    }

    def exceptionSetupFixture(expectedException) {
        def dataFetcher = new DataFetcher() {
            @Override
            Object get(DataFetchingEnvironment environment) {
                throw expectedException
            }
        }
        def fieldDefinition = newFieldDefinition().name("someField").type(GraphQLString).dataFetcher(dataFetcher).build()
        def objectType = newObject()
                .name("Test")
                .field(fieldDefinition)
                .build()
        def schema = GraphQLSchema.newSchema().query(objectType).build()
        ExecutionContext executionContext = buildContext(schema)
        def typeInfo = ExecutionStepInfo.newExecutionStepInfo().type(objectType).build()
        NonNullableFieldValidator nullableFieldValidator = new NonNullableFieldValidator(executionContext, typeInfo)
        ExecutionPath expectedPath = ExecutionPath.rootPath().segment("someField")

        SourceLocation sourceLocation = new SourceLocation(666, 999)
        Field field = Field.newField("someField").sourceLocation(sourceLocation).build()
        def parameters = newParameters()
                .executionStepInfo(typeInfo)
                .source("source")
                .fields(mergedSelectionSet(["someField": [field]]))
                .field(mergedField(field))
                .path(expectedPath)
                .nonNullFieldValidator(nullableFieldValidator)
                .build()
        [executionContext, fieldDefinition, expectedPath, parameters, field, sourceLocation]
    }


    def "test that the new data fetcher error handler interface is called"() {

        def expectedException = new UnsupportedOperationException("This is the exception you are looking for")

        //noinspection GroovyAssignabilityCheck,GroovyUnusedAssignment
        def (ExecutionContext executionContext, GraphQLFieldDefinition fieldDefinition, ExecutionPath expectedPath, ExecutionStrategyParameters parameters, Field field, SourceLocation sourceLocation) = exceptionSetupFixture(expectedException)


        boolean handlerCalled = false
        ExecutionStrategy overridingStrategy = new AsyncExecutionStrategy(new SimpleDataFetcherExceptionHandler() {
            @Override
            DataFetcherExceptionHandlerResult onException(DataFetcherExceptionHandlerParameters handlerParameters) {
                handlerCalled = true
                assert handlerParameters.exception == expectedException
                assert handlerParameters.fieldDefinition == fieldDefinition
                assert handlerParameters.field.name == 'someField'
                assert handlerParameters.path == expectedPath

                // by calling down we are testing the base class as well
                super.onException(handlerParameters)
            }
        }) {
            @Override
            CompletableFuture<ExecutionResult> execute(ExecutionContext ec, ExecutionStrategyParameters p) throws NonNullableFieldWasNullException {
                null
            }
        }

        when:
        overridingStrategy.resolveField(executionContext, parameters)

        then:
        handlerCalled == true
        executionContext.errors.size() == 1
        def exceptionWhileDataFetching = executionContext.errors[0] as ExceptionWhileDataFetching
        exceptionWhileDataFetching.getLocations() == [sourceLocation]
        exceptionWhileDataFetching.getMessage().contains('This is the exception you are looking for')
    }

    def "test that the old legacy method is still useful for those who derive new execution strategies"() {

        def expectedException = new UnsupportedOperationException("This is the exception you are looking for")

        //noinspection GroovyAssignabilityCheck,GroovyUnusedAssignment
        def (ExecutionContext executionContext, GraphQLFieldDefinition fieldDefinition, ExecutionPath expectedPath, ExecutionStrategyParameters parameters, Field field, SourceLocation sourceLocation) = exceptionSetupFixture(expectedException)


        ExecutionStrategy overridingStrategy = new ExecutionStrategy() {
            @Override
            CompletableFuture<ExecutionResult> execute(ExecutionContext ec, ExecutionStrategyParameters p) throws NonNullableFieldWasNullException {
                null
            }
        }

        when:
        overridingStrategy.resolveField(executionContext, parameters)

        then:
        executionContext.errors.size() == 1
        def exceptionWhileDataFetching = executionContext.errors[0] as ExceptionWhileDataFetching
        exceptionWhileDataFetching.getMessage().contains('This is the exception you are looking for')
    }

    def "#522 - single error during execution - not two errors"() {

        given:

        def dataFetcher = new DataFetcher() {
            @Override
            Object get(DataFetchingEnvironment environment) {
                throw new RuntimeException("bang")
            }
        }
        def fieldDefinition = newFieldDefinition()
                .name("someField")
                .type(nonNull(GraphQLString))
                .dataFetcher(dataFetcher)
                .build()
        def objectType = newObject()
                .name("Test")
                .field(fieldDefinition)
                .build()

        GraphQLSchema schema = GraphQLSchema.newSchema().query(objectType).build()
        ExecutionContext executionContext = buildContext(schema)

        def typeInfo = ExecutionStepInfo.newExecutionStepInfo().type(objectType).build()
        NonNullableFieldValidator nullableFieldValidator = new NonNullableFieldValidator(executionContext, typeInfo)
        Field field = new Field("someField")

        def parameters = newParameters()
                .executionStepInfo(typeInfo)
                .source(null)
                .nonNullFieldValidator(nullableFieldValidator)
                .field(mergedField(field))
                .fields(mergedSelectionSet(["someField": [mergedField(field)]]))
                .path(ExecutionPath.rootPath().segment("abc"))
                .build()

        when:
        executionStrategy.resolveField(executionContext, parameters).join()

        then:
        thrown(CompletionException)
        executionContext.errors.size() == 1 // only 1 error
        executionContext.errors[0] instanceof ExceptionWhileDataFetching
    }

    def "#163 completes value for an primitive type array"() {
        given:
        ExecutionContext executionContext = buildContext()
        long[] result = [1L, 2L, 3L]
        def fieldType = list(Scalars.GraphQLLong)
        def fldDef = newFieldDefinition().name("test").type(fieldType).build()
        def executionStepInfo = ExecutionStepInfo.newExecutionStepInfo().type(fieldType).path(ExecutionPath.rootPath()).fieldDefinition(fldDef).build()
        NonNullableFieldValidator nullableFieldValidator = new NonNullableFieldValidator(executionContext, executionStepInfo)

        def parameters = newParameters()
                .executionStepInfo(executionStepInfo)
                .source(result)
                .nonNullFieldValidator(nullableFieldValidator)
                .fields(mergedSelectionSet(["fld": [mergedField(Field.newField().build())]]))
                .field(mergedField(Field.newField().build()))
                .build()

        when:
        def executionResult = executionStrategy.completeValue(executionContext, parameters).fieldValue

        then:
        executionResult.get().data == [1L, 2L, 3L]
    }

    def "#820 processes DataFetcherResult"() {
        given:

        ExecutionContext executionContext = buildContext()
        def fieldType = list(Scalars.GraphQLLong)
        def fldDef = newFieldDefinition().name("test").type(fieldType).build()
        def executionStepInfo = ExecutionStepInfo.newExecutionStepInfo().type(fieldType).fieldDefinition(fldDef).build()
        def field = Field.newField("parent").sourceLocation(new SourceLocation(5, 10)).build()
        def parameters = newParameters()
                .path(ExecutionPath.fromList(["parent"]))
                .field(mergedField(field))
                .fields(mergedSelectionSet(["parent": [mergedField(field)]]))
                .executionStepInfo(executionStepInfo)
                .build()

        def executionData = ["child": [:]]
        when:
        def fetchedValue = executionStrategy.unboxPossibleDataFetcherResult(executionContext, parameters,
                DataFetcherResult.newResult().data(executionData)
                        .mapRelativeErrors(true)
                        .error(new DataFetchingErrorGraphQLError("bad foo", ["child", "foo"]))
                        .build()
        )

        then:
        fetchedValue.getFetchedValue() == executionData
        executionContext.getErrors()[0].locations == [new SourceLocation(7, 20)]
        executionContext.getErrors()[0].message == "bad foo"
        executionContext.getErrors()[0].path == ["parent", "child", "foo"]
    }

    def "#820 processes DataFetcherResult just message"() {
        given:

        ExecutionContext executionContext = buildContext()
        def fieldType = list(Scalars.GraphQLLong)
        def fldDef = newFieldDefinition().name("test").type(fieldType).build()
        def executionStepInfo = ExecutionStepInfo.newExecutionStepInfo().type(fieldType).fieldDefinition(fldDef).build()
        def field = Field.newField("parent").sourceLocation(new SourceLocation(5, 10)).build()
        def parameters = newParameters()
                .path(ExecutionPath.fromList(["parent"]))
                .field(mergedField(field))
                .fields(mergedSelectionSet(["parent": [mergedField(field)]]))
                .executionStepInfo(executionStepInfo)
                .build()

        def executionData = ["child": [:]]
        when:
        def fetchedValue = executionStrategy.unboxPossibleDataFetcherResult(executionContext, parameters,
                DataFetcherResult.newResult().data(executionData)
                        .error(new DataFetchingErrorGraphQLError("bad foo"))
                        .build())
        then:
        fetchedValue.getFetchedValue() == executionData
        executionContext.getErrors()[0].locations == null
        executionContext.getErrors()[0].message == "bad foo"
        executionContext.getErrors()[0].path == null
    }

    def "completes value for an iterable"() {
        given:
        ExecutionContext executionContext = buildContext()
        List<Long> result = [1L, 2L, 3L]
        def fieldType = list(Scalars.GraphQLLong)
        def fldDef = newFieldDefinition().name("test").type(fieldType).build()
        def executionStepInfo = ExecutionStepInfo.newExecutionStepInfo().type(fieldType).path(ExecutionPath.rootPath()).fieldDefinition(fldDef).build()
        NonNullableFieldValidator nullableFieldValidator = new NonNullableFieldValidator(executionContext, executionStepInfo)

        def parameters = newParameters()
                .executionStepInfo(executionStepInfo)
                .source(result)
                .nonNullFieldValidator(nullableFieldValidator)
                .fields(mergedSelectionSet(["fld": [mergedField(Field.newField().build())]]))
                .field(mergedField(Field.newField().build()))
                .build()

        when:
        def executionResult = executionStrategy.completeValue(executionContext, parameters).fieldValue

        then:
        executionResult.get().data == [1L, 2L, 3L]
    }

    def "when completeValue expects GraphQLList and non iterable or non array is passed then it should yield a TypeMismatch error"() {
        given:
        ExecutionContext executionContext = buildContext()
        Map<String, Object> result = new HashMap<>()
        def fieldType = list(Scalars.GraphQLLong)
        def fldDef = newFieldDefinition().name("test").type(fieldType).build()
        def typeInfo = ExecutionStepInfo.newExecutionStepInfo().type(fieldType).fieldDefinition(fldDef).build()
        NonNullableFieldValidator nullableFieldValidator = new NonNullableFieldValidator(executionContext, typeInfo)

        def parameters = newParameters()
                .executionStepInfo(typeInfo)
                .source(result)
                .nonNullFieldValidator(nullableFieldValidator)
                .fields(mergedSelectionSet(["fld": [mergedField(Field.newField().build())]]))
                .field(mergedField(Field.newField().build()))
                .build()

        when:
        def executionResult = executionStrategy.completeValue(executionContext, parameters).fieldValue.join()

        then:
        executionResult.data == null
        executionContext.errors.size() == 1
        executionContext.errors[0] instanceof TypeMismatchError
    }
}<|MERGE_RESOLUTION|>--- conflicted
+++ resolved
@@ -63,11 +63,7 @@
         new ExecutionContext(SimpleInstrumentation.INSTANCE, executionId, schema ?: StarWarsSchema.starWarsSchema, null,
                 executionStrategy, executionStrategy, executionStrategy,
                 null, null, null,
-<<<<<<< HEAD
-                variables, "context", "root", [:], new DataLoaderRegistry(), Collections.emptyList())
-=======
                 variables, "context", "root", new DataLoaderRegistry(), null, Collections.emptyList())
->>>>>>> 21dff067
     }
 
     @SuppressWarnings("GroovyAssignabilityCheck")
