package graphql.execution

import graphql.ExceptionWhileDataFetching
import graphql.ExecutionResult
import graphql.Scalars
import graphql.SerializationError
import graphql.execution.instrumentation.NoOpInstrumentation
import graphql.language.Field
import graphql.language.SourceLocation
import graphql.schema.Coercing
import graphql.schema.DataFetcher
import graphql.schema.DataFetchingEnvironment
import graphql.schema.GraphQLEnumType
import graphql.schema.GraphQLFieldDefinition
import graphql.schema.GraphQLList
import graphql.schema.GraphQLScalarType
import graphql.schema.GraphQLSchema
import spock.lang.Specification

import java.util.concurrent.CompletableFuture

import static ExecutionStrategyParameters.newParameters
import static graphql.Scalars.GraphQLString
import static graphql.schema.GraphQLEnumType.newEnum
import static graphql.schema.GraphQLFieldDefinition.newFieldDefinition
import static graphql.schema.GraphQLNonNull.nonNull
import static graphql.schema.GraphQLObjectType.newObject

@SuppressWarnings("GroovyPointlessBoolean")
class ExecutionStrategyTest extends Specification {


    DataFetcherExceptionHandler dataFetcherExceptionHandler = new SimpleDataFetcherExceptionHandler()
    ExecutionStrategy executionStrategy

    def setup() {
        executionStrategy = new ExecutionStrategy(dataFetcherExceptionHandler) {

            @Override
            CompletableFuture<ExecutionResult> execute(ExecutionContext executionContext, ExecutionStrategyParameters parameters) {
                return null
            }
        }
    }

    def buildContext(GraphQLSchema schema = null) {
        new ExecutionContext(NoOpInstrumentation.INSTANCE, null, schema, executionStrategy, executionStrategy, executionStrategy, null, null, null, "context", "root")
    }


    def "completes value for a java.util.List"() {
        given:
        ExecutionContext executionContext = buildContext()
        def fieldType = new GraphQLList(GraphQLString)
        def result = ["test", "1", "2", "3"]
        def parameters = newParameters()
                .typeInfo(TypeInfo.newTypeInfo().type(fieldType))
                .source(result)
                .fields(["fld": []])
                .build()

        when:
<<<<<<< HEAD
        def executionResult = executionStrategy.completeValue(executionContext, parameters)
=======
        def executionResult = executionStrategy.completeValue(executionContext, parameters, [field]).join()
>>>>>>> 5d7d2655

        then:
        executionResult.data == result
    }

    def "completes value for an array"() {
        given:
        ExecutionContext executionContext = buildContext()
        def fieldType = new GraphQLList(GraphQLString)
        def result = ["test", "1", "2", "3"]
        def parameters = newParameters()
                .typeInfo(TypeInfo.newTypeInfo().type(fieldType))
                .source(result)
                .fields(["fld": []])
                .build()

        when:
<<<<<<< HEAD
        def executionResult = executionStrategy.completeValue(executionContext, parameters)
=======
        def executionResult = executionStrategy.completeValue(executionContext, parameters, [field]).join()
>>>>>>> 5d7d2655

        then:
        executionResult.data == result
    }

    def "completing value with serializing throwing exception"() {
        given:
        ExecutionContext executionContext = buildContext()
        def fieldType = Scalars.GraphQLInt
        def typeInfo = TypeInfo.newTypeInfo().type(fieldType).build()
        NonNullableFieldValidator nullableFieldValidator = new NonNullableFieldValidator(executionContext, typeInfo)
        String result = "not a number"

        def parameters = newParameters()
                .typeInfo(typeInfo)
                .source(result)
                .nonNullFieldValidator(nullableFieldValidator)
                .fields(["dummy": []])
                .build()

        when:
<<<<<<< HEAD
        def executionResult = executionStrategy.completeValue(executionContext, parameters)
=======
        def executionResult = executionStrategy.completeValue(executionContext, parameters, [new Field()]).join()
>>>>>>> 5d7d2655

        then:
        executionResult.data == null
        executionContext.errors.size() == 1
        executionContext.errors[0] instanceof SerializationError

    }

    def "completing enum with serializing throwing exception"() {
        given:
        ExecutionContext executionContext = buildContext()
        GraphQLEnumType enumType = newEnum().name("Enum").value("value").build()
        def typeInfo = TypeInfo.newTypeInfo().type(enumType).build()
        NonNullableFieldValidator nullableFieldValidator = new NonNullableFieldValidator(executionContext, typeInfo)
        String result = "not a enum number"

        def parameters = newParameters()
                .typeInfo(typeInfo)
                .source(result)
                .nonNullFieldValidator(nullableFieldValidator)
                .fields(["dummy": []])
                .build()

        when:
<<<<<<< HEAD
        def executionResult = executionStrategy.completeValue(executionContext, parameters)
=======
        def executionResult = executionStrategy.completeValue(executionContext, parameters, [new Field()]).join()
>>>>>>> 5d7d2655

        then:
        executionResult.data == null
        executionContext.errors.size() == 1
        executionContext.errors[0] instanceof SerializationError

    }

    def "completing a scalar null value for a non null type throws an exception"() {

        GraphQLScalarType NullProducingScalar = new GraphQLScalarType("Custom", "It Can Produce Nulls", new Coercing<Double, Double>() {
            @Override
            Double serialize(Object input) {
                if (input == 0xCAFED00Dd) {
                    return null
                }
                return 0xCAFEBABEd
            }

            @Override
            Double parseValue(Object input) {
                throw new UnsupportedOperationException("Not implemented")
            }

            @Override
            Double parseLiteral(Object input) {
                throw new UnsupportedOperationException("Not implemented")
            }
        })


        ExecutionContext executionContext = buildContext()
        def fieldType = NullProducingScalar
        def typeInfo = TypeInfo.newTypeInfo().type(nonNull(fieldType)).build()
        NonNullableFieldValidator nullableFieldValidator = new NonNullableFieldValidator(executionContext, typeInfo)

        when:
        def parameters = newParameters()
                .typeInfo(TypeInfo.newTypeInfo().type(fieldType))
                .source(result)
                .fields(["dummy": []])
                .nonNullFieldValidator(nullableFieldValidator)
                .build()

        Exception actualException = null
        try {
            executionStrategy.completeValue(executionContext, parameters)
        } catch (Exception e) {
            actualException = e
        }

        then:
        if (errorExpected) {
            actualException instanceof NonNullableFieldWasNullException
            executionContext.errors.size() == 1
        } else {
            actualException != null
            executionContext.errors.size() == 0
        }


        where:
        result      || errorExpected
        1.0d        || false
        0xCAFED00Dd || true
        null        || true
    }

    @SuppressWarnings("GroovyVariableNotAssigned")
    def "resolveField creates correct DataFetchingEnvironment"() {
        def dataFetcher = Mock(DataFetcher)
        def fieldDefinition = newFieldDefinition().name("someField").type(GraphQLString).dataFetcher(dataFetcher).build()
        def objectType = newObject()
                .name("Test")
                .field(fieldDefinition)
                .build()
        def schema = GraphQLSchema.newSchema().query(objectType).build()
        ExecutionContext executionContext = buildContext(schema)
        def typeInfo = TypeInfo.newTypeInfo().type(objectType).build()
        NonNullableFieldValidator nullableFieldValidator = new NonNullableFieldValidator(executionContext, typeInfo)
        Field field = new Field("someField")
        def parameters = newParameters()
                .typeInfo(typeInfo)
                .source("source")
                .fields(["someField": [field]])
                .field([field])
                .nonNullFieldValidator(nullableFieldValidator)
                .build()
        DataFetchingEnvironment environment

        when:
        executionStrategy.resolveField(executionContext, parameters)

        then:
        1 * dataFetcher.get({ it -> environment = it } as DataFetchingEnvironment)
        environment.fieldDefinition == fieldDefinition
        environment.graphQLSchema == schema
        environment.context == "context"
        environment.source == "source"
        environment.fields == [field]
        environment.root == "root"
        environment.parentType == objectType
        // TODO: there are more properties we should check here
    }

    def exceptionSetupFixture(expectedException) {
        def dataFetcher = new DataFetcher() {
            @Override
            Object get(DataFetchingEnvironment environment) {
                throw expectedException
            }
        }
        def fieldDefinition = newFieldDefinition().name("someField").type(GraphQLString).dataFetcher(dataFetcher).build()
        def objectType = newObject()
                .name("Test")
                .field(fieldDefinition)
                .build()
        def schema = GraphQLSchema.newSchema().query(objectType).build()
        ExecutionContext executionContext = buildContext(schema)
        def typeInfo = TypeInfo.newTypeInfo().type(objectType).build()
        NonNullableFieldValidator nullableFieldValidator = new NonNullableFieldValidator(executionContext, typeInfo)
        ExecutionPath expectedPath = ExecutionPath.rootPath().segment("someField")

        SourceLocation sourceLocation = new SourceLocation(666, 999)
        Field field = new Field("someField")
        field.setSourceLocation(sourceLocation)
        def parameters = newParameters()
                .typeInfo(typeInfo)
                .source("source")
                .fields(["someField": [field]])
                .field([field])
                .path(expectedPath)
                .nonNullFieldValidator(nullableFieldValidator)
                .build()
        [executionContext, fieldDefinition, expectedPath, parameters, field, sourceLocation]
    }


    def "test legacy data fetcher error handler method is called for execution strategies that override handle method"() {

        def expectedException = new UnsupportedOperationException("This is the exception you are looking for")

        //noinspection GroovyAssignabilityCheck
        def (ExecutionContext executionContext, GraphQLFieldDefinition fieldDefinition, ExecutionPath expectedPath, ExecutionStrategyParameters parameters) = exceptionSetupFixture(expectedException)


        boolean handleDataFetchingExceptionCalled = false
        ExecutionStrategy overridingStrategy = new ExecutionStrategy() {
            @Override
            CompletableFuture<ExecutionResult> execute(ExecutionContext ec, ExecutionStrategyParameters p) throws NonNullableFieldWasNullException {
                null
            }

            @Override
            protected void handleDataFetchingException(ExecutionContext ec, GraphQLFieldDefinition fieldDef, Map<String, Object> argumentValues, ExecutionPath path, Exception e) {
                handleDataFetchingExceptionCalled = true
                assert e == expectedException
                assert ec == executionContext
                assert fieldDef == fieldDefinition
                assert path == expectedPath
            }
        }

        when:
        overridingStrategy.resolveField(executionContext, parameters)

        then:
        handleDataFetchingExceptionCalled == true
    }


    def "test that the new data fetcher error handler interface is called"() {

        def expectedException = new UnsupportedOperationException("This is the exception you are looking for")

        //noinspection GroovyAssignabilityCheck,GroovyUnusedAssignment
        def (ExecutionContext executionContext, GraphQLFieldDefinition fieldDefinition, ExecutionPath expectedPath, ExecutionStrategyParameters parameters, Field field, SourceLocation sourceLocation) = exceptionSetupFixture(expectedException)


        boolean handlerCalled = false
        ExecutionStrategy overridingStrategy = new SimpleExecutionStrategy(new SimpleDataFetcherExceptionHandler() {
            @Override
            void accept(DataFetcherExceptionHandlerParameters handlerParameters) {
                handlerCalled = true
                assert handlerParameters.exception == expectedException
                assert handlerParameters.executionContext == executionContext
                assert handlerParameters.fieldDefinition == fieldDefinition
                assert handlerParameters.field.name == 'someField'
                assert handlerParameters.path == expectedPath

                // by calling down we are testing the base class as well
                super.accept(handlerParameters)
            }
        }) {
            @Override
            CompletableFuture<ExecutionResult> execute(ExecutionContext ec, ExecutionStrategyParameters p) throws NonNullableFieldWasNullException {
                null
            }

            @Override
            protected void handleDataFetchingException(ExecutionContext ec, GraphQLFieldDefinition fieldDef, Map<String, Object> argumentValues, ExecutionPath path, Exception e) {
                assert false: "This should not be called in this case"
            }
        }

        when:
        overridingStrategy.resolveField(executionContext, parameters)

        then:
        handlerCalled == true
        executionContext.errors.size() == 1
        def exceptionWhileDataFetching = executionContext.errors[0] as ExceptionWhileDataFetching
        exceptionWhileDataFetching.getLocations() == [sourceLocation]
        exceptionWhileDataFetching.getMessage().contains('This is the exception you are looking for')
    }

    def "test that the old legacy method is still useful for those who derive new execution strategies"() {

        def expectedException = new UnsupportedOperationException("This is the exception you are looking for")

        //noinspection GroovyAssignabilityCheck,GroovyUnusedAssignment
        def (ExecutionContext executionContext, GraphQLFieldDefinition fieldDefinition, ExecutionPath expectedPath, ExecutionStrategyParameters parameters, Field field, SourceLocation sourceLocation) = exceptionSetupFixture(expectedException)


        ExecutionStrategy overridingStrategy = new ExecutionStrategy() {
            @Override
            CompletableFuture<ExecutionResult> execute(ExecutionContext ec, ExecutionStrategyParameters p) throws NonNullableFieldWasNullException {
                null
            }
        }

        when:
        overridingStrategy.resolveField(executionContext, parameters)

        then:
        executionContext.errors.size() == 1
        def exceptionWhileDataFetching = executionContext.errors[0] as ExceptionWhileDataFetching
        exceptionWhileDataFetching.getMessage().contains('This is the exception you are looking for')
    }

}<|MERGE_RESOLUTION|>--- conflicted
+++ resolved
@@ -60,11 +60,7 @@
                 .build()
 
         when:
-<<<<<<< HEAD
-        def executionResult = executionStrategy.completeValue(executionContext, parameters)
-=======
-        def executionResult = executionStrategy.completeValue(executionContext, parameters, [field]).join()
->>>>>>> 5d7d2655
+        def executionResult = executionStrategy.completeValue(executionContext, parameters).join()
 
         then:
         executionResult.data == result
@@ -82,11 +78,7 @@
                 .build()
 
         when:
-<<<<<<< HEAD
-        def executionResult = executionStrategy.completeValue(executionContext, parameters)
-=======
-        def executionResult = executionStrategy.completeValue(executionContext, parameters, [field]).join()
->>>>>>> 5d7d2655
+        def executionResult = executionStrategy.completeValue(executionContext, parameters).join()
 
         then:
         executionResult.data == result
@@ -108,11 +100,7 @@
                 .build()
 
         when:
-<<<<<<< HEAD
-        def executionResult = executionStrategy.completeValue(executionContext, parameters)
-=======
-        def executionResult = executionStrategy.completeValue(executionContext, parameters, [new Field()]).join()
->>>>>>> 5d7d2655
+        def executionResult = executionStrategy.completeValue(executionContext, parameters).join()
 
         then:
         executionResult.data == null
@@ -137,11 +125,7 @@
                 .build()
 
         when:
-<<<<<<< HEAD
-        def executionResult = executionStrategy.completeValue(executionContext, parameters)
-=======
-        def executionResult = executionStrategy.completeValue(executionContext, parameters, [new Field()]).join()
->>>>>>> 5d7d2655
+        def executionResult = executionStrategy.completeValue(executionContext, parameters).join()
 
         then:
         executionResult.data == null
