--- conflicted
+++ resolved
@@ -264,40 +264,6 @@
     }
 
 
-<<<<<<< HEAD
-=======
-    def "test legacy data fetcher error handler method is called for execution strategies that override handle method"() {
-
-        def expectedException = new UnsupportedOperationException("This is the exception you are looking for")
-
-        //noinspection GroovyAssignabilityCheck
-        def (ExecutionContext executionContext, GraphQLFieldDefinition fieldDefinition, ExecutionPath expectedPath, ExecutionStrategyParameters parameters) = exceptionSetupFixture(expectedException)
-
-
-        boolean handleDataFetchingExceptionCalled = false
-        ExecutionStrategy overridingStrategy = new ExecutionStrategy() {
-            @Override
-            CompletableFuture<ExecutionResult> execute(ExecutionContext ec, ExecutionStrategyParameters p) throws NonNullableFieldWasNullException {
-                null
-            }
-
-            @Override
-            protected void handleDataFetchingException(ExecutionContext ec, GraphQLFieldDefinition fieldDef, Map<String, Object> argumentValues, ExecutionPath path, Exception e) {
-                handleDataFetchingExceptionCalled = true
-                assert e == expectedException
-                assert ec == executionContext
-                assert fieldDef == fieldDefinition
-                assert path == expectedPath
-            }
-        }
-
-        when:
-        overridingStrategy.resolveField(executionContext, parameters)
-
-        then:
-        handleDataFetchingExceptionCalled == true
-    }
->>>>>>> b84c1568
 
 
     def "test that the new data fetcher error handler interface is called"() {
