package graphql.execution

import graphql.Assert
import graphql.EngineRunningState
import graphql.ExceptionWhileDataFetching
import graphql.ExecutionInput
import graphql.ExecutionResult
import graphql.GraphQLContext
import graphql.GraphqlErrorBuilder
import graphql.Profiler
import graphql.Scalars
import graphql.SerializationError
import graphql.StarWarsSchema
import graphql.TypeMismatchError
import graphql.execution.instrumentation.InstrumentationContext
import graphql.execution.instrumentation.InstrumentationState
import graphql.execution.instrumentation.SimplePerformantInstrumentation
import graphql.execution.instrumentation.parameters.InstrumentationFieldCompleteParameters
import graphql.language.Argument
import graphql.language.Field
import graphql.language.OperationDefinition
import graphql.language.SourceLocation
import graphql.language.StringValue
import graphql.parser.Parser
import graphql.schema.Coercing
import graphql.schema.DataFetcher
import graphql.schema.DataFetchingEnvironment
import graphql.schema.FieldCoordinates
import graphql.schema.GraphQLCodeRegistry
import graphql.schema.GraphQLEnumType
import graphql.schema.GraphQLFieldDefinition
import graphql.schema.GraphQLScalarType
import graphql.schema.GraphQLSchema
import graphql.schema.LightDataFetcher
import org.dataloader.DataLoaderRegistry
import spock.lang.Specification

import java.util.concurrent.CompletableFuture
import java.util.concurrent.CompletionException
import java.util.function.Supplier
import java.util.stream.Stream

import static ExecutionStrategyParameters.newParameters
import static graphql.Scalars.GraphQLString
import static graphql.TestUtil.mergedField
import static graphql.TestUtil.mergedSelectionSet
import static graphql.schema.GraphQLArgument.newArgument
import static graphql.schema.GraphQLEnumType.newEnum
import static graphql.schema.GraphQLFieldDefinition.newFieldDefinition
import static graphql.schema.GraphQLList.list
import static graphql.schema.GraphQLNonNull.nonNull
import static graphql.schema.GraphQLObjectType.newObject

@SuppressWarnings("GroovyPointlessBoolean")
class ExecutionStrategyTest extends Specification {


    DataFetcherExceptionHandler dataFetcherExceptionHandler = new SimpleDataFetcherExceptionHandler()
    ExecutionStrategy executionStrategy

    def setup() {
        executionStrategy = new ExecutionStrategy(dataFetcherExceptionHandler) {

            @Override
            CompletableFuture<ExecutionResult> execute(ExecutionContext executionContext, ExecutionStrategyParameters parameters) {
                return Assert.assertShouldNeverHappen("should not be called")
            }
        }
    }


    def buildContext(GraphQLSchema schema = null) {
        ExecutionId executionId = ExecutionId.from("executionId123")
        ExecutionInput ei = ExecutionInput.newExecutionInput("{}").build()
        def variables = [arg1: "value1"]
        def builder = ExecutionContextBuilder.newExecutionContextBuilder()
                .instrumentation(SimplePerformantInstrumentation.INSTANCE)
                .executionId(executionId)
                .graphQLSchema(schema ?: StarWarsSchema.starWarsSchema)
                .queryStrategy(executionStrategy)
                .mutationStrategy(executionStrategy)
                .subscriptionStrategy(executionStrategy)
                .coercedVariables(CoercedVariables.of(variables))
                .graphQLContext(GraphQLContext.newContext().of("key", "context").build())
                .executionInput(ei)
                .root("root")
                .dataLoaderRegistry(new DataLoaderRegistry())
                .locale(Locale.getDefault())
                .valueUnboxer(ValueUnboxer.DEFAULT)
<<<<<<< HEAD
                .engineRunningState(new EngineRunningState())
                .profiler(Profiler.NO_OP)
=======
                .engineRunningState(new EngineRunningState(ei))
>>>>>>> 1a4c7782

        new ExecutionContext(builder)
    }

    @SuppressWarnings("GroovyAssignabilityCheck")
    def "complete values always calls query strategy to execute more"() {
        given:
        def dataFetcher = Mock(DataFetcher)

        def someFieldName = "someField"
        def testTypeName = "Test"
        def fieldDefinition = newFieldDefinition()
                .name(someFieldName)
                .type(GraphQLString)
                .build()
        def objectType = newObject()
                .name(testTypeName)
                .field(fieldDefinition)
                .build()

        def someFieldCoordinates = FieldCoordinates.coordinates(testTypeName, someFieldName)

        GraphQLCodeRegistry codeRegistry = GraphQLCodeRegistry.newCodeRegistry()
                .dataFetcher(someFieldCoordinates, dataFetcher)
                .build()

        def document = new Parser().parseDocument("{someField}")
        def operation = document.definitions[0] as OperationDefinition

        GraphQLSchema schema = GraphQLSchema.newSchema()
                .codeRegistry(codeRegistry)
                .query(objectType)
                .build()

        def builder = new ExecutionContextBuilder()
        builder.queryStrategy(Mock(ExecutionStrategy))
        builder.mutationStrategy(Mock(ExecutionStrategy))
        builder.subscriptionStrategy(Mock(ExecutionStrategy))
        builder.graphQLSchema(schema)
        builder.valueUnboxer(ValueUnboxer.DEFAULT)

        builder.operationDefinition(operation)
        builder.executionId(ExecutionId.generate())
        builder.executionInput(ExecutionInput.newExecutionInput("{}").build())

        def executionContext = builder.build()
        def result = new Object()
        def parameters = newParameters()
                .executionStepInfo(ExecutionStepInfo.newExecutionStepInfo().type(objectType))
                .source(result)
                .fields(mergedSelectionSet(["fld": [Field.newField().build()]]))
                .nonNullFieldValidator(new NonNullableFieldValidator(executionContext))
                .field(mergedField(Field.newField().build()))
                .build()

        when:
        executionStrategy.completeValue(executionContext, parameters)

        then:
        1 * executionContext.queryStrategy.executeObject(_, _) >> CompletableFuture.completedFuture(null)
        0 * executionContext.mutationStrategy.execute(_, _)
        0 * executionContext.subscriptionStrategy.execute(_, _)
    }


    def "completes value for a java.util.List"() {
        given:
        ExecutionContext executionContext = buildContext()
        def fieldType = list(GraphQLString)
        Field field = new Field("someField")
        def fldDef = newFieldDefinition().name("test").type(fieldType).build()
        def executionStepInfo = ExecutionStepInfo.newExecutionStepInfo().type(fieldType).path(ResultPath.rootPath()).fieldDefinition(fldDef).build()
        NonNullableFieldValidator nullableFieldValidator = new NonNullableFieldValidator(executionContext)


        def result = ["test", "1", "2", "3"]
        def parameters = newParameters()
                .executionStepInfo(executionStepInfo)
                .source(result)
                .nonNullFieldValidator(nullableFieldValidator)
                .fields(mergedSelectionSet(["fld": []]))
                .field(mergedField(field))
                .build()

        when:
        def executionResult = executionStrategy.completeValue(executionContext, parameters).fieldValueFuture.join()

        then:
        executionResult == result
    }

    def "completes value for java.util.Optional"() {
        given:
        ExecutionContext executionContext = buildContext()
        def fieldType = GraphQLString
        def fldDef = newFieldDefinition().name("test").type(fieldType).build()
        def executionStepInfo = ExecutionStepInfo.newExecutionStepInfo().type(fieldType).fieldDefinition(fldDef).build()
        NonNullableFieldValidator nullableFieldValidator = new NonNullableFieldValidator(executionContext)
        def parameters = newParameters()
                .executionStepInfo(executionStepInfo)
                .nonNullFieldValidator(nullableFieldValidator)
                .source(result)
                .fields(mergedSelectionSet(["fld": []]))
                .build()

        when:
        def executionResult = executionStrategy.completeValue(executionContext, parameters).fieldValueFuture.join()

        then:
        executionResult == expected

        where:
        result                    || expected
        Optional.of("hello")      || "hello"
        Optional.ofNullable(null) || null
    }

    def "completes value for an empty java.util.Optional that triggers non null exception"() {
        given:
        ExecutionContext executionContext = buildContext()
        def fieldType = nonNull(GraphQLString)
        def fldDef = newFieldDefinition().name("test").type(fieldType).build()
        def executionStepInfo = ExecutionStepInfo.newExecutionStepInfo().type(fieldType).fieldDefinition(fldDef).build()
        NonNullableFieldValidator nullableFieldValidator = new NonNullableFieldValidator(executionContext)
        def parameters = newParameters()
                .executionStepInfo(executionStepInfo)
                .nonNullFieldValidator(nullableFieldValidator)
                .source(Optional.ofNullable(null))
                .fields(mergedSelectionSet(["fld": []]))
                .build()

        when:
        executionStrategy.completeValue(executionContext, parameters).fieldValueFuture.join()

        then:
        def e = thrown(CompletionException)
        e.getCause() instanceof NonNullableFieldWasNullException
    }

    def "completes value for java.util.OptionalInt"() {
        given:
        ExecutionContext executionContext = buildContext()
        def fieldType = GraphQLString
        def fldDef = newFieldDefinition().name("test").type(fieldType).build()
        def executionStepInfo = ExecutionStepInfo.newExecutionStepInfo().type(fieldType).fieldDefinition(fldDef).build()
        NonNullableFieldValidator nullableFieldValidator = new NonNullableFieldValidator(executionContext)
        def parameters = newParameters()
                .executionStepInfo(executionStepInfo)
                .nonNullFieldValidator(nullableFieldValidator)
                .source(result)
                .fields(mergedSelectionSet(["fld": []]))
                .build()

        when:
        def executionResult = executionStrategy.completeValue(executionContext, parameters).fieldValueFuture.join()

        then:
        executionResult == expected

        where:
        result              || expected
        OptionalInt.of(10)  || "10"
        OptionalInt.empty() || null
    }

    def "completes value for an empty java.util.OptionalInt that triggers non null exception"() {
        given:
        ExecutionContext executionContext = buildContext()
        def fieldType = nonNull(GraphQLString)
        def fldDef = newFieldDefinition().name("test").type(fieldType).build()
        def executionStepInfo = ExecutionStepInfo.newExecutionStepInfo().type(fieldType).fieldDefinition(fldDef).build()
        NonNullableFieldValidator nullableFieldValidator = new NonNullableFieldValidator(executionContext)
        def parameters = newParameters()
                .executionStepInfo(executionStepInfo)
                .nonNullFieldValidator(nullableFieldValidator)
                .source(OptionalInt.empty())
                .fields(mergedSelectionSet(["fld": []]))
                .build()

        when:
        executionStrategy.completeValue(executionContext, parameters).fieldValueFuture.join()

        then:
        def e = thrown(CompletionException)
        e.getCause() instanceof NonNullableFieldWasNullException
    }

    def "completes value for java.util.OptionalDouble"() {
        given:
        ExecutionContext executionContext = buildContext()
        def fieldType = GraphQLString
        def fldDef = newFieldDefinition().name("test").type(fieldType).build()
        def executionStepInfo = ExecutionStepInfo.newExecutionStepInfo().type(fieldType).fieldDefinition(fldDef).build()
        NonNullableFieldValidator nullableFieldValidator = new NonNullableFieldValidator(executionContext)
        def parameters = newParameters()
                .executionStepInfo(executionStepInfo)
                .nonNullFieldValidator(nullableFieldValidator)
                .source(result)
                .fields(mergedSelectionSet(["fld": []]))
                .build()

        when:
        def executionResult = executionStrategy.completeValue(executionContext, parameters).fieldValueFuture.join()

        then:
        executionResult == expected

        where:
        result                 || expected
        OptionalDouble.of(10)  || "10.0"
        OptionalDouble.empty() || null
    }

    def "completes value for an empty java.util.OptionalDouble that triggers non null exception"() {
        given:
        ExecutionContext executionContext = buildContext()
        def fieldType = nonNull(GraphQLString)
        def fldDef = newFieldDefinition().name("test").type(fieldType).build()
        def typeInfo = ExecutionStepInfo.newExecutionStepInfo().type(fieldType).fieldDefinition(fldDef).build()
        NonNullableFieldValidator nullableFieldValidator = new NonNullableFieldValidator(executionContext)
        def parameters = newParameters()
                .executionStepInfo(typeInfo)
                .nonNullFieldValidator(nullableFieldValidator)
                .source(OptionalDouble.empty())
                .fields(mergedSelectionSet(["fld": []]))
                .build()

        when:
        executionStrategy.completeValue(executionContext, parameters).fieldValueFuture.join()

        then:
        def e = thrown(CompletionException)
        e.getCause() instanceof NonNullableFieldWasNullException
    }

    def "completes value for java.util.OptionalLong"() {
        given:
        ExecutionContext executionContext = buildContext()
        def fieldType = GraphQLString
        def fldDef = newFieldDefinition().name("test").type(fieldType).build()
        def typeInfo = ExecutionStepInfo.newExecutionStepInfo().type(fieldType).fieldDefinition(fldDef).build()
        NonNullableFieldValidator nullableFieldValidator = new NonNullableFieldValidator(executionContext)
        def parameters = newParameters()
                .executionStepInfo(typeInfo)
                .nonNullFieldValidator(nullableFieldValidator)
                .source(result)
                .fields(mergedSelectionSet(["fld": []]))
                .build()

        when:
        def executionResult = executionStrategy.completeValue(executionContext, parameters).fieldValueFuture.join()

        then:
        executionResult == expected

        where:
        result               || expected
        OptionalLong.of(10)  || "10"
        OptionalLong.empty() || null
    }

    def "completes value for an empty java.util.OptionalLong that triggers non null exception"() {
        given:
        ExecutionContext executionContext = buildContext()
        def fieldType = nonNull(GraphQLString)
        def fldDef = newFieldDefinition().name("test").type(fieldType).build()
        def typeInfo = ExecutionStepInfo.newExecutionStepInfo().type(fieldType).fieldDefinition(fldDef).build()
        NonNullableFieldValidator nullableFieldValidator = new NonNullableFieldValidator(executionContext)
        def parameters = newParameters()
                .executionStepInfo(typeInfo)
                .nonNullFieldValidator(nullableFieldValidator)
                .source(OptionalLong.empty())
                .fields(mergedSelectionSet(["fld": []]))
                .build()

        when:
        executionStrategy.completeValue(executionContext, parameters).fieldValueFuture.join()

        then:
        def e = thrown(CompletionException)
        e.getCause() instanceof NonNullableFieldWasNullException
    }

    def "completes value for an array"() {
        given:
        ExecutionContext executionContext = buildContext()
        def fieldType = list(GraphQLString)
        def fldDef = newFieldDefinition().name("test").type(fieldType).build()
        def executionStepInfo = ExecutionStepInfo.newExecutionStepInfo().type(fieldType).path(ResultPath.rootPath()).fieldDefinition(fldDef).build()
        NonNullableFieldValidator nullableFieldValidator = new NonNullableFieldValidator(executionContext)
        def result = ["test", "1", "2", "3"]
        def parameters = newParameters()
                .executionStepInfo(executionStepInfo)
                .source(result)
                .nonNullFieldValidator(nullableFieldValidator)
                .fields(mergedSelectionSet(["fld": []]))
                .field(mergedField(new Field("someField")))
                .build()

        when:
        def executionResult = executionStrategy.completeValue(executionContext, parameters).fieldValueFuture.join()

        then:
        executionResult == result
    }

    def "completing value with serializing throwing exception"() {
        given:
        ExecutionContext executionContext = buildContext()
        def fieldType = Scalars.GraphQLInt
        def typeInfo = ExecutionStepInfo.newExecutionStepInfo().type(fieldType).build()
        NonNullableFieldValidator nullableFieldValidator = new NonNullableFieldValidator(executionContext)
        String result = "not a number"

        def parameters = newParameters()
                .executionStepInfo(typeInfo)
                .source(result)
                .nonNullFieldValidator(nullableFieldValidator)
                .fields(mergedSelectionSet(["dummy": []]))
                .build()

        when:
        def executionResult = executionStrategy.completeValue(executionContext, parameters).fieldValueFuture.join()

        then:
        executionResult == null
        executionContext.errors.size() == 1
        executionContext.errors[0] instanceof SerializationError

    }

    def "completing enum with serializing throwing exception"() {
        given:
        ExecutionContext executionContext = buildContext()
        GraphQLEnumType enumType = newEnum().name("Enum").value("value").build()
        def typeInfo = ExecutionStepInfo.newExecutionStepInfo().type(enumType).build()
        NonNullableFieldValidator nullableFieldValidator = new NonNullableFieldValidator(executionContext)
        String result = "not a enum number"

        def parameters = newParameters()
                .executionStepInfo(typeInfo)
                .source(result)
                .nonNullFieldValidator(nullableFieldValidator)
                .fields(mergedSelectionSet(["dummy": []]))
                .build()

        when:
        def executionResult = executionStrategy.completeValue(executionContext, parameters).fieldValueFuture.join()

        then:
        executionResult == null
        executionContext.errors.size() == 1
        executionContext.errors[0] instanceof SerializationError

    }

    def "completing a scalar null value for a non null type throws an exception"() {

        GraphQLScalarType NullProducingScalar = GraphQLScalarType.newScalar().name("Custom").description("It Can Produce Nulls").coercing(new Coercing<Double, Double>() {
            @Override
            Double serialize(Object input) {
                if (input == 0xCAFED00Dd) {
                    return null
                }
                return 0xCAFEBABEd
            }

            @Override
            Double parseValue(Object input) {
                throw new UnsupportedOperationException("Not implemented")
            }

            @Override
            Double parseLiteral(Object input) {
                throw new UnsupportedOperationException("Not implemented")
            }
        })
                .build()


        ExecutionContext executionContext = buildContext()
        def fieldType = NullProducingScalar
        def typeInfo = ExecutionStepInfo.newExecutionStepInfo().type(nonNull(fieldType)).build()
        NonNullableFieldValidator nullableFieldValidator = new NonNullableFieldValidator(executionContext)

        when:
        def parameters = newParameters()
                .executionStepInfo(ExecutionStepInfo.newExecutionStepInfo().type(fieldType))
                .source(result)
                .fields(mergedSelectionSet(["dummy": []]))
                .nonNullFieldValidator(nullableFieldValidator)
                .build()

        Exception actualException = null
        try {
            executionStrategy.completeValue(executionContext, parameters)
        } catch (Exception e) {
            actualException = e
        }

        then:
        if (errorExpected) {
            actualException instanceof NonNullableFieldWasNullException
            executionContext.errors.size() == 1
        } else {
            actualException != null
            executionContext.errors.size() == 0
        }


        where:
        result      || errorExpected
        1.0d        || false
        0xCAFED00Dd || true
        null        || true
    }

    @SuppressWarnings("GroovyVariableNotAssigned")
    def "resolveField creates correct DataFetchingEnvironment"() {
        def dataFetcher = Mock(LightDataFetcher)
        def someFieldName = "someField"
        def testTypeName = "Type"
        def fieldDefinition = newFieldDefinition()
                .name(someFieldName)
                .type(GraphQLString)
                .argument(newArgument().name("arg1").type(GraphQLString))
                .build()
        def objectType = newObject()
                .name(testTypeName)
                .field(fieldDefinition)
                .build()

        def someFieldCoordinates = FieldCoordinates.coordinates(testTypeName, someFieldName)

        GraphQLCodeRegistry codeRegistry = GraphQLCodeRegistry.newCodeRegistry()
                .dataFetcher(someFieldCoordinates, dataFetcher)
                .build()

        GraphQLSchema schema = GraphQLSchema.newSchema()
                .codeRegistry(codeRegistry)
                .query(objectType)
                .build()
        ExecutionContext executionContext = buildContext(schema)
        ExecutionStepInfo typeInfo = ExecutionStepInfo.newExecutionStepInfo().type(objectType).build()
        NonNullableFieldValidator nullableFieldValidator = new NonNullableFieldValidator(executionContext)
        Argument argument = new Argument("arg1", new StringValue("argVal"))
        Field field = new Field(someFieldName, [argument])
        MergedField mergedField = mergedField(field)
        ResultPath resultPath = ResultPath.rootPath().segment("test")

        def parameters = newParameters()
                .executionStepInfo(typeInfo)
                .source("source")
                .fields(mergedSelectionSet(["someField": [field]]))
                .field(mergedField)
                .nonNullFieldValidator(nullableFieldValidator)
                .path(resultPath)
                .build()
        DataFetchingEnvironment environment

        when:
        executionStrategy.resolveFieldWithInfo(executionContext, parameters)

        then:
        1 * dataFetcher.get(_, _, _) >> { environment = (it[2] as Supplier<DataFetchingEnvironment>).get() }
        environment.fieldDefinition == fieldDefinition
        environment.graphQLSchema == schema
        environment.graphQlContext.get("key") == "context"
        environment.source == "source"
        environment.mergedField == mergedField
        environment.root == "root"
        environment.parentType == objectType
        environment.arguments == ["arg1": "argVal"]
        environment.executionStepInfo.getUnwrappedNonNullType() == GraphQLString
        environment.executionStepInfo.path == resultPath
        environment.executionStepInfo.parent.getUnwrappedNonNullType() == objectType
        environment.executionId == ExecutionId.from("executionId123")
    }

    def exceptionSetupFixture(expectedException) {
        def dataFetcher = new DataFetcher() {
            @Override
            Object get(DataFetchingEnvironment environment) {
                throw expectedException
            }
        }

        def someFieldName = "someField"
        def testTypeName = "Test"
        def fieldDefinition = newFieldDefinition()
                .name(someFieldName)
                .type(GraphQLString)
                .build()
        def objectType = newObject()
                .name(testTypeName)
                .field(fieldDefinition)
                .build()

        def someFieldCoordinates = FieldCoordinates.coordinates(testTypeName, someFieldName)

        GraphQLCodeRegistry codeRegistry = GraphQLCodeRegistry.newCodeRegistry()
                .dataFetcher(someFieldCoordinates, dataFetcher)
                .build()
        def schema = GraphQLSchema.newSchema()
                .codeRegistry(codeRegistry)
                .query(objectType)
                .build()
        ExecutionContext executionContext = buildContext(schema)
        def typeInfo = ExecutionStepInfo.newExecutionStepInfo().type(objectType).build()
        NonNullableFieldValidator nullableFieldValidator = new NonNullableFieldValidator(executionContext)
        ResultPath expectedPath = ResultPath.rootPath().segment(someFieldName)

        SourceLocation sourceLocation = new SourceLocation(666, 999)
        Field field = Field.newField(someFieldName).sourceLocation(sourceLocation).build()
        def parameters = newParameters()
                .executionStepInfo(typeInfo)
                .source("source")
                .fields(mergedSelectionSet(["someField": [field]]))
                .field(mergedField(field))
                .path(expectedPath)
                .nonNullFieldValidator(nullableFieldValidator)
                .build()
        [executionContext, fieldDefinition, expectedPath, parameters, field, sourceLocation]
    }

    def "test that the new data fetcher error handler interface is called"() {

        def expectedException = new UnsupportedOperationException("This is the exception you are looking for")

        //noinspection GroovyAssignabilityCheck,GroovyUnusedAssignment
        def (ExecutionContext executionContext, GraphQLFieldDefinition fieldDefinition, ResultPath expectedPath, ExecutionStrategyParameters parameters, Field field, SourceLocation sourceLocation) = exceptionSetupFixture(expectedException)


        boolean handlerCalled = false
        ExecutionStrategy overridingStrategy = new AsyncExecutionStrategy(new SimpleDataFetcherExceptionHandler() {


            @Override
            CompletableFuture<DataFetcherExceptionHandlerResult> handleException(DataFetcherExceptionHandlerParameters handlerParameters) {
                handlerCalled = true
                assert handlerParameters.exception == expectedException
                assert handlerParameters.fieldDefinition == fieldDefinition
                assert handlerParameters.field.name == 'someField'
                assert handlerParameters.path == expectedPath

                // by calling down we are testing the base class as well
                super.handleException(handlerParameters)
            }
        }) {
            @Override
            CompletableFuture<ExecutionResult> execute(ExecutionContext ec, ExecutionStrategyParameters p) throws NonNullableFieldWasNullException {
                null
            }
        }

        when:
        overridingStrategy.resolveFieldWithInfo(executionContext, parameters)

        then:
        handlerCalled == true
        executionContext.errors.size() == 1
        def exceptionWhileDataFetching = executionContext.errors[0] as ExceptionWhileDataFetching
        exceptionWhileDataFetching.getLocations() == [sourceLocation]
        exceptionWhileDataFetching.getMessage().contains('This is the exception you are looking for')
    }


    def "#2519 data fetcher errors for a given field appear in FetchedResult within instrumentation"() {
        def expectedException = new UnsupportedOperationException("This is the exception you are looking for")

        //noinspection GroovyAssignabilityCheck,GroovyUnusedAssignment
        def (ExecutionContext executionContext, GraphQLFieldDefinition fieldDefinition, ResultPath expectedPath, ExecutionStrategyParameters params, Field field, SourceLocation sourceLocation) = exceptionSetupFixture(expectedException)

        ExecutionContextBuilder executionContextBuilder = ExecutionContextBuilder.newExecutionContextBuilder(executionContext)
        def instrumentation = new SimplePerformantInstrumentation() {
            Map<String, FetchedValue> fetchedValues = [:]

            @Override
            @Override
            InstrumentationContext<Object> beginFieldCompletion(InstrumentationFieldCompleteParameters parameters, InstrumentationState state) {
                if (parameters.fetchedValue instanceof FetchedValue) {
                    FetchedValue value = (FetchedValue) parameters.fetchedValue
                    fetchedValues.put(parameters.field.name, value)
                }
                return super.beginFieldCompletion(parameters, state)
            }
        }
        ExecutionContext instrumentedExecutionContext = executionContextBuilder.instrumentation(instrumentation).build()

        ExecutionStrategy overridingStrategy = new ExecutionStrategy() {
            @Override
            CompletableFuture<ExecutionResult> execute(ExecutionContext ec, ExecutionStrategyParameters p) throws NonNullableFieldWasNullException {
                null
            }
        }

        when:
        overridingStrategy.resolveFieldWithInfo(instrumentedExecutionContext, params)

        then:
        FetchedValue fetchedValue = instrumentation.fetchedValues.get("someField")
        fetchedValue != null
        fetchedValue.errors.size() == 1
        def exceptionWhileDataFetching = fetchedValue.errors[0] as ExceptionWhileDataFetching
        exceptionWhileDataFetching.getMessage().contains('This is the exception you are looking for')
        instrumentedExecutionContext.errors.size() == 1
        instrumentedExecutionContext.errors[0] == fetchedValue.errors[0]
    }

    def "#522 - single error during execution - not two errors"() {

        given:

        def dataFetcher = new DataFetcher() {
            @Override
            Object get(DataFetchingEnvironment environment) {
                throw new RuntimeException("bang")
            }
        }

        def someFieldName = "someField"
        def testTypeName = "Test"

        def fieldDefinition = newFieldDefinition()
                .name(someFieldName)
                .type(nonNull(GraphQLString))
                .build()
        def objectType = newObject()
                .name(testTypeName)
                .field(fieldDefinition)
                .build()

        def someFieldCoordinates = FieldCoordinates.coordinates(testTypeName, someFieldName)

        GraphQLCodeRegistry codeRegistry = GraphQLCodeRegistry.newCodeRegistry()
                .dataFetcher(someFieldCoordinates, dataFetcher)
                .build()

        GraphQLSchema schema = GraphQLSchema.newSchema()
                .codeRegistry(codeRegistry)
                .query(objectType)
                .build()
        ExecutionContext executionContext = buildContext(schema)

        def typeInfo = ExecutionStepInfo.newExecutionStepInfo().type(objectType).build()
        NonNullableFieldValidator nullableFieldValidator = new NonNullableFieldValidator(executionContext)
        Field field = new Field(someFieldName)

        def parameters = newParameters()
                .executionStepInfo(typeInfo)
                .source(null)
                .nonNullFieldValidator(nullableFieldValidator)
                .field(mergedField(field))
                .fields(mergedSelectionSet(["someField": [mergedField(field)]]))
                .path(ResultPath.rootPath().segment("abc"))
                .build()

        when:
        FieldValueInfo fieldValueInfo = (executionStrategy.resolveFieldWithInfo(executionContext, parameters) as CompletableFuture).join()
        (fieldValueInfo.fieldValueObject as CompletableFuture).join()

        then:
        thrown(CompletionException)
        executionContext.errors.size() == 1 // only 1 error
        executionContext.errors[0] instanceof ExceptionWhileDataFetching
    }

    def "#163 completes value for an primitive type array"() {
        given:
        ExecutionContext executionContext = buildContext()
        long[] result = [1, 2, 3]
        def fieldType = list(Scalars.GraphQLInt)
        def fldDef = newFieldDefinition().name("test").type(fieldType).build()
        def executionStepInfo = ExecutionStepInfo.newExecutionStepInfo().type(fieldType).path(ResultPath.rootPath()).fieldDefinition(fldDef).build()
        NonNullableFieldValidator nullableFieldValidator = new NonNullableFieldValidator(executionContext)

        def parameters = newParameters()
                .executionStepInfo(executionStepInfo)
                .source(result)
                .nonNullFieldValidator(nullableFieldValidator)
                .fields(mergedSelectionSet(["fld": [mergedField(Field.newField().build())]]))
                .field(mergedField(Field.newField().build()))
                .build()

        when:
        def executionResult = executionStrategy.completeValue(executionContext, parameters).fieldValueFuture.join()

        then:
        executionResult == [1, 2, 3]
    }

    def "#842 completes value for java.util.Stream"() {
        given:
        ExecutionContext executionContext = buildContext()
        Stream<Long> result = Stream.of(1L, 2L, 3L)
        def fieldType = list(Scalars.GraphQLInt)
        def fldDef = newFieldDefinition().name("test").type(fieldType).build()
        def executionStepInfo = ExecutionStepInfo.newExecutionStepInfo().type(fieldType).path(ResultPath.rootPath()).fieldDefinition(fldDef).build()
        NonNullableFieldValidator nullableFieldValidator = new NonNullableFieldValidator(executionContext)

        def parameters = newParameters()
                .executionStepInfo(executionStepInfo)
                .source(result)
                .nonNullFieldValidator(nullableFieldValidator)
                .fields(mergedSelectionSet(["fld": [mergedField(Field.newField().build())]]))
                .field(mergedField(Field.newField().build()))
                .build()

        when:
        def executionResult = executionStrategy.completeValue(executionContext, parameters).fieldValueFuture.join()

        then:
        executionResult == [1, 2, 3]
    }

    def "#842 completes value for java.util.Iterator"() {
        given:
        ExecutionContext executionContext = buildContext()
        Iterator<Long> result = Arrays.asList(1L, 2L, 3L).iterator()
        def fieldType = list(Scalars.GraphQLInt)
        def fldDef = newFieldDefinition().name("test").type(fieldType).build()
        def executionStepInfo = ExecutionStepInfo.newExecutionStepInfo().type(fieldType).path(ResultPath.rootPath()).fieldDefinition(fldDef).build()
        NonNullableFieldValidator nullableFieldValidator = new NonNullableFieldValidator(executionContext)

        def parameters = newParameters()
                .executionStepInfo(executionStepInfo)
                .source(result)
                .nonNullFieldValidator(nullableFieldValidator)
                .fields(mergedSelectionSet(["fld": [mergedField(Field.newField().build())]]))
                .field(mergedField(Field.newField().build()))
                .build()

        when:
        def executionResult = executionStrategy.completeValue(executionContext, parameters).fieldValueFuture.join()

        then:
        executionResult == [1, 2, 3]
    }


    def "#820 processes DataFetcherResult"() {
        given:

        ExecutionContext executionContext = buildContext()
        def fieldType = list(Scalars.GraphQLInt)
        def fldDef = newFieldDefinition().name("test").type(fieldType).build()
        def executionStepInfo = ExecutionStepInfo.newExecutionStepInfo().type(fieldType).fieldDefinition(fldDef).build()
        def field = Field.newField("parent").sourceLocation(new SourceLocation(5, 10)).build()
        def parameters = newParameters()
                .path(ResultPath.fromList(["parent"]))
                .field(mergedField(field))
                .fields(mergedSelectionSet(["parent": [mergedField(field)]]))
                .nonNullFieldValidator(new NonNullableFieldValidator(executionContext))
                .executionStepInfo(executionStepInfo)
                .build()

        def executionData = ["child": [:]]
        when:
        def fetchedValue = executionStrategy.unboxPossibleDataFetcherResult(executionContext, parameters,
                DataFetcherResult.newResult().data(executionData)
                        .error(GraphqlErrorBuilder.newError().message("bad foo").path(["child", "foo"]).build())
                        .build()
        )

        then:
        fetchedValue.getFetchedValue() == executionData
//        executionContext.getErrors()[0].locations == [new SourceLocation(7, 20)]
        executionContext.getErrors()[0].message == "bad foo"
        executionContext.getErrors()[0].path == ["child", "foo"]
    }

    def "#1558 forward localContext on nonBoxed return from DataFetcher"() {
        given:
        ExecutionContext executionContext = buildContext()
        def fieldType = list(Scalars.GraphQLInt)
        def fldDef = newFieldDefinition().name("test").type(fieldType).build()
        def executionStepInfo = ExecutionStepInfo.newExecutionStepInfo().type(fieldType).fieldDefinition(fldDef).build()
        def field = Field.newField("parent").sourceLocation(new SourceLocation(5, 10)).build()
        def localContext = "localContext"
        def parameters = newParameters()
                .path(ResultPath.fromList(["parent"]))
                .localContext(localContext)
                .field(mergedField(field))
                .fields(mergedSelectionSet(["parent": [mergedField(field)]]))
                .executionStepInfo(executionStepInfo)
                .nonNullFieldValidator(new NonNullableFieldValidator(executionContext))
                .build()

        when:
        def fetchedValue = executionStrategy.unboxPossibleDataFetcherResult(executionContext, parameters, new Object())

        then:
        fetchedValue.localContext == localContext
    }

    def "#820 processes DataFetcherResult just message"() {
        given:

        ExecutionContext executionContext = buildContext()
        def fieldType = list(Scalars.GraphQLInt)
        def fldDef = newFieldDefinition().name("test").type(fieldType).build()
        def executionStepInfo = ExecutionStepInfo.newExecutionStepInfo().type(fieldType).fieldDefinition(fldDef).build()
        def field = Field.newField("parent").sourceLocation(new SourceLocation(5, 10)).build()
        def parameters = newParameters()
                .path(ResultPath.fromList(["parent"]))
                .field(mergedField(field))
                .fields(mergedSelectionSet(["parent": [mergedField(field)]]))
                .nonNullFieldValidator(new NonNullableFieldValidator(executionContext))
                .executionStepInfo(executionStepInfo)
                .build()

        def executionData = ["child": [:]]
        when:
        def fetchedValue = executionStrategy.unboxPossibleDataFetcherResult(executionContext, parameters,
                DataFetcherResult.newResult().data(executionData)
                        .error(GraphqlErrorBuilder.newError().message("bad foo").build())
                        .build())
        then:
        fetchedValue.getFetchedValue() == executionData
        executionContext.getErrors()[0].locations == []
        executionContext.getErrors()[0].message == "bad foo"
        executionContext.getErrors()[0].path == null
    }

    def "completes value for an iterable"() {
        given:
        ExecutionContext executionContext = buildContext()
        List<Long> result = [1L, 2L, 3L]
        def fieldType = list(Scalars.GraphQLInt)
        def fldDef = newFieldDefinition().name("test").type(fieldType).build()
        def executionStepInfo = ExecutionStepInfo.newExecutionStepInfo().type(fieldType).path(ResultPath.rootPath()).fieldDefinition(fldDef).build()
        NonNullableFieldValidator nullableFieldValidator = new NonNullableFieldValidator(executionContext)

        def parameters = newParameters()
                .executionStepInfo(executionStepInfo)
                .source(result)
                .nonNullFieldValidator(nullableFieldValidator)
                .fields(mergedSelectionSet(["fld": [mergedField(Field.newField().build())]]))
                .field(mergedField(Field.newField().build()))
                .build()

        when:
        def executionResult = executionStrategy.completeValue(executionContext, parameters).fieldValueFuture.join()

        then:
        executionResult == [1L, 2L, 3L]
    }

    def "when completeValue expects GraphQLList and non iterable or non array is passed then it should yield a TypeMismatch error"() {
        given:
        ExecutionContext executionContext = buildContext()
        Map<String, Object> result = new HashMap<>()
        def fieldType = list(Scalars.GraphQLInt)
        def fldDef = newFieldDefinition().name("test").type(fieldType).build()
        def typeInfo = ExecutionStepInfo.newExecutionStepInfo().type(fieldType).fieldDefinition(fldDef).build()
        NonNullableFieldValidator nullableFieldValidator = new NonNullableFieldValidator(executionContext)

        def parameters = newParameters()
                .executionStepInfo(typeInfo)
                .source(result)
                .nonNullFieldValidator(nullableFieldValidator)
                .fields(mergedSelectionSet(["fld": [mergedField(Field.newField().build())]]))
                .field(mergedField(Field.newField().build()))
                .build()

        when:
        def executionResult = executionStrategy.completeValue(executionContext, parameters).fieldValueFuture.join()

        then:
        executionResult == null
        executionContext.errors.size() == 1
        executionContext.errors[0] instanceof TypeMismatchError
    }
}<|MERGE_RESOLUTION|>--- conflicted
+++ resolved
@@ -87,12 +87,8 @@
                 .dataLoaderRegistry(new DataLoaderRegistry())
                 .locale(Locale.getDefault())
                 .valueUnboxer(ValueUnboxer.DEFAULT)
-<<<<<<< HEAD
-                .engineRunningState(new EngineRunningState())
                 .profiler(Profiler.NO_OP)
-=======
                 .engineRunningState(new EngineRunningState(ei))
->>>>>>> 1a4c7782
 
         new ExecutionContext(builder)
     }
