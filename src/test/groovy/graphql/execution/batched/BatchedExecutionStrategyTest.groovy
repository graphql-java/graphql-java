/*
 * Copyright 2016 Palantir Technologies, Inc. All rights reserved.
 */

package graphql.execution.batched

import graphql.ErrorType
import graphql.ExceptionWhileDataFetching
import graphql.ExecutionResult
import graphql.GraphQL
import graphql.Scalars
import graphql.execution.AsyncExecutionStrategy
import graphql.schema.GraphQLNonNull
import graphql.schema.GraphQLSchema
import spock.lang.Specification

import java.util.concurrent.atomic.AtomicInteger

import static graphql.schema.GraphQLFieldDefinition.newFieldDefinition
import static graphql.schema.GraphQLObjectType.newObject

class BatchedExecutionStrategyTest extends Specification {

    private GraphQLSchema schema = new FunWithStringsSchemaFactory().createSchema()

    private GraphQL graphQLAsync = GraphQL.newGraphQL(schema)
            .queryExecutionStrategy(new AsyncExecutionStrategy())
            .build()

    private GraphQL graphQLBatchedButUnbatched = GraphQL.newGraphQL(this.schema)
            .queryExecutionStrategy(new BatchedExecutionStrategy())
            .build()

    private Map<FunWithStringsSchemaFactory.CallType, AtomicInteger> countMap = new HashMap<>()
    private GraphQL graphQLBatchedValue = GraphQL.newGraphQL(FunWithStringsSchemaFactory.createBatched(countMap).createSchema())
            .queryExecutionStrategy(new BatchedExecutionStrategy())
            .build()

    private void runTestExpectErrors(String query, Exception exception) {
        runTestAsyncExpectErrors(query, exception)
        runTestBatchingUnbatchedExpectErrors(query, exception)
        runTestBatchingExpectErrors(query, exception)
    }

    private void runTestBatchingUnbatchedExpectErrors(String query, Exception exception) {
        def errors = this.graphQLBatchedButUnbatched.execute(query).getErrors()
        assert errors.size() == 1
        assert exception.class == ((ExceptionWhileDataFetching) errors.get(0)).getException().class
        assert exception.getMessage() == ((ExceptionWhileDataFetching) errors.get(0)).getException().getMessage()
    }

    private void runTestBatchingExpectErrors(String query, Exception exception, boolean checkString = true) {
        def errors = this.graphQLBatchedValue.execute(query).getErrors()
        assert errors.size() == 1
        assert exception.class == ((ExceptionWhileDataFetching) errors.get(0)).getException().class
        if (checkString)
            assert exception.getMessage() == ((ExceptionWhileDataFetching) errors.get(0)).getException().getMessage()
    }

    private void runTestAsyncExpectErrors(String query, Exception exception) {
        def errors = this.graphQLAsync.execute(query).getErrors()
        assert errors.size() == 1
        assert exception.class == ((ExceptionWhileDataFetching) errors.get(0)).getException().class
        assert exception.getMessage() == ((ExceptionWhileDataFetching) errors.get(0)).getException().getMessage()
    }

    // Split into sub-methods so the stack trace is more useful
    private void runTest(String query, Map<String, Object> expected) {
        runTestAsync(query, expected)
        runTestBatchingUnbatched(query, expected)
        runTestBatching(query, expected)
    }

    private void runTestBatchingUnbatched(String query, Map<String, Object> expected) {
        assert this.graphQLBatchedButUnbatched.execute(query).getData() == expected
    }

    private void runTestBatching(String query, Map<String, Object> expected) {
        assert this.graphQLBatchedValue.execute(query).getData() == expected
    }

    private void runTestAsync(String query, Map<String, Object> expected) {
        assert this.graphQLAsync.execute(query).getData() == expected
    }

    // This method is agnostic to whether errors are returned or thrown, provided they contain the desired text
    private void runTestExpectError(String query, String errorSubstring) {

        try {
            ExecutionResult result = this.graphQLAsync.execute(query)
            assert !result.getErrors().isEmpty(), "Simple should have errored but was: " + result.getData()
        } catch (Exception e) {
            assert e.getMessage().contains(errorSubstring), "Simple error must contain '" + errorSubstring + "'"
        }

        try {
            ExecutionResult result = this.graphQLBatchedButUnbatched.execute(query)
            assert !result.getErrors().isEmpty(), "Batched should have errored, but was " + result.getData()
        } catch (Exception e) {
            assert e.getMessage().contains(errorSubstring), "Batched but unbatched error must contain '" + errorSubstring + "'"
        }
    }

    static Map<String, Object> mapOf(String firstKey, Object firstVal, Object... more) {
        Map<String, Object> retVal = new HashMap<>()
        retVal.put(firstKey, firstVal)
        for (int i = 0; i < more.length; i += 2) {
            retVal.put((String) more[i], more[i + 1])
        }
        return retVal
    }


    def "Basic case works"() {
        given:
        String query = "{ string(value: \"Basic\"){value, nonNullValue, veryNonNullValue} }"

        def expected = [string: [veryNonNullValue: "Basic", nonNullValue: "Basic", value: "Basic"]]
        println expected

        expect:
        runTest(query, expected)
    }

    def "Empty input"() {
        given:
        String query = "{ string(value: \"\"){value} }"

        def expected = [string: ["value": ""]]

        expect:
        runTest(query, expected)
    }

    def "Handles implicit null input"() {
        given:
        String query = "{ string{value} }"

        def expected = [string: null]

        expect:
        runTest(query, expected)
    }

    def "Handles explicit null input"() {
        given:
        String query = "{ string(value: \"null\"){value} }"

        def expected = [string: [value: null]]

        expect:
        runTest(query, expected)
    }

    def "Shatter works"() {
        given:
        String query = "{ string(value: \"Shatter\") {shatter{value}} }"

        def expected = ["string": ["shatter": [
                ["value": "S"],
                ["value": "h"],
                ["value": "a"],
                ["value": "t"],
                ["value": "t"],
                ["value": "e"],
                ["value": "r"]
        ]]]


        expect:
        runTest(query, expected)

    }

    def "Shatter then append"() {
        given:
        String query =
                "{ string(value: \"Sh\") { shatter { append(text: \"1\") { value } } } }"

        def expected = [string: [shatter: [[append: [value: "S1"]], [append: [value: "h1"]]]]]

        expect:
        runTest(query, expected)

    }


    def "Legal null entries in lists"() {
        given:
        String query =
                "{ " +
                        "string(value: \"Sh\") {" +
                        "shatter { " +
                        "append(text: \"1\") {" +
                        "split(regex: \"h\") {" +
                        "value " +
                        "} " +
                        "} " +
                        "} " +
                        "} " +
                        "}"

        def expected = [string: [shatter: [[append: [split: [[value: "S1"]]]], [append: [split: [null, [value: "1"]]]]]]]

        expect:
        runTest(query, expected)

    }

    def "Legal null values for entire lists"() {

        given:
        String query =
                "{ " +
                        "string(value: \"Sh\") {" +
                        "shatter { " +
                        "append(text: \"1\") {" +
                        "split {" +
                        "value " +
                        "} " +
                        "} " +
                        "} " +
                        "} " +
                        "}"

        def expected = [string: [shatter: [[append: [split: null]], [append: [split: null]]]]]

        expect:
        runTest(query, expected)

    }


    def "Legal null values for primitives"() {

        given:
        String query =
                "{ " +
                        "string(value: \"Shxnull\") {" +
                        "split(regex: \"x\") {" +
                        "value " +
                        "} " +
                        "} " +
                        "}"

        def expected = [string: [split: [[value: "Sh"], [value: null]]]]

        expect:
        runTest(query, expected)

    }

    def "Legal null value for enum"() {

        given:
        String query =
                "{ nullEnum }"

        def expected = [nullEnum: null]

        expect:
        runTest(query, expected)

    }

    def "Illegal null value for an object in a list"() {
        given:
        String query =
                "{ " +
                        "string(value: \"Sh\") {" +
                        "shatter { " +
                        "append(text: \"1\") {" +
                        "splitNonNull(regex: \"h\") {" +
                        "value " +
                        "} " +
                        "} " +
                        "} " +
                        "} " +
                        "}"

        expect:
        runTestExpectError(query, "non-null")

    }


    def "Nested lists"() {
        given:
        String query =
                "{ " +
                        "string(value: \"List of words\") {" +
                        "wordsAndLetters { " +
                        " value " +
                        "} " +
                        "} " +
                        "}"

        def expected = [string: [wordsAndLetters: [[[value: "L"], [value: "i"], [value: "s"], [value: "t"]],
                                                   [[value: "o"], [value: "f"]],
                                                   [[value: "w"], [value: "o"], [value: "r"], [value: "d"], [value: "s"]]]]]

        expect:
        runTest(query, expected)

    }


    def "Batching works"() {
        given:
        String query = """
                { string(value: "Batch") {
                         append(text: "x") {
                            value
                        }
                        shatter {
                            append(text: "1") {
                                split(regex: "h") {
                                    value
                                }
                            }
                        }
                    }
                }"""

        def expected = [string:
                                [append : [value: "Batchx"],
                                 shatter:
                                         [[append: [split: [[value: "B1"]]]],
                                          [append: [split: [[value: "a1"]]]],
                                          [append: [split: [[value: "t1"]]]],
                                          [append: [split: [[value: "c1"]]]],
                                          [append: [split: [null, [value: "1"]]]]]
                                ]
        ]
        expect:
        runTest(query, expected)

        this.countMap.get(FunWithStringsSchemaFactory.CallType.VALUE).get() == 2
        this.countMap.get(FunWithStringsSchemaFactory.CallType.SHATTER).get() == 1
        this.countMap.get(FunWithStringsSchemaFactory.CallType.APPEND).get() == 2
        this.countMap.get(FunWithStringsSchemaFactory.CallType.SPLIT).get() == 1
    }


    def "Return value ordering"() {
        given:
        String query = """
                { string(value: "TS") {
                        append(text:"1") {
                            v1:value
                            v2:nonNullValue
                            v3:veryNonNullValue
                            v4:value
                            v5:nonNullValue
                            v6:veryNonNullValue
                            v7:value
                            v8:nonNullValue
                            v9:veryNonNullValue
                        }
                    }
                }"""

        expect:
        Arrays.asList(this.graphQLAsync, this.graphQLBatchedButUnbatched, this.graphQLBatchedValue).each { GraphQL graphQL ->
            Map<String, Object> response = graphQL.execute(query).getData() as Map<String, Object>
            Map<String, Object> values = (response.get("string") as Map<String, Object>).get("append") as Map<String, Object>
            assert ["v1", "v2", "v3", "v4", "v5", "v6", "v7", "v8", "v9"] == values.keySet().toList()
        }
    }

    def "Handle exception inside DataFetcher"() {
        given:
        String query = "{ string(value: \"\"){ throwException} }"
        Map<String, Object> expected = ["string": ["throwException": null]]
        expect:
        runTest(query, expected)
        runTestExpectErrors(query, new RuntimeException("TestException"))
    }

    def "Invalid batch size return does not crash whole query but generates error"() {
        given:
        String query = "{ string(value: \"\"){ returnBadList } }"
        Map<String, Object> expected = ["string": ["returnBadList": null]]
        expect:
        runTestBatching(query, expected)
        runTestBatchingExpectErrors(query, new BatchAssertionFailed(), false)
    }

    def "#673 optional support"() {
        given:
        String query = "{ string(value: \"673-optional-support\"){emptyOptional, optional} }"

        def expected = [string: [emptyOptional: null, optional: "673-optional-support"]]
        println expected

        expect:
        runTest(query, expected)
    }


    def "Any Iterable is accepted as GraphQL list value"() {
        given:
        String query = "{ string(value: \"test\"){ anyIterable } }"
        Map<String, Object> expected = ["string": ["anyIterable": ["test", "end"]]]
        expect:
        runTest(query, expected)
    }

<<<<<<< HEAD
    def "#684 handles exceptions in DFs"() {

        given:
        def UserType = newObject()
                .name("User")
                .field(newFieldDefinition()
                .name("id")
                .type(new GraphQLNonNull(Scalars.GraphQLInt))
                .dataFetcher(
                { e -> throw new RuntimeException("Hello") }
        )).build()

        GraphQLSchema schema = GraphQLSchema.newSchema()
                .query(newObject()
                .name("Query")
                .field(newFieldDefinition()
                .name("user")
                .type(UserType)
                .dataFetcher({ environment ->
            Map<String, Object> user = new HashMap<>()
            user.put("id", 1)
            return user
        }))
                .build())
                .build()

        GraphQL graphQL = GraphQL.newGraphQL(schema)
                .queryExecutionStrategy(new BatchedExecutionStrategy())
                .build()

        ExecutionResult result = graphQL.execute("query { user { id } }")

        expect:
        result.getErrors().size() == 1
        result.getErrors()[0].getErrorType() == ErrorType.DataFetchingException
=======
    def "#672-683 handles completable futures ok"() {

        given:
        String query = "{ string(value: \"test\"){ completableFuture } }"
        Map<String, Object> expected = ["string": ["completableFuture": "completableFuture"]]
        expect:
        runTest(query, expected)
    }

    def "#672-683 handles completable futures ok in interfaces"() {

        given:
        String query = "{ interface { value } }"
        Map<String, Object> expected = ["interface": ["value": "interfacesHandled"]]
        expect:
        runTest(query, expected)
>>>>>>> 43eac347
    }

}<|MERGE_RESOLUTION|>--- conflicted
+++ resolved
@@ -406,7 +406,24 @@
         runTest(query, expected)
     }
 
-<<<<<<< HEAD
+    def "#672-683 handles completable futures ok"() {
+
+        given:
+        String query = "{ string(value: \"test\"){ completableFuture } }"
+        Map<String, Object> expected = ["string": ["completableFuture": "completableFuture"]]
+        expect:
+        runTest(query, expected)
+    }
+
+    def "#672-683 handles completable futures ok in interfaces"() {
+
+        given:
+        String query = "{ interface { value } }"
+        Map<String, Object> expected = ["interface": ["value": "interfacesHandled"]]
+        expect:
+        runTest(query, expected)
+    }
+
     def "#684 handles exceptions in DFs"() {
 
         given:
@@ -442,24 +459,6 @@
         expect:
         result.getErrors().size() == 1
         result.getErrors()[0].getErrorType() == ErrorType.DataFetchingException
-=======
-    def "#672-683 handles completable futures ok"() {
-
-        given:
-        String query = "{ string(value: \"test\"){ completableFuture } }"
-        Map<String, Object> expected = ["string": ["completableFuture": "completableFuture"]]
-        expect:
-        runTest(query, expected)
-    }
-
-    def "#672-683 handles completable futures ok in interfaces"() {
-
-        given:
-        String query = "{ interface { value } }"
-        Map<String, Object> expected = ["interface": ["value": "interfacesHandled"]]
-        expect:
-        runTest(query, expected)
->>>>>>> 43eac347
     }
 
 }