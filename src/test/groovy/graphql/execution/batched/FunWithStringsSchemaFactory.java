--- conflicted
+++ resolved
@@ -217,15 +217,11 @@
 
     private DataFetcher appendFetcher = e -> ((String) e.getSource()) + e.getArgument("text");
 
-<<<<<<< HEAD
-    private void setWordsAndLettersFetcher(DataFetcher fetcher) {
-=======
     public DataFetcher emptyOptionalFetcher = e -> Optional.empty();
 
     public DataFetcher optionalFetcher = e -> Optional.of("673-optional-support");
 
     public void setWordsAndLettersFetcher(DataFetcher fetcher) {
->>>>>>> 233bd223
         this.wordsAndLettersFetcher = fetcher;
     }
 
