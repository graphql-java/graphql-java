--- conflicted
+++ resolved
@@ -57,10 +57,7 @@
 
     @Override
     DataFetcher<?> instrumentDataFetcher(DataFetcher<?> dataFetcher, InstrumentationFieldFetchParameters parameters) {
-<<<<<<< HEAD
-=======
         assert parameters.getInstrumentationState() == instrumentationState
->>>>>>> ca12e595
         dfClasses.add(dataFetcher.getClass())
         return new DataFetcher<Object>() {
             @Override
