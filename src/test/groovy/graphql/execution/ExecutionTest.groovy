package graphql.execution

import graphql.ExecutionInput
import graphql.ExecutionResult
import graphql.ExecutionResultImpl
import graphql.MutationSchema
import graphql.execution.instrumentation.InstrumentationState
import graphql.execution.instrumentation.SimplePerformantInstrumentation
import graphql.execution.instrumentation.parameters.InstrumentationExecutionParameters
import graphql.parser.Parser
import org.jetbrains.annotations.NotNull
import spock.lang.Specification

import java.util.concurrent.CompletableFuture

import static java.util.Collections.emptyList

class ExecutionTest extends Specification {

    class CountingExecutionStrategy extends ExecutionStrategy {
        int execute = 0


        @Override
        CompletableFuture<ExecutionResult> execute(ExecutionContext executionContext, ExecutionStrategyParameters parameters) throws NonNullableFieldWasNullException {
            execute++
            return CompletableFuture.completedFuture(result())
        }

        private ExecutionResultImpl result() {
            new ExecutionResultImpl(emptyList())
        }
    }

    def parser = new Parser()
    def subscriptionStrategy = new CountingExecutionStrategy()
    def mutationStrategy = new CountingExecutionStrategy()
    def queryStrategy = new CountingExecutionStrategy()
    def execution = new Execution(queryStrategy, mutationStrategy, subscriptionStrategy, SimplePerformantInstrumentation.INSTANCE, ValueUnboxer.DEFAULT)
    def emptyExecutionInput = ExecutionInput.newExecutionInput().query("query").build()
    def instrumentationState = new InstrumentationState() {}

    def "query strategy is used for query requests"() {
        given:
        def query = '''
            query {
                numberHolder {
                    theNumber
                }
            }
        '''
        def document = parser.parseDocument(query)

        when:
        execution.execute(document, MutationSchema.schema, ExecutionId.generate(), emptyExecutionInput, instrumentationState)

        then:
        queryStrategy.execute == 1
        mutationStrategy.execute == 0
        subscriptionStrategy.execute == 0
    }

    def "mutation strategy is used for mutation requests"() {
        given:
        def query = '''
            mutation {
                changeTheNumber(newNumber: 1) {
                    theNumber
                }
            }
        '''
        def document = parser.parseDocument(query)

        when:
        execution.execute(document, MutationSchema.schema, ExecutionId.generate(), emptyExecutionInput, instrumentationState)

        then:
        queryStrategy.execute == 0
        mutationStrategy.execute == 1
        subscriptionStrategy.execute == 0
    }

    def "subscription strategy is used for subscription requests"() {
        given:
        def query = '''
            subscription {
                changeNumberSubscribe(clientId: 1) {
                    theNumber
                }
            }
        '''
        def document = parser.parseDocument(query)

        when:
        execution.execute(document, MutationSchema.schema, ExecutionId.generate(), emptyExecutionInput, instrumentationState)

        then:
        queryStrategy.execute == 0
        mutationStrategy.execute == 0
        subscriptionStrategy.execute == 1
    }

    def "Update query strategy when instrumenting execution context"() {
        given:
        def query = '''
            query {
                numberHolder {
                    theNumber
                }
            }
        '''
<<<<<<< HEAD
        def document = parser.parseDocument(query)
        def queryStrategyUpdatedToDuringExecutionContextInstrument = new CountingExecutionStrategy()

        def instrumentation = new SimplePerformantInstrumentation() {

            @NotNull
            @Override
            ExecutionContext instrumentExecutionContext(ExecutionContext executionContext, InstrumentationExecutionParameters parameters, InstrumentationState state) {
                return ExecutionContextBuilder.newExecutionContextBuilder(executionContext)
                        .queryStrategy(queryStrategyUpdatedToDuringExecutionContextInstrument)
                        .build()
            }
        }
=======
		def document = parser.parseDocument(query)
		def queryStrategyUpdatedToDuringExecutionContextInstrument = new CountingExecutionStrategy()
		
		def instrumentation = new SimpleInstrumentation() {

			@Override
            ExecutionContext instrumentExecutionContext(ExecutionContext executionContext,
                                                        InstrumentationExecutionParameters parameters,
                                                        InstrumentationState state) {
					
					return ExecutionContextBuilder.newExecutionContextBuilder(executionContext)
					.queryStrategy(queryStrategyUpdatedToDuringExecutionContextInstrument)
					.build()
			}
		}
>>>>>>> 432e7347

        def execution = new Execution(queryStrategy, mutationStrategy, subscriptionStrategy, instrumentation, ValueUnboxer.DEFAULT)


        when:
        execution.execute(document, MutationSchema.schema, ExecutionId.generate(), emptyExecutionInput, instrumentationState)

        then:
        queryStrategy.execute == 0
        mutationStrategy.execute == 0
        subscriptionStrategy.execute == 0
        queryStrategyUpdatedToDuringExecutionContextInstrument.execute == 1
    }


}<|MERGE_RESOLUTION|>--- conflicted
+++ resolved
@@ -109,25 +109,10 @@
                 }
             }
         '''
-<<<<<<< HEAD
         def document = parser.parseDocument(query)
         def queryStrategyUpdatedToDuringExecutionContextInstrument = new CountingExecutionStrategy()
 
         def instrumentation = new SimplePerformantInstrumentation() {
-
-            @NotNull
-            @Override
-            ExecutionContext instrumentExecutionContext(ExecutionContext executionContext, InstrumentationExecutionParameters parameters, InstrumentationState state) {
-                return ExecutionContextBuilder.newExecutionContextBuilder(executionContext)
-                        .queryStrategy(queryStrategyUpdatedToDuringExecutionContextInstrument)
-                        .build()
-            }
-        }
-=======
-		def document = parser.parseDocument(query)
-		def queryStrategyUpdatedToDuringExecutionContextInstrument = new CountingExecutionStrategy()
-		
-		def instrumentation = new SimpleInstrumentation() {
 
 			@Override
             ExecutionContext instrumentExecutionContext(ExecutionContext executionContext,
@@ -139,7 +124,6 @@
 					.build()
 			}
 		}
->>>>>>> 432e7347
 
         def execution = new Execution(queryStrategy, mutationStrategy, subscriptionStrategy, instrumentation, ValueUnboxer.DEFAULT)
 
