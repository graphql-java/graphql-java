package graphql

import graphql.analysis.MaxQueryComplexityInstrumentation
import graphql.analysis.MaxQueryDepthInstrumentation
import graphql.execution.AsyncExecutionStrategy
import graphql.execution.ExecutionContext
import graphql.execution.ExecutionId
import graphql.execution.ExecutionIdProvider
import graphql.execution.ExecutionStrategyParameters
import graphql.execution.MissingRootTypeException
import graphql.execution.batched.BatchedExecutionStrategy
import graphql.execution.instrumentation.ChainedInstrumentation
import graphql.execution.instrumentation.Instrumentation
import graphql.execution.instrumentation.SimpleInstrumentation
import graphql.execution.instrumentation.dataloader.DataLoaderDispatcherInstrumentation
import graphql.language.SourceLocation
import graphql.schema.DataFetcher
import graphql.schema.DataFetchingEnvironment
import graphql.schema.GraphQLEnumType
import graphql.schema.GraphQLFieldDefinition
import graphql.schema.GraphQLInterfaceType
import graphql.schema.GraphQLNonNull
import graphql.schema.GraphQLObjectType
import graphql.schema.GraphQLSchema
import graphql.schema.StaticDataFetcher
import graphql.validation.ValidationError
import graphql.validation.ValidationErrorType
import spock.lang.Specification
import spock.lang.Unroll

import java.util.concurrent.CompletableFuture
import java.util.function.UnaryOperator

import static graphql.ExecutionInput.Builder
import static graphql.ExecutionInput.newExecutionInput
import static graphql.Scalars.GraphQLInt
import static graphql.Scalars.GraphQLString
import static graphql.schema.GraphQLArgument.newArgument
import static graphql.schema.GraphQLFieldDefinition.newFieldDefinition
import static graphql.schema.GraphQLInputObjectField.newInputObjectField
import static graphql.schema.GraphQLInputObjectType.newInputObject
import static graphql.schema.GraphQLList.list
import static graphql.schema.GraphQLObjectType.newObject
import static graphql.schema.GraphQLSchema.newSchema
import static graphql.schema.GraphQLTypeReference.typeRef

class GraphQLTest extends Specification {

    GraphQLSchema simpleSchema() {
        GraphQLFieldDefinition.Builder fieldDefinition = newFieldDefinition()
                .name("hello")
                .type(GraphQLString)
                .staticValue("world")
        GraphQLSchema schema = newSchema().query(
                newObject()
                        .name("RootQueryType")
                        .field(fieldDefinition)
                        .build()
        ).build()
        schema
    }

    def "simple query"() {
        given:
        GraphQLSchema schema = simpleSchema()

        when:
        def result = GraphQL.newGraphQL(schema).build().execute('{ hello }').data

        then:
        result == [hello: 'world']

    }

    def "query with sub-fields"() {
        given:
        GraphQLObjectType heroType = newObject()
                .name("heroType")
                .field(
                        newFieldDefinition()
                                .name("id")
                                .type(GraphQLString))
                .field(
                        newFieldDefinition()
                                .name("name")
                                .type(GraphQLString))
                .build()

        GraphQLFieldDefinition.Builder simpsonField = newFieldDefinition()
                .name("simpson")
                .type(heroType)
                .staticValue([id: '123', name: 'homer'])

        GraphQLSchema graphQLSchema = newSchema().query(
                newObject()
                        .name("RootQueryType")
                        .field(simpsonField)
                        .build()
        ).build()

        when:
        def result = GraphQL.newGraphQL(graphQLSchema).build().execute('{ simpson { id, name } }').data

        then:
        result == [simpson: [id: '123', name: 'homer']]
    }

    def "query with validation errors"() {
        given:
        GraphQLFieldDefinition.Builder fieldDefinition = newFieldDefinition()
                .name("hello")
                .type(GraphQLString)
                .argument(newArgument().name("arg").type(GraphQLString))
                .staticValue("world")
        GraphQLSchema schema = newSchema().query(
                newObject()
                        .name("RootQueryType")
                        .field(fieldDefinition)
                        .build()
        ).build()

        when:
        def errors = GraphQL.newGraphQL(schema).build().execute('{ hello(arg:11) }').errors

        then:
        errors.size() == 1
    }

    def "query with invalid syntax"() {
        given:
        GraphQLSchema schema = newSchema().query(
                newObject()
                        .name("RootQueryType")
                        .build()
        ).build()

        when:
        def errors = GraphQL.newGraphQL(schema).build().execute('{ hello(() }').errors

        then:
        errors.size() == 1
        errors[0].errorType == ErrorType.InvalidSyntax
        errors[0].locations == [new SourceLocation(1, 9)]
    }

    def "query with invalid syntax 2"() {
        given:
        GraphQLSchema schema = newSchema().query(
                newObject()
                        .name("RootQueryType")
                        .build()
        ).build()

        when:
        def errors = GraphQL.newGraphQL(schema).build().execute('{ hello[](() }').errors

        then:
        errors.size() == 1
        errors[0].errorType == ErrorType.InvalidSyntax
        errors[0].locations == [new SourceLocation(1, 8)]
    }

    def "non null argument is missing"() {
        given:
        GraphQLSchema schema = newSchema().query(
                newObject()
                        .name("RootQueryType")
                        .field(newFieldDefinition()
                                .name("field")
                                .type(GraphQLString)
                                .argument(newArgument()
                                        .name("arg")
                                        .type(GraphQLNonNull.nonNull(GraphQLString))))
                        .build()
        ).build()

        when:
        def errors = GraphQL.newGraphQL(schema).build().execute('{ field }').errors

        then:
        errors.size() == 1
        errors[0].errorType == ErrorType.ValidationError
        errors[0].locations == [new SourceLocation(1, 3)]
        (errors[0] as ValidationError).validationErrorType == ValidationErrorType.MissingFieldArgument
    }

    def "`Iterable` can be used as a `GraphQLList` field result"() {
        given:
        def set = new HashSet<String>()
        set.add("One")
        set.add("Two")

        def schema = newSchema()
                .query(newObject()
                        .name("QueryType")
                        .field(newFieldDefinition()
                                .name("set")
                                .type(list(GraphQLString))
                                .dataFetcher({ set })))
                .build()

        when:
        def data = GraphQL.newGraphQL(schema).build().execute("query { set }").data

        then:
        data == [set: ['One', 'Two']]
    }

    def "document with two operations executes specified operation"() {
        given:

        GraphQLSchema schema = newSchema().query(
                newObject()
                        .name("RootQueryType")
                        .field(newFieldDefinition().name("field1").type(GraphQLString).dataFetcher(new StaticDataFetcher("value1")))
                        .field(newFieldDefinition().name("field2").type(GraphQLString).dataFetcher(new StaticDataFetcher("value2")))
        )
                .build()

        def query = """
        query Query1 { field1 }
        query Query2 { field2 }
        """

        def expected = [field2: 'value2']

        when:
        def executionInput = newExecutionInput().query(query).operationName('Query2').context(null).variables([:])
        def result = GraphQL.newGraphQL(schema).build().execute(executionInput)

        then:
        result.data == expected
        result.errors.size() == 0
    }

    def "document with two operations but no specified operation throws"() {
        given:

        GraphQLSchema schema = newSchema().query(
                newObject()
                        .name("RootQueryType")
                        .field(newFieldDefinition().name("name").type(GraphQLString))
        )
                .build()

        def query = """
        query Query1 { name }
        query Query2 { name }
        """

        when:
        GraphQL.newGraphQL(schema).build().execute(query)

        then:
        thrown(GraphQLException)
    }

    def "null mutation type does not throw an npe re: #345 but returns and error"() {
        given:

        GraphQLSchema schema = newSchema().query(
                newObject()
                        .name("Query")
        )
                .build()

        when:
        def result = new GraphQL(schema).execute("mutation { doesNotExist }")

        then:
        result.errors.size() == 1
        result.errors[0].class == MissingRootTypeException
    }

    def "#875 a subscription query against a schema that doesn't support subscriptions should result in a GraphQL error"() {
        given:

        GraphQLSchema schema = newSchema().query(
                newObject()
                        .name("Query")
        )
                .build()

        when:
        def result = new GraphQL(schema).execute("subscription { doesNotExist }")

        then:
        result.errors.size() == 1
        result.errors[0].class == MissingRootTypeException
    }

    def "query with int literal too large"() {
        given:
        GraphQLSchema schema = newSchema().query(
                newObject()
                        .name("QueryType")
                        .field(
                                newFieldDefinition()
                                        .name("foo")
                                        .type(GraphQLInt)
                                        .argument(newArgument().name("bar").type(GraphQLInt).build())
                                        .dataFetcher({ return it.getArgument("bar") })
                        ))
                .build()
        def query = "{foo(bar: 12345678910)}"
        when:
        def result = GraphQL.newGraphQL(schema).build().execute(query)

        then:
        result.errors.size() == 1
<<<<<<< HEAD
        result.errors[0].message == "Validation error of type WrongType: argument 'bar' with value 'IntValue{value=12345678910}' is not a valid 'Int' - Expected value to be in the Integer range but it was '12345678910' @ 'foo'"
=======
        result.errors[0].description == "Expected value to be in the Integer range but it was '12345678910'"
        result.errors[0].getExtensions()["argument"] == "bar"
        result.errors[0].getExtensions()["value"] == "12345678910"
        result.errors[0].getExtensions()["requiredType"] == "Int"
>>>>>>> 832339cc
    }

    @SuppressWarnings("GroovyAssignabilityCheck")
    def "query with missing argument results in arguments map missing the key"() {
        given:
        def dataFetcher = Mock(DataFetcher)
        GraphQLSchema schema = newSchema().query(
                newObject()
                        .name("QueryType")
                        .field(
                                newFieldDefinition()
                                        .name("foo")
                                        .type(GraphQLInt)
                                        .argument(newArgument().name("bar").type(GraphQLInt).build())
                                        .dataFetcher(dataFetcher)
                        ))
                .build()
        def query = "{foo}"
        when:
        GraphQL.newGraphQL(schema).build().execute(query)

        then:
        1 * dataFetcher.get(_) >> {
            DataFetchingEnvironment env ->
                assert !env.arguments.containsKey('bar')
        }
    }

    @SuppressWarnings("GroovyAssignabilityCheck")
    def "query with null argument results in arguments map with value null "() {
        given:
        def dataFetcher = Mock(DataFetcher)
        GraphQLSchema schema = newSchema().query(
                newObject()
                        .name("QueryType")
                        .field(
                                newFieldDefinition()
                                        .name("foo")
                                        .type(GraphQLInt)
                                        .argument(newArgument().name("bar").type(GraphQLInt).build())
                                        .dataFetcher(dataFetcher)
                        ))
                .build()
        def query = "{foo(bar: null)}"
        DataFetchingEnvironment dataFetchingEnvironment
        when:
        GraphQL.newGraphQL(schema).build().execute(query)

        then:
        1 * dataFetcher.get(_) >> {
            DataFetchingEnvironment env ->
                dataFetchingEnvironment = env
                assert env.arguments.containsKey('bar')
                assert env.arguments['bar'] == null
        }
    }

    @SuppressWarnings("GroovyAssignabilityCheck")
    def "query with missing key in an input object result in a map with missing key"() {
        given:
        def dataFetcher = Mock(DataFetcher)
        def inputObject = newInputObject().name("bar")
                .field(newInputObjectField().name("someKey").type(GraphQLString).build())
                .field(newInputObjectField().name("otherKey").type(GraphQLString).build()).build()
        GraphQLSchema schema = newSchema().query(
                newObject()
                        .name("QueryType")
                        .field(
                                newFieldDefinition()
                                        .name("foo")
                                        .type(GraphQLInt)
                                        .argument(newArgument().name("bar").type(inputObject).build())
                                        .dataFetcher(dataFetcher)
                        ))
                .build()
        def query = "{foo(bar: {someKey: \"value\"})}"
        when:
        def result = GraphQL.newGraphQL(schema).build().execute(query)

        then:
        result.errors.size() == 0
        1 * dataFetcher.get(_) >> {
            DataFetchingEnvironment env ->
                assert env.arguments.size() == 1
                assert env.arguments["bar"] instanceof Map
                assert env.arguments['bar']['someKey'] == 'value'
                assert !(env.arguments['bar'] as Map).containsKey('otherKey')
        }
    }

    @SuppressWarnings("GroovyAssignabilityCheck")
    def "query with null value in an input object result in a map with null as value"() {
        given:
        def dataFetcher = Mock(DataFetcher)
        def inputObject = newInputObject().name("bar")
                .field(newInputObjectField().name("someKey").type(GraphQLString).build())
                .field(newInputObjectField().name("otherKey").type(GraphQLString).build()).build()
        GraphQLSchema schema = newSchema().query(
                newObject()
                        .name("QueryType")
                        .field(
                                newFieldDefinition()
                                        .name("foo")
                                        .type(GraphQLInt)
                                        .argument(newArgument().name("bar").type(inputObject).build())
                                        .dataFetcher(dataFetcher)
                        ))
                .build()
        def query = "{foo(bar: {someKey: \"value\", otherKey: null})}"
        when:
        def result = GraphQL.newGraphQL(schema).build().execute(query)

        then:
        result.errors.size() == 0
        1 * dataFetcher.get(_) >> {
            DataFetchingEnvironment env ->
                assert env.arguments.size() == 1
                assert env.arguments["bar"] instanceof Map
                assert env.arguments['bar']['someKey'] == 'value'
                assert (env.arguments['bar'] as Map).containsKey('otherKey')
                assert env.arguments['bar']['otherKey'] == null
        }
    }

    def "query with missing List input field results in a map with a missing key"() {
        given:
        def dataFetcher = Mock(DataFetcher)
        def inputObject = newInputObject().name("bar")
                .field(newInputObjectField().name("list").type(list(GraphQLString)).build())
                .build()
        GraphQLSchema schema = newSchema().query(
                newObject()
                        .name("QueryType")
                        .field(
                                newFieldDefinition()
                                        .name("foo")
                                        .type(GraphQLInt)
                                        .argument(newArgument().name("bar").type(inputObject).build())
                                        .dataFetcher(dataFetcher)
                        ))
                .build()
        def query = "{foo(bar: {})}"
        when:
        def result = GraphQL.newGraphQL(schema).build().execute(query)

        then:
        result.errors.size() == 0
        1 * dataFetcher.get(_) >> {
            DataFetchingEnvironment env ->
                assert env.arguments.size() == 1
                assert env.arguments["bar"] instanceof Map
                assert !(env.arguments['bar'] as Map).containsKey('list')
        }
    }

    def "query with null List input field results in a map with null as key"() {
        given:
        def dataFetcher = Mock(DataFetcher)
        def inputObject = newInputObject().name("bar")
                .field(newInputObjectField().name("list").type(list(GraphQLString)).build())
                .build()
        GraphQLSchema schema = newSchema().query(
                newObject()
                        .name("QueryType")
                        .field(
                                newFieldDefinition()
                                        .name("foo")
                                        .type(GraphQLInt)
                                        .argument(newArgument().name("bar").type(inputObject).build())
                                        .dataFetcher(dataFetcher)
                        ))
                .build()
        def query = "{foo(bar: {list: null})}"
        when:
        def result = GraphQL.newGraphQL(schema).build().execute(query)

        then:
        result.errors.size() == 0
        1 * dataFetcher.get(_) >> {
            DataFetchingEnvironment env ->
                assert env.arguments.size() == 1
                assert env.arguments["bar"] instanceof Map
                assert (env.arguments['bar'] as Map).containsKey('list')
                assert env.arguments['bar']['list'] == null
        }
    }

    def "query with List containing null input field results in a map with a list containing null"() {
        given:
        def dataFetcher = Mock(DataFetcher)
        def inputObject = newInputObject().name("bar")
                .field(newInputObjectField().name("list").type(list(GraphQLString)).build())
                .build()
        GraphQLSchema schema = newSchema().query(
                newObject()
                        .name("QueryType")
                        .field(
                                newFieldDefinition()
                                        .name("foo")
                                        .type(GraphQLInt)
                                        .argument(newArgument().name("bar").type(inputObject).build())
                                        .dataFetcher(dataFetcher)
                        ))
                .build()
        def query = "{foo(bar: {list: [null]})}"
        when:
        def result = GraphQL.newGraphQL(schema).build().execute(query)

        then:
        result.errors.size() == 0
        1 * dataFetcher.get(_) >> {
            DataFetchingEnvironment env ->
                assert env.arguments.size() == 1
                assert env.arguments["bar"] instanceof Map
                assert (env.arguments['bar'] as Map).containsKey('list')
                assert env.arguments['bar']['list'] == [null]
        }
    }

    def "#448 invalid trailing braces are handled correctly"() {
        when:
        def result = GraphQL.newGraphQL(StarWarsSchema.starWarsSchema).build().execute("{hero { name }} }")

        then:
        !result.errors.isEmpty()
        result.errors[0].errorType == ErrorType.InvalidSyntax
    }


    def "wrong argument type: array of enum instead of enum"() {
        given:
        GraphQLEnumType enumType = GraphQLEnumType.newEnum().name("EnumType").value("Val1").value("Val2").build()

        GraphQLObjectType queryType = newObject()
                .name("QueryType")
                .field(newFieldDefinition()
                        .name("query")
                        .argument(newArgument().name("fooParam").type(enumType))
                        .type(GraphQLInt))
                .build()

        GraphQLSchema schema = newSchema()
                .query(queryType)
                .build()
        when:
        final GraphQL graphQL = GraphQL.newGraphQL(schema).build()
        final ExecutionResult result = graphQL.execute("{query (fooParam: [Val1,Val2])}")
        then:
        result.errors.size() == 1
        result.errors[0].errorType == ErrorType.ValidationError

    }


    def "execution input passing builder"() {
        given:
        GraphQLSchema schema = simpleSchema()

        when:
        def builder = newExecutionInput().query('{ hello }')
        def result = GraphQL.newGraphQL(schema).build().execute(builder).data

        then:
        result == [hello: 'world']
    }

    def "execution input using builder function"() {
        given:
        GraphQLSchema schema = simpleSchema()

        when:

        def builderFunction = { it.query('{hello}') } as UnaryOperator<Builder>
        def result = GraphQL.newGraphQL(schema).build().execute(builderFunction).data

        then:
        result == [hello: 'world']
    }

    def "execution input passing builder to async"() {
        given:
        GraphQLSchema schema = simpleSchema()

        when:
        def builder = newExecutionInput().query('{ hello }')
        def result = GraphQL.newGraphQL(schema).build().executeAsync(builder).join().data

        then:
        result == [hello: 'world']
    }

    def "execution input using builder function to async"() {
        given:
        GraphQLSchema schema = simpleSchema()

        when:

        def builderFunction = { it.query('{hello}') } as UnaryOperator<Builder>
        def result = GraphQL.newGraphQL(schema).build().executeAsync(builderFunction).join().data

        then:
        result == [hello: 'world']
    }

    @Unroll
    def "abort execution if query depth is too high (#query)"() {
        given:
        def foo = newObject()
                .name("Foo")
                .field(newFieldDefinition()
                        .name("field")
                        .type(typeRef('Foo'))
                        .build())
                .field(newFieldDefinition()
                        .name("scalar")
                        .type(GraphQLString)
                        .build())
                .build()
        GraphQLSchema schema = newSchema().query(
                newObject()
                        .name("RootQueryType")
                        .field(newFieldDefinition()
                                .name("field")
                                .type(foo)
                                .build()).build())
                .build()

        MaxQueryDepthInstrumentation maximumQueryDepthInstrumentation = new MaxQueryDepthInstrumentation(3)


        def graphql = GraphQL.newGraphQL(schema).instrumentation(maximumQueryDepthInstrumentation).build()

        when:
        def result = graphql.execute(query)

        then:
        result.errors.size() == 1
        result.errors[0].message.contains("maximum query depth exceeded")

        where:
        query                                                                       | _
        "{ field {field {field {field {scalar}}}} }"                                | _
        "{ field {field {field {scalar}}}} "                                        | _
        "{ field {field {field {field {scalar}}}} }"                                | _
        "{ field {field {field {field {field { scalar}}}} }}"                       | _
        "{ f2:field {field {field {scalar}}} f1: field{scalar} f3: field {scalar}}" | _
    }

    @Unroll
    def "abort execution if complexity is too high (#query)"() {
        given:
        def foo = newObject()
                .name("Foo")
                .field(newFieldDefinition()
                        .name("field")
                        .type(typeRef('Foo'))
                        .build())
                .field(newFieldDefinition()
                        .name("scalar")
                        .type(GraphQLString)
                        .build())
                .build()
        GraphQLSchema schema = newSchema().query(
                newObject()
                        .name("RootQueryType")
                        .field(newFieldDefinition()
                                .name("field")
                                .type(foo)
                                .build()).build())
                .build()

        MaxQueryComplexityInstrumentation maxQueryComplexityInstrumentation = new MaxQueryComplexityInstrumentation(3)


        def graphql = GraphQL.newGraphQL(schema).instrumentation(maxQueryComplexityInstrumentation).build()

        when:
        def result = graphql.execute(query)

        then:
        result.errors.size() == 1
        result.errors[0].message.contains("maximum query complexity exceeded")

        where:
        query                                                       | _
        "{ field {field {field {field {scalar}}}} }"                | _
        "{ field {field {field {scalar}}}} "                        | _
        "{ field {field {field {field {scalar}}}} }"                | _
        "{ f2:field {scalar} f1: field{scalar} f3: field {scalar}}" | _
    }

    @Unroll
    def "validation error with (#instrumentationName)"() {
        given:
        GraphQLObjectType foo = newObject()
                .name("Foo")
                .withInterface(typeRef("Node"))
                .field(
                        { field ->
                            field
                                    .name("id")
                                    .type(Scalars.GraphQLID)
                        } as UnaryOperator)
                .build()

        GraphQLInterfaceType node = GraphQLInterfaceType.newInterface()
                .name("Node")
                .field(
                        { field ->
                            field
                                    .name("id")
                                    .type(Scalars.GraphQLID)
                        } as UnaryOperator)
                .typeResolver({ type -> foo })
                .build()

        GraphQLObjectType query = newObject()
                .name("RootQuery")
                .field(
                        { field ->
                            field
                                    .name("a")
                                    .type(node)
                        } as UnaryOperator)
                .build()

        GraphQLSchema schema = newSchema()
                .query(query)
                .build()

        GraphQL graphQL = GraphQL.newGraphQL(schema)
                .instrumentation(instrumentation)
                .build()

        ExecutionInput executionInput = newExecutionInput()
                .query("{a}")
                .build()

        when:
        def result = graphQL.execute(executionInput)

        then:
        result.errors.size() == 1
        result.errors[0].message.contains("Sub selection required")

        where:
        instrumentationName    | instrumentation
        'max query depth'      | new MaxQueryDepthInstrumentation(10)
        'max query complexity' | new MaxQueryComplexityInstrumentation(10)
    }


    def "batched execution with non batched DataFetcher returning CompletableFuture"() {
        given:
        GraphQLObjectType foo = newObject()
                .name("Foo")
                .withInterface(typeRef("Node"))
                .field(
                        { field ->
                            field
                                    .name("id")
                                    .type(Scalars.GraphQLID)
                        } as UnaryOperator)
                .build()

        GraphQLInterfaceType node = GraphQLInterfaceType.newInterface()
                .name("Node")
                .field(
                        { field ->
                            field
                                    .name("id")
                                    .type(Scalars.GraphQLID)
                        } as UnaryOperator)
                .typeResolver(
                        {
                            env ->
                                if (env.getObject() instanceof CompletableFuture) {
                                    throw new RuntimeException("This seems bad!")
                                }

                                return foo
                        })
                .build()

        GraphQLObjectType query = newObject()
                .name("RootQuery")
                .field(
                        { field ->
                            field
                                    .name("node")
                                    .dataFetcher(
                                            { env ->
                                                CompletableFuture.supplyAsync({ ->
                                                    Map<String, String> map = new HashMap<>()
                                                    map.put("id", "abc")

                                                    return map
                                                })
                                            })
                                    .type(node)
                        } as UnaryOperator)
                .build()

        GraphQLSchema schema = newSchema()
                .query(query)
                .additionalType(foo)
                .build()

        GraphQL graphQL = GraphQL.newGraphQL(schema)
                .queryExecutionStrategy(new BatchedExecutionStrategy())
                .mutationExecutionStrategy(new BatchedExecutionStrategy())
                .build()

        ExecutionInput executionInput = newExecutionInput()
                .query("{node {id}}")
                .build()
        when:
        def result = graphQL
                .execute(executionInput)

        then:
        result.getData() == [node: [id: "abc"]]
    }

    class CaptureStrategy extends AsyncExecutionStrategy {
        ExecutionId executionId = null
        Instrumentation instrumentation = null

        @Override
        CompletableFuture<ExecutionResult> execute(ExecutionContext executionContext, ExecutionStrategyParameters parameters) {
            executionId = executionContext.executionId
            instrumentation = executionContext.instrumentation
            return super.execute(executionContext, parameters)
        }
    }

    def "graphql copying works as expected"() {

        def instrumentation = new SimpleInstrumentation()
        def hello = ExecutionId.from("hello")
        def executionIdProvider = new ExecutionIdProvider() {
            @Override
            ExecutionId provide(String q, String operationName, Object context) {
                return hello
            }
        }

        def queryStrategy = new CaptureStrategy()
        GraphQL graphQL = GraphQL.newGraphQL(simpleSchema())
                .queryExecutionStrategy(queryStrategy)
                .instrumentation(instrumentation)
                .executionIdProvider(executionIdProvider)
                .build()

        when:
        // now copy it as is
        def newGraphQL = graphQL.transform({ builder -> })
        def result = newGraphQL.execute('{ hello }').data

        then:
        result == [hello: 'world']
        queryStrategy.executionId == hello
        queryStrategy.instrumentation instanceof ChainedInstrumentation
        (queryStrategy.instrumentation as ChainedInstrumentation).getInstrumentations().contains(instrumentation)

        when:

        // now make some changes
        def newInstrumentation = new SimpleInstrumentation()
        def goodbye = ExecutionId.from("goodbye")
        def newExecutionIdProvider = new ExecutionIdProvider() {
            @Override
            ExecutionId provide(String q, String operationName, Object context) {
                return goodbye
            }
        }

        newGraphQL = graphQL.transform({ builder ->
            builder.executionIdProvider(newExecutionIdProvider).instrumentation(newInstrumentation)
        })
        result = newGraphQL.execute('{ hello }').data

        then:
        result == [hello: 'world']
        queryStrategy.executionId == goodbye
        queryStrategy.instrumentation instanceof ChainedInstrumentation
        (queryStrategy.instrumentation as ChainedInstrumentation).getInstrumentations().contains(newInstrumentation)
        !(queryStrategy.instrumentation as ChainedInstrumentation).getInstrumentations().contains(instrumentation)
    }

    def "disabling data loader instrumentation leaves instrumentation as is"() {
        given:
        def queryStrategy = new CaptureStrategy()
        def instrumentation = new SimpleInstrumentation()
        def builder = GraphQL.newGraphQL(simpleSchema())
                .queryExecutionStrategy(queryStrategy)
                .instrumentation(instrumentation)

        when:
        def graphql = builder
                .doNotAddDefaultInstrumentations()
                .build()
        graphql.execute('{ hello }')

        then:
        queryStrategy.instrumentation == instrumentation
    }

    def "a single DataLoader instrumentation leaves instrumentation as is"() {
        given:
        def queryStrategy = new CaptureStrategy()
        def instrumentation = new DataLoaderDispatcherInstrumentation()
        def builder = GraphQL.newGraphQL(simpleSchema())
                .queryExecutionStrategy(queryStrategy)
                .instrumentation(instrumentation)

        when:
        def graphql = builder
                .build()
        graphql.execute('{ hello }')

        then:
        queryStrategy.instrumentation == instrumentation
    }

    def "DataLoader instrumentation is the default instrumentation"() {
        given:
        def queryStrategy = new CaptureStrategy()
        def builder = GraphQL.newGraphQL(simpleSchema())
                .queryExecutionStrategy(queryStrategy)

        when:
        def graphql = builder
                .build()
        graphql.execute('{ hello }')

        then:
        queryStrategy.instrumentation instanceof DataLoaderDispatcherInstrumentation
    }

    def "query with triple quoted multi line strings"() {
        given:
        GraphQLFieldDefinition.Builder fieldDefinition = newFieldDefinition()
                .name("hello")
                .type(GraphQLString)
                .argument(newArgument().name("arg").type(GraphQLString))
                .dataFetcher({ env -> env.getArgument("arg") }
                )
        GraphQLSchema schema = newSchema().query(
                newObject()
                        .name("Query")
                        .field(fieldDefinition)
                        .build()
        ).build()

        when:
        def result = GraphQL.newGraphQL(schema).build().execute('''{ hello(arg:"""
world
over
many lines""") }''')

        then:
        result.data == [hello: '''world
over
many lines''']
    }

    def "variables map can't be null via ExecutionInput"() {
        given:

        when:
        def input = newExecutionInput().query('query($var:String){ hello(arg: $var) }').variables(null).build()

        then:
        def assEx = thrown(AssertException)
        assEx.message.contains("variables map can't be null")


    }

    def "query can't be null via ExecutionInput"() {
        given:

        when:
        def input = newExecutionInput().query(null).build()

        then:
        def assEx = thrown(AssertException)
        assEx.message.contains("query can't be null")


    }

    def "query must be set via ExecutionInput"() {
        given:

        when:
        def input = newExecutionInput().query().build()

        then:
        def assEx = thrown(AssertException)
        assEx.message.contains("query can't be null")


    }

}<|MERGE_RESOLUTION|>--- conflicted
+++ resolved
@@ -308,14 +308,11 @@
 
         then:
         result.errors.size() == 1
-<<<<<<< HEAD
         result.errors[0].message == "Validation error of type WrongType: argument 'bar' with value 'IntValue{value=12345678910}' is not a valid 'Int' - Expected value to be in the Integer range but it was '12345678910' @ 'foo'"
-=======
         result.errors[0].description == "Expected value to be in the Integer range but it was '12345678910'"
         result.errors[0].getExtensions()["argument"] == "bar"
         result.errors[0].getExtensions()["value"] == "12345678910"
         result.errors[0].getExtensions()["requiredType"] == "Int"
->>>>>>> 832339cc
     }
 
     @SuppressWarnings("GroovyAssignabilityCheck")
