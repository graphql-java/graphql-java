package graphql

import graphql.language.SourceLocation
import graphql.schema.DataFetcher
import graphql.schema.DataFetchingEnvironment
import graphql.schema.GraphQLEnumType
import graphql.schema.GraphQLFieldDefinition
import graphql.schema.GraphQLList
import graphql.schema.GraphQLNonNull
import graphql.schema.GraphQLObjectType
import graphql.schema.GraphQLSchema
import graphql.schema.StaticDataFetcher
import graphql.validation.ValidationErrorType
import spock.lang.Specification

import java.util.function.UnaryOperator

import static graphql.Scalars.GraphQLInt
import static graphql.Scalars.GraphQLString
import static graphql.schema.GraphQLArgument.newArgument
import static graphql.schema.GraphQLFieldDefinition.newFieldDefinition
import static graphql.schema.GraphQLInputObjectField.newInputObjectField
import static graphql.schema.GraphQLInputObjectType.newInputObject
import static graphql.schema.GraphQLObjectType.newObject
import static graphql.schema.GraphQLSchema.newSchema

class GraphQLTest extends Specification {

    GraphQLSchema simpleSchema() {
        GraphQLFieldDefinition.Builder fieldDefinition = newFieldDefinition()
                .name("hello")
                .type(GraphQLString)
                .staticValue("world")
        GraphQLSchema schema = newSchema().query(
                newObject()
                        .name("RootQueryType")
                        .field(fieldDefinition)
                        .build()
        ).build()
        schema
    }

    def "simple query"() {
        given:
        GraphQLSchema schema = simpleSchema()

        when:
        def result = GraphQL.newGraphQL(schema).build().execute('{ hello }').data

        then:
        result == [hello: 'world']

    }

    def "query with sub-fields"() {
        given:
        GraphQLObjectType heroType = newObject()
                .name("heroType")
                .field(
                newFieldDefinition()
                        .name("id")
                        .type(GraphQLString))
                .field(
                newFieldDefinition()
                        .name("name")
                        .type(GraphQLString))
                .build()

        GraphQLFieldDefinition.Builder simpsonField = newFieldDefinition()
                .name("simpson")
                .type(heroType)
                .staticValue([id: '123', name: 'homer'])

        GraphQLSchema graphQLSchema = newSchema().query(
                newObject()
                        .name("RootQueryType")
                        .field(simpsonField)
                        .build()
        ).build()

        when:
        def result = GraphQL.newGraphQL(graphQLSchema).build().execute('{ simpson { id, name } }').data

        then:
        result == [simpson: [id: '123', name: 'homer']]
    }

    def "query with validation errors"() {
        given:
        GraphQLFieldDefinition.Builder fieldDefinition = newFieldDefinition()
                .name("hello")
                .type(GraphQLString)
                .argument(newArgument().name("arg").type(GraphQLString))
                .staticValue("world")
        GraphQLSchema schema = newSchema().query(
                newObject()
                        .name("RootQueryType")
                        .field(fieldDefinition)
                        .build()
        ).build()

        when:
        def errors = GraphQL.newGraphQL(schema).build().execute('{ hello(arg:11) }').errors

        then:
        errors.size() == 1
    }

    def "query with invalid syntax"() {
        given:
        GraphQLSchema schema = newSchema().query(
                newObject()
                        .name("RootQueryType")
                        .build()
        ).build()

        when:
        def errors = GraphQL.newGraphQL(schema).build().execute('{ hello(() }').errors

        then:
        errors.size() == 1
        errors[0].errorType == ErrorType.InvalidSyntax
        errors[0].sourceLocations == [new SourceLocation(1, 8)]
    }

    def "query with invalid syntax 2"() {
        given:
        GraphQLSchema schema = newSchema().query(
                newObject()
                        .name("RootQueryType")
                        .build()
        ).build()

        when:
        def errors = GraphQL.newGraphQL(schema).build().execute('{ hello[](() }').errors

        then:
        errors.size() == 1
        errors[0].errorType == ErrorType.InvalidSyntax
        errors[0].sourceLocations == [new SourceLocation(1, 7)]
    }

    def "non null argument is missing"() {
        given:
        GraphQLSchema schema = newSchema().query(
                newObject()
                        .name("RootQueryType")
                        .field(newFieldDefinition()
                        .name("field")
                        .type(GraphQLString)
                        .argument(newArgument()
                        .name("arg")
                        .type(new GraphQLNonNull(GraphQLString))))
                        .build()
        ).build()

        when:
        def errors = GraphQL.newGraphQL(schema).build().execute('{ field }').errors

        then:
        errors.size() == 1
        errors[0].errorType == ErrorType.ValidationError
        errors[0].validationErrorType == ValidationErrorType.MissingFieldArgument
        errors[0].sourceLocations == [new SourceLocation(1, 3)]
    }

    def "`Iterable` can be used as a `GraphQLList` field result"() {
        given:
        def set = new HashSet<String>()
        set.add("One")
        set.add("Two")

        def schema = newSchema()
                .query(newObject()
                .name("QueryType")
                .field(newFieldDefinition()
                .name("set")
                .type(new GraphQLList(GraphQLString))
                .dataFetcher({ set })))
                .build()

        when:
        def data = GraphQL.newGraphQL(schema).build().execute("query { set }").data

        then:
        data == [set: ['One', 'Two']]
    }

    def "document with two operations executes specified operation"() {
        given:

        GraphQLSchema schema = newSchema().query(
                newObject()
                        .name("RootQueryType")
                        .field(newFieldDefinition().name("field1").type(GraphQLString).dataFetcher(new StaticDataFetcher("value1")))
                        .field(newFieldDefinition().name("field2").type(GraphQLString).dataFetcher(new StaticDataFetcher("value2")))
        )
                .build()

        def query = """
        query Query1 { field1 }
        query Query2 { field2 }
        """

        def expected = [field2: 'value2']

        when:
        def result = GraphQL.newGraphQL(schema).build().execute(query, 'Query2', null, [:])

        then:
        result.data == expected
        result.errors.size() == 0
    }

    def "document with two operations but no specified operation throws"() {
        given:

        GraphQLSchema schema = newSchema().query(
                newObject()
                        .name("RootQueryType")
                        .field(newFieldDefinition().name("name").type(GraphQLString))
        )
                .build()

        def query = """
        query Query1 { name }
        query Query2 { name }
        """

        when:
        GraphQL.newGraphQL(schema).build().execute(query)

        then:
        thrown(GraphQLException)
    }

    def "null mutation type does not throw an npe re: #345 but returns and error"() {
        given:

        GraphQLSchema schema = newSchema().query(
                newObject()
                        .name("Query")
        )
                .build()

        when:
        def result = new GraphQL(schema).execute("mutation { doesNotExist }")

        then:
        result.errors.size() == 1
        result.errors[0].class == MutationNotSupportedError
    }



    def "query with int literal too large"() {
        given:
        GraphQLSchema schema = newSchema().query(
                newObject()
                        .name("QueryType")
                        .field(
                        newFieldDefinition()
                                .name("foo")
                                .type(GraphQLInt)
                                .argument(newArgument().name("bar").type(GraphQLInt).build())
                                .dataFetcher({ return it.getArgument("bar") })
                ))
                .build()
        def query = "{foo(bar: 12345678910)}"
        when:
        def result = GraphQL.newGraphQL(schema).build().execute(query)

        then:
        result.errors.size() == 1
        result.errors[0].description.contains("has wrong type")
    }

    def "query with missing argument results in arguments map with value null"() {
        given:
        def dataFetcher = Mock(DataFetcher)
        GraphQLSchema schema = newSchema().query(
                newObject()
                        .name("QueryType")
                        .field(
                        newFieldDefinition()
                                .name("foo")
                                .type(GraphQLInt)
                                .argument(newArgument().name("bar").type(GraphQLInt).build())
                                .dataFetcher(dataFetcher)
                ))
                .build()
        def query = "{foo}"
        when:
        GraphQL.newGraphQL(schema).build().execute(query)

        then:
        1 * dataFetcher.get(_) >> {
            DataFetchingEnvironment env ->
                assert env.arguments.size() == 0
                assert env.arguments['bar'] == null
        }
    }

    def "query with missing key in an input object result in a empty map"() {
        given:
        def dataFetcher = Mock(DataFetcher)
        def inputObject = newInputObject().name("bar")
                .field(newInputObjectField().name("someKey").type(GraphQLString).build())
                .field(newInputObjectField().name("otherKey").type(GraphQLString).build()).build()
        GraphQLSchema schema = newSchema().query(
                newObject()
                        .name("QueryType")
                        .field(
                        newFieldDefinition()
                                .name("foo")
                                .type(GraphQLInt)
                                .argument(newArgument().name("bar").type(inputObject).build())
                                .dataFetcher(dataFetcher)
                ))
                .build()
        def query = "{foo(bar: {someKey: \"value\"})}"
        when:
        def result = GraphQL.newGraphQL(schema).build().execute(query)

        then:
        result.errors.size() == 0
        1 * dataFetcher.get(_) >> {
            DataFetchingEnvironment env ->
                assert env.arguments.size() == 1
                assert env.arguments["bar"] instanceof Map
                assert env.arguments['bar']['someKey'] == 'value'
                assert env.arguments['bar']['otherKey'] == null
        }
    }

    def "#448 invalid trailing braces are handled correctly"() {
        when:
        def result = GraphQL.newGraphQL(StarWarsSchema.starWarsSchema).build().execute("{hero { name }} }")

        then:
        !result.errors.isEmpty()
        result.errors[0].errorType == ErrorType.InvalidSyntax
    }

<<<<<<< HEAD
    def "execution input passing builder"() {
        given:
        GraphQLSchema schema = simpleSchema()

        when:
        def builder = ExecutionInput.newExecutionInput().query('{ hello }')
        def result = GraphQL.newGraphQL(schema).build().execute(builder).data

        then:
        result == [hello: 'world']
    }

    def "execution input using builder function"() {
        given:
        GraphQLSchema schema = simpleSchema()

        when:

        def builderFunction = { it.query('{hello}')} as UnaryOperator<ExecutionInput.Builder>
        def result = GraphQL.newGraphQL(schema).build().execute(builderFunction).data

        then:
        result == [hello: 'world']
=======
    def "wrong argument type: array of enum instead of enum"() {
        given:
        GraphQLEnumType enumType = GraphQLEnumType.newEnum().name("EnumType").value("Val1").value("Val2").build()

        GraphQLObjectType queryType = newObject()
                .name("QueryType")
                .field(newFieldDefinition()
                .name("query")
                .argument(newArgument().name("fooParam").type(enumType))
                .type(Scalars.GraphQLInt))
                .build()

        GraphQLSchema schema = newSchema()
                .query(queryType)
                .build()
        when:
        final GraphQL graphQL = GraphQL.newGraphQL(schema).build();
        final ExecutionResult result = graphQL.execute("{query (fooParam: [Val1,Val2])}");
        then:
        result.errors.size() == 1
        result.errors[0].errorType == ErrorType.ValidationError

>>>>>>> 0fdbf320
    }

}<|MERGE_RESOLUTION|>--- conflicted
+++ resolved
@@ -342,31 +342,7 @@
         result.errors[0].errorType == ErrorType.InvalidSyntax
     }
 
-<<<<<<< HEAD
-    def "execution input passing builder"() {
-        given:
-        GraphQLSchema schema = simpleSchema()
-
-        when:
-        def builder = ExecutionInput.newExecutionInput().query('{ hello }')
-        def result = GraphQL.newGraphQL(schema).build().execute(builder).data
-
-        then:
-        result == [hello: 'world']
-    }
-
-    def "execution input using builder function"() {
-        given:
-        GraphQLSchema schema = simpleSchema()
-
-        when:
-
-        def builderFunction = { it.query('{hello}')} as UnaryOperator<ExecutionInput.Builder>
-        def result = GraphQL.newGraphQL(schema).build().execute(builderFunction).data
-
-        then:
-        result == [hello: 'world']
-=======
+
     def "wrong argument type: array of enum instead of enum"() {
         given:
         GraphQLEnumType enumType = GraphQLEnumType.newEnum().name("EnumType").value("Val1").value("Val2").build()
@@ -389,7 +365,32 @@
         result.errors.size() == 1
         result.errors[0].errorType == ErrorType.ValidationError
 
->>>>>>> 0fdbf320
+    }
+
+
+    def "execution input passing builder"() {
+        given:
+        GraphQLSchema schema = simpleSchema()
+
+        when:
+        def builder = ExecutionInput.newExecutionInput().query('{ hello }')
+        def result = GraphQL.newGraphQL(schema).build().execute(builder).data
+
+        then:
+        result == [hello: 'world']
+    }
+
+    def "execution input using builder function"() {
+        given:
+        GraphQLSchema schema = simpleSchema()
+
+        when:
+
+        def builderFunction = { it.query('{hello}')} as UnaryOperator<ExecutionInput.Builder>
+        def result = GraphQL.newGraphQL(schema).build().execute(builderFunction).data
+
+        then:
+        result == [hello: 'world']
     }
 
 }