package graphql

import graphql.analysis.MaxQueryComplexityInstrumentation
import graphql.analysis.MaxQueryDepthInstrumentation
import graphql.execution.AsyncExecutionStrategy
import graphql.execution.ExecutionContext
import graphql.execution.ExecutionId
import graphql.execution.ExecutionIdProvider
import graphql.execution.ExecutionStrategyParameters
import graphql.execution.batched.BatchedExecutionStrategy
import graphql.execution.instrumentation.Instrumentation
import graphql.execution.instrumentation.NoOpInstrumentation
import graphql.language.SourceLocation
import graphql.schema.DataFetcher
import graphql.schema.DataFetchingEnvironment
import graphql.schema.GraphQLEnumType
import graphql.schema.GraphQLFieldDefinition
import graphql.schema.GraphQLInterfaceType
import graphql.schema.GraphQLList
import graphql.schema.GraphQLNonNull
import graphql.schema.GraphQLObjectType
import graphql.schema.GraphQLSchema
import graphql.schema.GraphQLTypeReference
import graphql.schema.StaticDataFetcher
import graphql.validation.ValidationError
import graphql.validation.ValidationErrorType
import spock.lang.Specification
import spock.lang.Unroll

import java.util.concurrent.CompletableFuture
import java.util.function.UnaryOperator

import static graphql.ExecutionInput.Builder
import static graphql.ExecutionInput.newExecutionInput
import static graphql.Scalars.GraphQLInt
import static graphql.Scalars.GraphQLString
import static graphql.schema.GraphQLArgument.newArgument
import static graphql.schema.GraphQLFieldDefinition.newFieldDefinition
import static graphql.schema.GraphQLInputObjectField.newInputObjectField
import static graphql.schema.GraphQLInputObjectType.newInputObject
import static graphql.schema.GraphQLObjectType.newObject
import static graphql.schema.GraphQLSchema.newSchema

class GraphQLTest extends Specification {

    GraphQLSchema simpleSchema() {
        GraphQLFieldDefinition.Builder fieldDefinition = newFieldDefinition()
                .name("hello")
                .type(GraphQLString)
                .staticValue("world")
        GraphQLSchema schema = newSchema().query(
                newObject()
                        .name("RootQueryType")
                        .field(fieldDefinition)
                        .build()
        ).build()
        schema
    }

    def "simple query"() {
        given:
        GraphQLSchema schema = simpleSchema()

        when:
        def result = GraphQL.newGraphQL(schema).build().execute('{ hello }').data

        then:
        result == [hello: 'world']

    }

    def "query with sub-fields"() {
        given:
        GraphQLObjectType heroType = newObject()
                .name("heroType")
                .field(
                newFieldDefinition()
                        .name("id")
                        .type(GraphQLString))
                .field(
                newFieldDefinition()
                        .name("name")
                        .type(GraphQLString))
                .build()

        GraphQLFieldDefinition.Builder simpsonField = newFieldDefinition()
                .name("simpson")
                .type(heroType)
                .staticValue([id: '123', name: 'homer'])

        GraphQLSchema graphQLSchema = newSchema().query(
                newObject()
                        .name("RootQueryType")
                        .field(simpsonField)
                        .build()
        ).build()

        when:
        def result = GraphQL.newGraphQL(graphQLSchema).build().execute('{ simpson { id, name } }').data

        then:
        result == [simpson: [id: '123', name: 'homer']]
    }

    def "query with validation errors"() {
        given:
        GraphQLFieldDefinition.Builder fieldDefinition = newFieldDefinition()
                .name("hello")
                .type(GraphQLString)
                .argument(newArgument().name("arg").type(GraphQLString))
                .staticValue("world")
        GraphQLSchema schema = newSchema().query(
                newObject()
                        .name("RootQueryType")
                        .field(fieldDefinition)
                        .build()
        ).build()

        when:
        def errors = GraphQL.newGraphQL(schema).build().execute('{ hello(arg:11) }').errors

        then:
        errors.size() == 1
    }

    def "query with invalid syntax"() {
        given:
        GraphQLSchema schema = newSchema().query(
                newObject()
                        .name("RootQueryType")
                        .build()
        ).build()

        when:
        def errors = GraphQL.newGraphQL(schema).build().execute('{ hello(() }').errors

        then:
        errors.size() == 1
        errors[0].errorType == ErrorType.InvalidSyntax
        errors[0].locations == [new SourceLocation(1, 8)]
    }

    def "query with invalid syntax 2"() {
        given:
        GraphQLSchema schema = newSchema().query(
                newObject()
                        .name("RootQueryType")
                        .build()
        ).build()

        when:
        def errors = GraphQL.newGraphQL(schema).build().execute('{ hello[](() }').errors

        then:
        errors.size() == 1
        errors[0].errorType == ErrorType.InvalidSyntax
        errors[0].locations == [new SourceLocation(1, 7)]
    }

    def "non null argument is missing"() {
        given:
        GraphQLSchema schema = newSchema().query(
                newObject()
                        .name("RootQueryType")
                        .field(newFieldDefinition()
                        .name("field")
                        .type(GraphQLString)
                        .argument(newArgument()
                        .name("arg")
                        .type(new GraphQLNonNull(GraphQLString))))
                        .build()
        ).build()

        when:
        def errors = GraphQL.newGraphQL(schema).build().execute('{ field }').errors

        then:
        errors.size() == 1
        errors[0].errorType == ErrorType.ValidationError
        errors[0].locations == [new SourceLocation(1, 3)]
        (errors[0] as ValidationError).validationErrorType == ValidationErrorType.MissingFieldArgument
    }

    def "`Iterable` can be used as a `GraphQLList` field result"() {
        given:
        def set = new HashSet<String>()
        set.add("One")
        set.add("Two")

        def schema = newSchema()
                .query(newObject()
                .name("QueryType")
                .field(newFieldDefinition()
                .name("set")
                .type(new GraphQLList(GraphQLString))
                .dataFetcher({ set })))
                .build()

        when:
        def data = GraphQL.newGraphQL(schema).build().execute("query { set }").data

        then:
        data == [set: ['One', 'Two']]
    }

    def "document with two operations executes specified operation"() {
        given:

        GraphQLSchema schema = newSchema().query(
                newObject()
                        .name("RootQueryType")
                        .field(newFieldDefinition().name("field1").type(GraphQLString).dataFetcher(new StaticDataFetcher("value1")))
                        .field(newFieldDefinition().name("field2").type(GraphQLString).dataFetcher(new StaticDataFetcher("value2")))
        )
                .build()

        def query = """
        query Query1 { field1 }
        query Query2 { field2 }
        """

        def expected = [field2: 'value2']

        when:
        def executionInput = newExecutionInput().query(query).operationName('Query2').context(null).variables([:])
        def result = GraphQL.newGraphQL(schema).build().execute(executionInput)

        then:
        result.data == expected
        result.errors.size() == 0
    }

    def "document with two operations but no specified operation throws"() {
        given:

        GraphQLSchema schema = newSchema().query(
                newObject()
                        .name("RootQueryType")
                        .field(newFieldDefinition().name("name").type(GraphQLString))
        )
                .build()

        def query = """
        query Query1 { name }
        query Query2 { name }
        """

        when:
        GraphQL.newGraphQL(schema).build().execute(query)

        then:
        thrown(GraphQLException)
    }

    def "null mutation type does not throw an npe re: #345 but returns and error"() {
        given:

        GraphQLSchema schema = newSchema().query(
                newObject()
                        .name("Query")
        )
                .build()

        when:
        def result = new GraphQL(schema).execute("mutation { doesNotExist }")

        then:
        result.errors.size() == 1
        result.errors[0].class == MutationNotSupportedError
    }


    def "query with int literal too large"() {
        given:
        GraphQLSchema schema = newSchema().query(
                newObject()
                        .name("QueryType")
                        .field(
                        newFieldDefinition()
                                .name("foo")
                                .type(GraphQLInt)
                                .argument(newArgument().name("bar").type(GraphQLInt).build())
                                .dataFetcher({ return it.getArgument("bar") })
                ))
                .build()
        def query = "{foo(bar: 12345678910)}"
        when:
        def result = GraphQL.newGraphQL(schema).build().execute(query)

        then:
        result.errors.size() == 1
        result.errors[0].description == "argument 'bar' with value 'IntValue{value=12345678910}' is not a valid 'Int'"
    }

    @SuppressWarnings("GroovyAssignabilityCheck")
    def "query with missing argument results in arguments map missing the key"() {
        given:
        def dataFetcher = Mock(DataFetcher)
        GraphQLSchema schema = newSchema().query(
                newObject()
                        .name("QueryType")
                        .field(
                        newFieldDefinition()
                                .name("foo")
                                .type(GraphQLInt)
                                .argument(newArgument().name("bar").type(GraphQLInt).build())
                                .dataFetcher(dataFetcher)
                ))
                .build()
        def query = "{foo}"
        when:
        GraphQL.newGraphQL(schema).build().execute(query)

        then:
        1 * dataFetcher.get(_) >> {
            DataFetchingEnvironment env ->
                assert !env.arguments.containsKey('bar')
        }
    }

    @SuppressWarnings("GroovyAssignabilityCheck")
    def "query with null argument results in arguments map with value null "() {
        given:
        def dataFetcher = Mock(DataFetcher)
        GraphQLSchema schema = newSchema().query(
                newObject()
                        .name("QueryType")
                        .field(
                        newFieldDefinition()
                                .name("foo")
                                .type(GraphQLInt)
                                .argument(newArgument().name("bar").type(GraphQLInt).build())
                                .dataFetcher(dataFetcher)
                ))
                .build()
        def query = "{foo(bar: null)}"
        DataFetchingEnvironment dataFetchingEnvironment
        when:
        GraphQL.newGraphQL(schema).build().execute(query)

        then:
        1 * dataFetcher.get(_) >> {
            DataFetchingEnvironment env ->
                dataFetchingEnvironment = env
                assert env.arguments.containsKey('bar')
                assert env.arguments['bar'] == null
        }
    }

    @SuppressWarnings("GroovyAssignabilityCheck")
    def "query with missing key in an input object result in a map with missing key"() {
        given:
        def dataFetcher = Mock(DataFetcher)
        def inputObject = newInputObject().name("bar")
                .field(newInputObjectField().name("someKey").type(GraphQLString).build())
                .field(newInputObjectField().name("otherKey").type(GraphQLString).build()).build()
        GraphQLSchema schema = newSchema().query(
                newObject()
                        .name("QueryType")
                        .field(
                        newFieldDefinition()
                                .name("foo")
                                .type(GraphQLInt)
                                .argument(newArgument().name("bar").type(inputObject).build())
                                .dataFetcher(dataFetcher)
                ))
                .build()
        def query = "{foo(bar: {someKey: \"value\"})}"
        when:
        def result = GraphQL.newGraphQL(schema).build().execute(query)

        then:
        result.errors.size() == 0
        1 * dataFetcher.get(_) >> {
            DataFetchingEnvironment env ->
                assert env.arguments.size() == 1
                assert env.arguments["bar"] instanceof Map
                assert env.arguments['bar']['someKey'] == 'value'
                assert !(env.arguments['bar'] as Map).containsKey('otherKey')
        }
    }

    @SuppressWarnings("GroovyAssignabilityCheck")
    def "query with null value in an input object result in a map with null as value"() {
        given:
        def dataFetcher = Mock(DataFetcher)
        def inputObject = newInputObject().name("bar")
                .field(newInputObjectField().name("someKey").type(GraphQLString).build())
                .field(newInputObjectField().name("otherKey").type(GraphQLString).build()).build()
        GraphQLSchema schema = newSchema().query(
                newObject()
                        .name("QueryType")
                        .field(
                        newFieldDefinition()
                                .name("foo")
                                .type(GraphQLInt)
                                .argument(newArgument().name("bar").type(inputObject).build())
                                .dataFetcher(dataFetcher)
                ))
                .build()
        def query = "{foo(bar: {someKey: \"value\", otherKey: null})}"
        when:
        def result = GraphQL.newGraphQL(schema).build().execute(query)

        then:
        result.errors.size() == 0
        1 * dataFetcher.get(_) >> {
            DataFetchingEnvironment env ->
                assert env.arguments.size() == 1
                assert env.arguments["bar"] instanceof Map
                assert env.arguments['bar']['someKey'] == 'value'
                assert (env.arguments['bar'] as Map).containsKey('otherKey')
                assert env.arguments['bar']['otherKey'] == null
        }
    }

    def "query with missing List input field results in a map with a missing key"() {
        given:
        def dataFetcher = Mock(DataFetcher)
        def inputObject = newInputObject().name("bar")
                .field(newInputObjectField().name("list").type(new GraphQLList(GraphQLString)).build())
                .build()
        GraphQLSchema schema = newSchema().query(
                newObject()
                        .name("QueryType")
                        .field(
                        newFieldDefinition()
                                .name("foo")
                                .type(GraphQLInt)
                                .argument(newArgument().name("bar").type(inputObject).build())
                                .dataFetcher(dataFetcher)
                ))
                .build()
        def query = "{foo(bar: {})}"
        when:
        def result = GraphQL.newGraphQL(schema).build().execute(query)

        then:
        result.errors.size() == 0
        1 * dataFetcher.get(_) >> {
            DataFetchingEnvironment env ->
                assert env.arguments.size() == 1
                assert env.arguments["bar"] instanceof Map
                assert !(env.arguments['bar'] as Map).containsKey('list')
        }
    }

    def "query with null List input field results in a map with null as key"() {
        given:
        def dataFetcher = Mock(DataFetcher)
        def inputObject = newInputObject().name("bar")
                .field(newInputObjectField().name("list").type(new GraphQLList(GraphQLString)).build())
                .build()
        GraphQLSchema schema = newSchema().query(
                newObject()
                        .name("QueryType")
                        .field(
                        newFieldDefinition()
                                .name("foo")
                                .type(GraphQLInt)
                                .argument(newArgument().name("bar").type(inputObject).build())
                                .dataFetcher(dataFetcher)
                ))
                .build()
        def query = "{foo(bar: {list: null})}"
        when:
        def result = GraphQL.newGraphQL(schema).build().execute(query)

        then:
        result.errors.size() == 0
        1 * dataFetcher.get(_) >> {
            DataFetchingEnvironment env ->
                assert env.arguments.size() == 1
                assert env.arguments["bar"] instanceof Map
                assert (env.arguments['bar'] as Map).containsKey('list')
                assert env.arguments['bar']['list'] == null
        }
    }

    def "query with List containing null input field results in a map with a list containing null"() {
        given:
        def dataFetcher = Mock(DataFetcher)
        def inputObject = newInputObject().name("bar")
                .field(newInputObjectField().name("list").type(new GraphQLList(GraphQLString)).build())
                .build()
        GraphQLSchema schema = newSchema().query(
                newObject()
                        .name("QueryType")
                        .field(
                        newFieldDefinition()
                                .name("foo")
                                .type(GraphQLInt)
                                .argument(newArgument().name("bar").type(inputObject).build())
                                .dataFetcher(dataFetcher)
                ))
                .build()
        def query = "{foo(bar: {list: [null]})}"
        when:
        def result = GraphQL.newGraphQL(schema).build().execute(query)

        then:
        result.errors.size() == 0
        1 * dataFetcher.get(_) >> {
            DataFetchingEnvironment env ->
                assert env.arguments.size() == 1
                assert env.arguments["bar"] instanceof Map
                assert (env.arguments['bar'] as Map).containsKey('list')
                assert env.arguments['bar']['list'] == [null]
        }
    }

    def "#448 invalid trailing braces are handled correctly"() {
        when:
        def result = GraphQL.newGraphQL(StarWarsSchema.starWarsSchema).build().execute("{hero { name }} }")

        then:
        !result.errors.isEmpty()
        result.errors[0].errorType == ErrorType.InvalidSyntax
    }


    def "wrong argument type: array of enum instead of enum"() {
        given:
        GraphQLEnumType enumType = GraphQLEnumType.newEnum().name("EnumType").value("Val1").value("Val2").build()

        GraphQLObjectType queryType = newObject()
                .name("QueryType")
                .field(newFieldDefinition()
                .name("query")
                .argument(newArgument().name("fooParam").type(enumType))
                .type(GraphQLInt))
                .build()

        GraphQLSchema schema = newSchema()
                .query(queryType)
                .build()
        when:
        final GraphQL graphQL = GraphQL.newGraphQL(schema).build()
        final ExecutionResult result = graphQL.execute("{query (fooParam: [Val1,Val2])}")
        then:
        result.errors.size() == 1
        result.errors[0].errorType == ErrorType.ValidationError

    }


    def "execution input passing builder"() {
        given:
        GraphQLSchema schema = simpleSchema()

        when:
        def builder = newExecutionInput().query('{ hello }')
        def result = GraphQL.newGraphQL(schema).build().execute(builder).data

        then:
        result == [hello: 'world']
    }

    def "execution input using builder function"() {
        given:
        GraphQLSchema schema = simpleSchema()

        when:

        def builderFunction = { it.query('{hello}') } as UnaryOperator<Builder>
        def result = GraphQL.newGraphQL(schema).build().execute(builderFunction).data

        then:
        result == [hello: 'world']
    }

    def "execution input passing builder to async"() {
        given:
        GraphQLSchema schema = simpleSchema()

        when:
        def builder = newExecutionInput().query('{ hello }')
        def result = GraphQL.newGraphQL(schema).build().executeAsync(builder).join().data

        then:
        result == [hello: 'world']
    }

    def "execution input using builder function to async"() {
        given:
        GraphQLSchema schema = simpleSchema()

        when:

        def builderFunction = { it.query('{hello}') } as UnaryOperator<Builder>
        def result = GraphQL.newGraphQL(schema).build().executeAsync(builderFunction).join().data

        then:
        result == [hello: 'world']
    }

    @Unroll
    def "abort execution if query depth is too high (#query)"() {
        given:
        def foo = newObject()
                .name("Foo")
                .field(newFieldDefinition()
                .name("field")
                .type(new GraphQLTypeReference('Foo'))
                .build())
                .field(newFieldDefinition()
                .name("scalar")
                .type(GraphQLString)
                .build())
                .build()
        GraphQLSchema schema = newSchema().query(
                newObject()
                        .name("RootQueryType")
                        .field(newFieldDefinition()
                        .name("field")
                        .type(foo)
                        .build()).build())
                .build()

        MaxQueryDepthInstrumentation maximumQueryDepthInstrumentation = new MaxQueryDepthInstrumentation(3)


        def graphql = GraphQL.newGraphQL(schema).instrumentation(maximumQueryDepthInstrumentation).build()

        when:
        def result = graphql.execute(query)

        then:
        result.errors.size() == 1
        result.errors[0].message.contains("maximum query depth exceeded")

        where:
        query                                                                       | _
        "{ field {field {field {field {scalar}}}} }"                                | _
        "{ field {field {field {scalar}}}} "                                        | _
        "{ field {field {field {field {scalar}}}} }"                                | _
        "{ field {field {field {field {field { scalar}}}} }}"                       | _
        "{ f2:field {field {field {scalar}}} f1: field{scalar} f3: field {scalar}}" | _
    }

    @Unroll
    def "abort execution if complexity is too high (#query)"() {
        given:
        def foo = newObject()
                .name("Foo")
                .field(newFieldDefinition()
                .name("field")
                .type(new GraphQLTypeReference('Foo'))
                .build())
                .field(newFieldDefinition()
                .name("scalar")
                .type(GraphQLString)
                .build())
                .build()
        GraphQLSchema schema = newSchema().query(
                newObject()
                        .name("RootQueryType")
                        .field(newFieldDefinition()
                        .name("field")
                        .type(foo)
                        .build()).build())
                .build()

        MaxQueryComplexityInstrumentation maxQueryComplexityInstrumentation = new MaxQueryComplexityInstrumentation(3)


        def graphql = GraphQL.newGraphQL(schema).instrumentation(maxQueryComplexityInstrumentation).build()

        when:
        def result = graphql.execute(query)

        then:
        result.errors.size() == 1
        result.errors[0].message.contains("maximum query complexity exceeded")

        where:
        query                                                       | _
        "{ field {field {field {field {scalar}}}} }"                | _
        "{ field {field {field {scalar}}}} "                        | _
        "{ field {field {field {field {scalar}}}} }"                | _
        "{ f2:field {scalar} f1: field{scalar} f3: field {scalar}}" | _
    }

    @Unroll
    def "validation error with (#instrumentationName)"() {
        given:
        GraphQLObjectType foo = newObject()
                .name("Foo")
                .withInterface(new GraphQLTypeReference("Node"))
                .field(
                { field ->
                    field
                            .name("id")
                            .type(Scalars.GraphQLID)
                } as UnaryOperator)
                .build()

        GraphQLInterfaceType node = GraphQLInterfaceType.newInterface()
                .name("Node")
                .field(
                { field ->
                    field
                            .name("id")
                            .type(Scalars.GraphQLID)
                } as UnaryOperator)
                .typeResolver({ type -> foo })
                .build()

        GraphQLObjectType query = newObject()
                .name("RootQuery")
                .field(
                { field ->
                    field
                            .name("a")
                            .type(node)
                } as UnaryOperator)
                .build()

        GraphQLSchema schema = newSchema()
                .query(query)
                .build()

        GraphQL graphQL = GraphQL.newGraphQL(schema)
                .instrumentation(instrumentation)
                .build()

        ExecutionInput executionInput = newExecutionInput()
                .query("{a}")
                .build()

        when:
        def result = graphQL.execute(executionInput)

        then:
        result.errors.size() == 1
        result.errors[0].message.contains("Sub selection required")

        where:
        instrumentationName    | instrumentation
        'max query depth'      | new MaxQueryDepthInstrumentation(10)
        'max query complexity' | new MaxQueryComplexityInstrumentation(10)
    }


    def "batched execution with non batched DataFetcher returning CompletableFuture"() {
        given:
        GraphQLObjectType foo = newObject()
                .name("Foo")
                .withInterface(new GraphQLTypeReference("Node"))
                .field(
                { field ->
                    field
                            .name("id")
                            .type(Scalars.GraphQLID)
                } as UnaryOperator)
                .build()

        GraphQLInterfaceType node = GraphQLInterfaceType.newInterface()
                .name("Node")
                .field(
                { field ->
                    field
                            .name("id")
                            .type(Scalars.GraphQLID)
                } as UnaryOperator)
                .typeResolver(
                {
                    env ->
                        if (env.getObject() instanceof CompletableFuture) {
                            throw new RuntimeException("This seems bad!")
                        }

                        return foo
                })
                .build()

        GraphQLObjectType query = newObject()
                .name("RootQuery")
                .field(
                { field ->
                    field
                            .name("node")
                            .dataFetcher(
                            { env ->
                                CompletableFuture.supplyAsync({ ->
                                    Map<String, String> map = new HashMap<>()
                                    map.put("id", "abc")

                                    return map
                                })
                            })
                            .type(node)
                } as UnaryOperator)
                .build()

        GraphQLSchema schema = newSchema()
                .query(query)
                .build()

        GraphQL graphQL = GraphQL.newGraphQL(schema)
                .queryExecutionStrategy(new BatchedExecutionStrategy())
                .mutationExecutionStrategy(new BatchedExecutionStrategy())
                .build()

        ExecutionInput executionInput = newExecutionInput()
                .query("{node {id}}")
                .build()
        when:
        def result = graphQL
                .execute(executionInput)

        then:
        result.getData() == [node: [id: "abc"]]
    }

<<<<<<< HEAD
    def "query with triple quoted multi line strings"() {
        given:
        GraphQLFieldDefinition.Builder fieldDefinition = newFieldDefinition()
                .name("hello")
                .type(GraphQLString)
                .argument(newArgument().name("arg").type(GraphQLString))
                .dataFetcher({ env -> env.getArgument("arg") }
        )
        GraphQLSchema schema = newSchema().query(
                newObject()
                        .name("Query")
                        .field(fieldDefinition)
                        .build()
        ).build()

        when:
        def result = GraphQL.newGraphQL(schema).build().execute('''{ hello(arg:"""
world
over
many lines""") }''')

        then:
        result.data == [hello: '''world
over
many lines''']
    }

=======
    class CaptureStrategy extends AsyncExecutionStrategy {
        ExecutionId executionId = null
        Instrumentation instrumentation = null

        @Override
        CompletableFuture<ExecutionResult> execute(ExecutionContext executionContext, ExecutionStrategyParameters parameters) {
            executionId = executionContext.executionId
            instrumentation = executionContext.instrumentation
            return super.execute(executionContext, parameters)
        }
    }

    def "graphql copying works as expected"() {

        def instrumentation = new NoOpInstrumentation()
        def hello = ExecutionId.from("hello")
        def executionIdProvider = new ExecutionIdProvider() {
            @Override
            ExecutionId provide(String q, String operationName, Object context) {
                return hello
            }
        }

        def queryStrategy = new CaptureStrategy()
        GraphQL graphQL = GraphQL.newGraphQL(simpleSchema())
                .queryExecutionStrategy(queryStrategy)
                .instrumentation(instrumentation)
                .executionIdProvider(executionIdProvider)
                .build()

        when:
        // now copy it as is
        def newGraphQL = graphQL.transform({ builder -> })
        def result = newGraphQL.execute('{ hello }').data

        then:
        result == [hello: 'world']
        queryStrategy.executionId == hello
        queryStrategy.instrumentation == instrumentation

        when:

        // now make some changes
        def newInstrumentation = new NoOpInstrumentation()
        def goodbye = ExecutionId.from("goodbye")
        def newExecutionIdProvider = new ExecutionIdProvider() {
            @Override
            ExecutionId provide(String q, String operationName, Object context) {
                return goodbye
            }
        }

        newGraphQL = graphQL.transform({ builder ->
            builder.executionIdProvider(newExecutionIdProvider).instrumentation(newInstrumentation)
        })
        result = newGraphQL.execute('{ hello }').data
>>>>>>> 2d4f5181

        then:
        result == [hello: 'world']
        queryStrategy.executionId == goodbye
        queryStrategy.instrumentation == newInstrumentation
    }
}<|MERGE_RESOLUTION|>--- conflicted
+++ resolved
@@ -813,35 +813,6 @@
         result.getData() == [node: [id: "abc"]]
     }
 
-<<<<<<< HEAD
-    def "query with triple quoted multi line strings"() {
-        given:
-        GraphQLFieldDefinition.Builder fieldDefinition = newFieldDefinition()
-                .name("hello")
-                .type(GraphQLString)
-                .argument(newArgument().name("arg").type(GraphQLString))
-                .dataFetcher({ env -> env.getArgument("arg") }
-        )
-        GraphQLSchema schema = newSchema().query(
-                newObject()
-                        .name("Query")
-                        .field(fieldDefinition)
-                        .build()
-        ).build()
-
-        when:
-        def result = GraphQL.newGraphQL(schema).build().execute('''{ hello(arg:"""
-world
-over
-many lines""") }''')
-
-        then:
-        result.data == [hello: '''world
-over
-many lines''']
-    }
-
-=======
     class CaptureStrategy extends AsyncExecutionStrategy {
         ExecutionId executionId = null
         Instrumentation instrumentation = null
@@ -898,11 +869,37 @@
             builder.executionIdProvider(newExecutionIdProvider).instrumentation(newInstrumentation)
         })
         result = newGraphQL.execute('{ hello }').data
->>>>>>> 2d4f5181
 
         then:
         result == [hello: 'world']
         queryStrategy.executionId == goodbye
         queryStrategy.instrumentation == newInstrumentation
     }
+
+    def "query with triple quoted multi line strings"() {
+        given:
+        GraphQLFieldDefinition.Builder fieldDefinition = newFieldDefinition()
+                .name("hello")
+                .type(GraphQLString)
+                .argument(newArgument().name("arg").type(GraphQLString))
+                .dataFetcher({ env -> env.getArgument("arg") }
+        )
+        GraphQLSchema schema = newSchema().query(
+                newObject()
+                        .name("Query")
+                        .field(fieldDefinition)
+                        .build()
+        ).build()
+
+        when:
+        def result = GraphQL.newGraphQL(schema).build().execute('''{ hello(arg:"""
+world
+over
+many lines""") }''')
+
+        then:
+        result.data == [hello: '''world
+over
+many lines''']
+    }
 }