package graphql

import graphql.analysis.MaxQueryComplexityInstrumentation
import graphql.analysis.MaxQueryDepthInstrumentation
import graphql.execution.AsyncExecutionStrategy
import graphql.execution.ExecutionContext
import graphql.execution.ExecutionId
import graphql.execution.ExecutionIdProvider
import graphql.execution.ExecutionStrategyParameters
import graphql.execution.batched.BatchedExecutionStrategy
import graphql.execution.instrumentation.Instrumentation
import graphql.execution.instrumentation.NoOpInstrumentation
import graphql.language.SourceLocation
import graphql.schema.DataFetcher
import graphql.schema.DataFetchingEnvironment
import graphql.schema.GraphQLEnumType
import graphql.schema.GraphQLFieldDefinition
import graphql.schema.GraphQLInterfaceType
import graphql.schema.GraphQLList
import graphql.schema.GraphQLNonNull
import graphql.schema.GraphQLObjectType
import graphql.schema.GraphQLSchema
import graphql.schema.GraphQLTypeReference
import graphql.schema.StaticDataFetcher
import graphql.validation.ValidationError
import graphql.validation.ValidationErrorType
import spock.lang.Specification
import spock.lang.Unroll

import java.util.concurrent.CompletableFuture
import java.util.function.UnaryOperator

import static graphql.ExecutionInput.Builder
import static graphql.ExecutionInput.newExecutionInput
import static graphql.Scalars.GraphQLInt
import static graphql.Scalars.GraphQLString
import static graphql.schema.GraphQLArgument.newArgument
import static graphql.schema.GraphQLFieldDefinition.newFieldDefinition
import static graphql.schema.GraphQLInputObjectField.newInputObjectField
import static graphql.schema.GraphQLInputObjectType.newInputObject
import static graphql.schema.GraphQLObjectType.newObject
import static graphql.schema.GraphQLSchema.newSchema

class GraphQLTest extends Specification {

    GraphQLSchema simpleSchema() {
        GraphQLFieldDefinition.Builder fieldDefinition = newFieldDefinition()
                .name("hello")
                .type(GraphQLString)
                .staticValue("world")
        GraphQLSchema schema = newSchema().query(
                newObject()
                        .name("RootQueryType")
                        .field(fieldDefinition)
                        .build()
        ).build()
        schema
    }

    def "simple query"() {
        given:
        GraphQLSchema schema = simpleSchema()

        when:
        def result = GraphQL.newGraphQL(schema).build().execute('{ hello }').data

        then:
        result == [hello: 'world']

    }

    def "query with sub-fields"() {
        given:
        GraphQLObjectType heroType = newObject()
                .name("heroType")
                .field(
                newFieldDefinition()
                        .name("id")
                        .type(GraphQLString))
                .field(
                newFieldDefinition()
                        .name("name")
                        .type(GraphQLString))
                .build()

        GraphQLFieldDefinition.Builder simpsonField = newFieldDefinition()
                .name("simpson")
                .type(heroType)
                .staticValue([id: '123', name: 'homer'])

        GraphQLSchema graphQLSchema = newSchema().query(
                newObject()
                        .name("RootQueryType")
                        .field(simpsonField)
                        .build()
        ).build()

        when:
        def result = GraphQL.newGraphQL(graphQLSchema).build().execute('{ simpson { id, name } }').data

        then:
        result == [simpson: [id: '123', name: 'homer']]
    }

    def "query with validation errors"() {
        given:
        GraphQLFieldDefinition.Builder fieldDefinition = newFieldDefinition()
                .name("hello")
                .type(GraphQLString)
                .argument(newArgument().name("arg").type(GraphQLString))
                .staticValue("world")
        GraphQLSchema schema = newSchema().query(
                newObject()
                        .name("RootQueryType")
                        .field(fieldDefinition)
                        .build()
        ).build()

        when:
        def errors = GraphQL.newGraphQL(schema).build().execute('{ hello(arg:11) }').errors

        then:
        errors.size() == 1
    }

    def "query with invalid syntax"() {
        given:
        GraphQLSchema schema = newSchema().query(
                newObject()
                        .name("RootQueryType")
                        .build()
        ).build()

        when:
        def errors = GraphQL.newGraphQL(schema).build().execute('{ hello(() }').errors

        then:
        errors.size() == 1
        errors[0].errorType == ErrorType.InvalidSyntax
        errors[0].locations == [new SourceLocation(1, 8)]
    }

    def "query with invalid syntax 2"() {
        given:
        GraphQLSchema schema = newSchema().query(
                newObject()
                        .name("RootQueryType")
                        .build()
        ).build()

        when:
        def errors = GraphQL.newGraphQL(schema).build().execute('{ hello[](() }').errors

        then:
        errors.size() == 1
        errors[0].errorType == ErrorType.InvalidSyntax
        errors[0].locations == [new SourceLocation(1, 7)]
    }

    def "non null argument is missing"() {
        given:
        GraphQLSchema schema = newSchema().query(
                newObject()
                        .name("RootQueryType")
                        .field(newFieldDefinition()
                        .name("field")
                        .type(GraphQLString)
                        .argument(newArgument()
                        .name("arg")
                        .type(new GraphQLNonNull(GraphQLString))))
                        .build()
        ).build()

        when:
        def errors = GraphQL.newGraphQL(schema).build().execute('{ field }').errors

        then:
        errors.size() == 1
        errors[0].errorType == ErrorType.ValidationError
        errors[0].locations == [new SourceLocation(1, 3)]
        (errors[0] as ValidationError).validationErrorType == ValidationErrorType.MissingFieldArgument
    }

    def "`Iterable` can be used as a `GraphQLList` field result"() {
        given:
        def set = new HashSet<String>()
        set.add("One")
        set.add("Two")

        def schema = newSchema()
                .query(newObject()
                .name("QueryType")
                .field(newFieldDefinition()
                .name("set")
                .type(new GraphQLList(GraphQLString))
                .dataFetcher({ set })))
                .build()

        when:
        def data = GraphQL.newGraphQL(schema).build().execute("query { set }").data

        then:
        data == [set: ['One', 'Two']]
    }

    def "document with two operations executes specified operation"() {
        given:

        GraphQLSchema schema = newSchema().query(
                newObject()
                        .name("RootQueryType")
                        .field(newFieldDefinition().name("field1").type(GraphQLString).dataFetcher(new StaticDataFetcher("value1")))
                        .field(newFieldDefinition().name("field2").type(GraphQLString).dataFetcher(new StaticDataFetcher("value2")))
        )
                .build()

        def query = """
        query Query1 { field1 }
        query Query2 { field2 }
        """

        def expected = [field2: 'value2']

        when:
        def executionInput = newExecutionInput().query(query).operationName('Query2').context(null).variables([:])
        def result = GraphQL.newGraphQL(schema).build().execute(executionInput)

        then:
        result.data == expected
        result.errors.size() == 0
    }

    def "document with two operations but no specified operation throws"() {
        given:

        GraphQLSchema schema = newSchema().query(
                newObject()
                        .name("RootQueryType")
                        .field(newFieldDefinition().name("name").type(GraphQLString))
        )
                .build()

        def query = """
        query Query1 { name }
        query Query2 { name }
        """

        when:
        GraphQL.newGraphQL(schema).build().execute(query)

        then:
        thrown(GraphQLException)
    }

    def "null mutation type does not throw an npe re: #345 but returns and error"() {
        given:

        GraphQLSchema schema = newSchema().query(
                newObject()
                        .name("Query")
        )
                .build()

        when:
        def result = new GraphQL(schema).execute("mutation { doesNotExist }")

        then:
        result.errors.size() == 1
        result.errors[0].class == MutationNotSupportedError
    }


    def "query with int literal too large"() {
        given:
        GraphQLSchema schema = newSchema().query(
                newObject()
                        .name("QueryType")
                        .field(
                        newFieldDefinition()
                                .name("foo")
                                .type(GraphQLInt)
                                .argument(newArgument().name("bar").type(GraphQLInt).build())
                                .dataFetcher({ return it.getArgument("bar") })
                ))
                .build()
        def query = "{foo(bar: 12345678910)}"
        when:
        def result = GraphQL.newGraphQL(schema).build().execute(query)

        then:
        result.errors.size() == 1
        result.errors[0].description == "argument 'bar' with value 'IntValue{value=12345678910}' is not a valid 'Int'"
    }

    @SuppressWarnings("GroovyAssignabilityCheck")
    def "query with missing argument results in arguments map missing the key"() {
        given:
        def dataFetcher = Mock(DataFetcher)
        GraphQLSchema schema = newSchema().query(
                newObject()
                        .name("QueryType")
                        .field(
                        newFieldDefinition()
                                .name("foo")
                                .type(GraphQLInt)
                                .argument(newArgument().name("bar").type(GraphQLInt).build())
                                .dataFetcher(dataFetcher)
                ))
                .build()
        def query = "{foo}"
        when:
        GraphQL.newGraphQL(schema).build().execute(query)

        then:
        1 * dataFetcher.get(_) >> {
            DataFetchingEnvironment env ->
                assert !env.arguments.containsKey('bar')
        }
    }

    @SuppressWarnings("GroovyAssignabilityCheck")
    def "query with null argument results in arguments map with value null "() {
        given:
        def dataFetcher = Mock(DataFetcher)
        GraphQLSchema schema = newSchema().query(
                newObject()
                        .name("QueryType")
                        .field(
                        newFieldDefinition()
                                .name("foo")
                                .type(GraphQLInt)
                                .argument(newArgument().name("bar").type(GraphQLInt).build())
                                .dataFetcher(dataFetcher)
                ))
                .build()
        def query = "{foo(bar: null)}"
        DataFetchingEnvironment dataFetchingEnvironment
        when:
        GraphQL.newGraphQL(schema).build().execute(query)

        then:
        1 * dataFetcher.get(_) >> {
            DataFetchingEnvironment env ->
                dataFetchingEnvironment = env
                assert env.arguments.containsKey('bar')
                assert env.arguments['bar'] == null
        }
    }

    @SuppressWarnings("GroovyAssignabilityCheck")
    def "query with missing key in an input object result in a map with missing key"() {
        given:
        def dataFetcher = Mock(DataFetcher)
        def inputObject = newInputObject().name("bar")
                .field(newInputObjectField().name("someKey").type(GraphQLString).build())
                .field(newInputObjectField().name("otherKey").type(GraphQLString).build()).build()
        GraphQLSchema schema = newSchema().query(
                newObject()
                        .name("QueryType")
                        .field(
                        newFieldDefinition()
                                .name("foo")
                                .type(GraphQLInt)
                                .argument(newArgument().name("bar").type(inputObject).build())
                                .dataFetcher(dataFetcher)
                ))
                .build()
        def query = "{foo(bar: {someKey: \"value\"})}"
        when:
        def result = GraphQL.newGraphQL(schema).build().execute(query)

        then:
        result.errors.size() == 0
        1 * dataFetcher.get(_) >> {
            DataFetchingEnvironment env ->
                assert env.arguments.size() == 1
                assert env.arguments["bar"] instanceof Map
                assert env.arguments['bar']['someKey'] == 'value'
                assert !(env.arguments['bar'] as Map).containsKey('otherKey')
        }
    }

    @SuppressWarnings("GroovyAssignabilityCheck")
    def "query with null value in an input object result in a map with null as value"() {
        given:
        def dataFetcher = Mock(DataFetcher)
        def inputObject = newInputObject().name("bar")
                .field(newInputObjectField().name("someKey").type(GraphQLString).build())
                .field(newInputObjectField().name("otherKey").type(GraphQLString).build()).build()
        GraphQLSchema schema = newSchema().query(
                newObject()
                        .name("QueryType")
                        .field(
                        newFieldDefinition()
                                .name("foo")
                                .type(GraphQLInt)
                                .argument(newArgument().name("bar").type(inputObject).build())
                                .dataFetcher(dataFetcher)
                ))
                .build()
        def query = "{foo(bar: {someKey: \"value\", otherKey: null})}"
        when:
        def result = GraphQL.newGraphQL(schema).build().execute(query)

        then:
        result.errors.size() == 0
        1 * dataFetcher.get(_) >> {
            DataFetchingEnvironment env ->
                assert env.arguments.size() == 1
                assert env.arguments["bar"] instanceof Map
                assert env.arguments['bar']['someKey'] == 'value'
                assert (env.arguments['bar'] as Map).containsKey('otherKey')
                assert env.arguments['bar']['otherKey'] == null
        }
    }

    def "query with missing List input field results in a map with a missing key"() {
        given:
        def dataFetcher = Mock(DataFetcher)
        def inputObject = newInputObject().name("bar")
                .field(newInputObjectField().name("list").type(new GraphQLList(GraphQLString)).build())
                .build()
        GraphQLSchema schema = newSchema().query(
                newObject()
                        .name("QueryType")
                        .field(
                        newFieldDefinition()
                                .name("foo")
                                .type(GraphQLInt)
                                .argument(newArgument().name("bar").type(inputObject).build())
                                .dataFetcher(dataFetcher)
                ))
                .build()
        def query = "{foo(bar: {})}"
        when:
        def result = GraphQL.newGraphQL(schema).build().execute(query)

        then:
        result.errors.size() == 0
        1 * dataFetcher.get(_) >> {
            DataFetchingEnvironment env ->
                assert env.arguments.size() == 1
                assert env.arguments["bar"] instanceof Map
                assert !(env.arguments['bar'] as Map).containsKey('list')
        }
    }

    def "query with null List input field results in a map with null as key"() {
        given:
        def dataFetcher = Mock(DataFetcher)
        def inputObject = newInputObject().name("bar")
                .field(newInputObjectField().name("list").type(new GraphQLList(GraphQLString)).build())
                .build()
        GraphQLSchema schema = newSchema().query(
                newObject()
                        .name("QueryType")
                        .field(
                        newFieldDefinition()
                                .name("foo")
                                .type(GraphQLInt)
                                .argument(newArgument().name("bar").type(inputObject).build())
                                .dataFetcher(dataFetcher)
                ))
                .build()
        def query = "{foo(bar: {list: null})}"
        when:
        def result = GraphQL.newGraphQL(schema).build().execute(query)

        then:
        result.errors.size() == 0
        1 * dataFetcher.get(_) >> {
            DataFetchingEnvironment env ->
                assert env.arguments.size() == 1
                assert env.arguments["bar"] instanceof Map
                assert (env.arguments['bar'] as Map).containsKey('list')
                assert env.arguments['bar']['list'] == null
        }
    }

    def "query with List containing null input field results in a map with a list containing null"() {
        given:
        def dataFetcher = Mock(DataFetcher)
        def inputObject = newInputObject().name("bar")
                .field(newInputObjectField().name("list").type(new GraphQLList(GraphQLString)).build())
                .build()
        GraphQLSchema schema = newSchema().query(
                newObject()
                        .name("QueryType")
                        .field(
                        newFieldDefinition()
                                .name("foo")
                                .type(GraphQLInt)
                                .argument(newArgument().name("bar").type(inputObject).build())
                                .dataFetcher(dataFetcher)
                ))
                .build()
        def query = "{foo(bar: {list: [null]})}"
        when:
        def result = GraphQL.newGraphQL(schema).build().execute(query)

        then:
        result.errors.size() == 0
        1 * dataFetcher.get(_) >> {
            DataFetchingEnvironment env ->
                assert env.arguments.size() == 1
                assert env.arguments["bar"] instanceof Map
                assert (env.arguments['bar'] as Map).containsKey('list')
                assert env.arguments['bar']['list'] == [null]
        }
    }

    def "#448 invalid trailing braces are handled correctly"() {
        when:
        def result = GraphQL.newGraphQL(StarWarsSchema.starWarsSchema).build().execute("{hero { name }} }")

        then:
        !result.errors.isEmpty()
        result.errors[0].errorType == ErrorType.InvalidSyntax
    }


    def "wrong argument type: array of enum instead of enum"() {
        given:
        GraphQLEnumType enumType = GraphQLEnumType.newEnum().name("EnumType").value("Val1").value("Val2").build()

        GraphQLObjectType queryType = newObject()
                .name("QueryType")
                .field(newFieldDefinition()
                .name("query")
                .argument(newArgument().name("fooParam").type(enumType))
                .type(GraphQLInt))
                .build()

        GraphQLSchema schema = newSchema()
                .query(queryType)
                .build()
        when:
        final GraphQL graphQL = GraphQL.newGraphQL(schema).build()
        final ExecutionResult result = graphQL.execute("{query (fooParam: [Val1,Val2])}")
        then:
        result.errors.size() == 1
        result.errors[0].errorType == ErrorType.ValidationError

    }


    def "execution input passing builder"() {
        given:
        GraphQLSchema schema = simpleSchema()

        when:
        def builder = newExecutionInput().query('{ hello }')
        def result = GraphQL.newGraphQL(schema).build().execute(builder).data

        then:
        result == [hello: 'world']
    }

    def "execution input using builder function"() {
        given:
        GraphQLSchema schema = simpleSchema()

        when:

        def builderFunction = { it.query('{hello}') } as UnaryOperator<Builder>
        def result = GraphQL.newGraphQL(schema).build().execute(builderFunction).data

        then:
        result == [hello: 'world']
    }

    def "execution input passing builder to async"() {
        given:
        GraphQLSchema schema = simpleSchema()

        when:
        def builder = newExecutionInput().query('{ hello }')
        def result = GraphQL.newGraphQL(schema).build().executeAsync(builder).join().data

        then:
        result == [hello: 'world']
    }

    def "execution input using builder function to async"() {
        given:
        GraphQLSchema schema = simpleSchema()

        when:

        def builderFunction = { it.query('{hello}') } as UnaryOperator<Builder>
        def result = GraphQL.newGraphQL(schema).build().executeAsync(builderFunction).join().data

        then:
        result == [hello: 'world']
    }

    @Unroll
    def "abort execution if query depth is too high (#query)"() {
        given:
        def foo = newObject()
                .name("Foo")
                .field(newFieldDefinition()
                .name("field")
                .type(new GraphQLTypeReference('Foo'))
                .build())
                .field(newFieldDefinition()
                .name("scalar")
                .type(GraphQLString)
                .build())
                .build()
        GraphQLSchema schema = newSchema().query(
                newObject()
                        .name("RootQueryType")
                        .field(newFieldDefinition()
                        .name("field")
                        .type(foo)
                        .build()).build())
                .build()

        MaxQueryDepthInstrumentation maximumQueryDepthInstrumentation = new MaxQueryDepthInstrumentation(3)


        def graphql = GraphQL.newGraphQL(schema).instrumentation(maximumQueryDepthInstrumentation).build()

        when:
        def result = graphql.execute(query)

        then:
        result.errors.size() == 1
        result.errors[0].message.contains("maximum query depth exceeded")

        where:
        query                                                                       | _
        "{ field {field {field {field {scalar}}}} }"                                | _
        "{ field {field {field {scalar}}}} "                                        | _
        "{ field {field {field {field {scalar}}}} }"                                | _
        "{ field {field {field {field {field { scalar}}}} }}"                       | _
        "{ f2:field {field {field {scalar}}} f1: field{scalar} f3: field {scalar}}" | _
    }

    @Unroll
    def "abort execution if complexity is too high (#query)"() {
        given:
        def foo = newObject()
                .name("Foo")
                .field(newFieldDefinition()
                .name("field")
                .type(new GraphQLTypeReference('Foo'))
                .build())
                .field(newFieldDefinition()
                .name("scalar")
                .type(GraphQLString)
                .build())
                .build()
        GraphQLSchema schema = newSchema().query(
                newObject()
                        .name("RootQueryType")
                        .field(newFieldDefinition()
                        .name("field")
                        .type(foo)
                        .build()).build())
                .build()

        MaxQueryComplexityInstrumentation maxQueryComplexityInstrumentation = new MaxQueryComplexityInstrumentation(3)


        def graphql = GraphQL.newGraphQL(schema).instrumentation(maxQueryComplexityInstrumentation).build()

        when:
        def result = graphql.execute(query)

        then:
        result.errors.size() == 1
        result.errors[0].message.contains("maximum query complexity exceeded")

        where:
        query                                                       | _
        "{ field {field {field {field {scalar}}}} }"                | _
        "{ field {field {field {scalar}}}} "                        | _
        "{ field {field {field {field {scalar}}}} }"                | _
        "{ f2:field {scalar} f1: field{scalar} f3: field {scalar}}" | _
    }

    @Unroll
    def "validation error with (#instrumentationName)"() {
        given:
        GraphQLObjectType foo = newObject()
                .name("Foo")
                .withInterface(new GraphQLTypeReference("Node"))
                .field(
                { field ->
                    field
                            .name("id")
                            .type(Scalars.GraphQLID)
                } as UnaryOperator)
                .build()

        GraphQLInterfaceType node = GraphQLInterfaceType.newInterface()
                .name("Node")
                .field(
                { field ->
                    field
                            .name("id")
                            .type(Scalars.GraphQLID)
                } as UnaryOperator)
                .typeResolver({ type -> foo })
                .build()

        GraphQLObjectType query = newObject()
                .name("RootQuery")
                .field(
                { field ->
                    field
                            .name("a")
                            .type(node)
                } as UnaryOperator)
                .build()

        GraphQLSchema schema = newSchema()
                .query(query)
                .build()

        GraphQL graphQL = GraphQL.newGraphQL(schema)
                .instrumentation(instrumentation)
                .build()

        ExecutionInput executionInput = newExecutionInput()
                .query("{a}")
                .build()

        when:
        def result = graphQL.execute(executionInput)

        then:
        result.errors.size() == 1
        result.errors[0].message.contains("Sub selection required")

        where:
        instrumentationName    | instrumentation
        'max query depth'      | new MaxQueryDepthInstrumentation(10)
        'max query complexity' | new MaxQueryComplexityInstrumentation(10)
    }


    def "batched execution with non batched DataFetcher returning CompletableFuture"() {
        given:
        GraphQLObjectType foo = newObject()
                .name("Foo")
                .withInterface(new GraphQLTypeReference("Node"))
                .field(
                { field ->
                    field
                            .name("id")
                            .type(Scalars.GraphQLID)
                } as UnaryOperator)
                .build()

        GraphQLInterfaceType node = GraphQLInterfaceType.newInterface()
                .name("Node")
                .field(
                { field ->
                    field
                            .name("id")
                            .type(Scalars.GraphQLID)
                } as UnaryOperator)
                .typeResolver(
                {
                    env ->
                        if (env.getObject() instanceof CompletableFuture) {
                            throw new RuntimeException("This seems bad!")
                        }

                        return foo
                })
                .build()

        GraphQLObjectType query = newObject()
                .name("RootQuery")
                .field(
                { field ->
                    field
                            .name("node")
                            .dataFetcher(
                            { env ->
                                CompletableFuture.supplyAsync({ ->
                                    Map<String, String> map = new HashMap<>()
                                    map.put("id", "abc")

                                    return map
                                })
                            })
                            .type(node)
                } as UnaryOperator)
                .build()

        GraphQLSchema schema = newSchema()
                .query(query)
                .build()

        GraphQL graphQL = GraphQL.newGraphQL(schema)
                .queryExecutionStrategy(new BatchedExecutionStrategy())
                .mutationExecutionStrategy(new BatchedExecutionStrategy())
                .build()

        ExecutionInput executionInput = newExecutionInput()
                .query("{node {id}}")
                .build()
        when:
        def result = graphQL
                .execute(executionInput)

        then:
        result.getData() == [node: [id: "abc"]]
    }

    class CaptureStrategy extends AsyncExecutionStrategy {
        ExecutionId executionId = null
        Instrumentation instrumentation = null

        @Override
        CompletableFuture<ExecutionResult> execute(ExecutionContext executionContext, ExecutionStrategyParameters parameters) {
            executionId = executionContext.executionId
            instrumentation = executionContext.instrumentation
            return super.execute(executionContext, parameters)
        }
    }

    def "graphql copying works as expected"() {

        def instrumentation = new NoOpInstrumentation()
        def hello = ExecutionId.from("hello")
        def executionIdProvider = new ExecutionIdProvider() {
            @Override
            ExecutionId provide(String q, String operationName, Object context) {
                return hello
            }
        }

        def queryStrategy = new CaptureStrategy()
        GraphQL graphQL = GraphQL.newGraphQL(simpleSchema())
                .queryExecutionStrategy(queryStrategy)
                .instrumentation(instrumentation)
                .executionIdProvider(executionIdProvider)
                .build()

        when:
        // now copy it as is
<<<<<<< HEAD
        def builder = GraphQL.newGraphQL(graphQL)
        def newGraphQL = builder.build()
=======
        def newGraphQL = graphQL.transform({ builder -> })
>>>>>>> d22abbab
        def result = newGraphQL.execute('{ hello }').data

        then:
        result == [hello: 'world']
        queryStrategy.executionId == hello
        queryStrategy.instrumentation == instrumentation

        when:

        // now make some changes
        def newInstrumentation = new NoOpInstrumentation()
        def goodbye = ExecutionId.from("goodbye")
        def newExecutionIdProvider = new ExecutionIdProvider() {
            @Override
            ExecutionId provide(String q, String operationName, Object context) {
                return goodbye
            }
        }

<<<<<<< HEAD
        builder = GraphQL.newGraphQL(graphQL).executionIdProvider(newExecutionIdProvider).instrumentation(newInstrumentation)
        newGraphQL = builder.build()
=======
        newGraphQL = graphQL.transform({ builder ->
            builder.executionIdProvider(newExecutionIdProvider).instrumentation(newInstrumentation)
        })
>>>>>>> d22abbab
        result = newGraphQL.execute('{ hello }').data

        then:
        result == [hello: 'world']
        queryStrategy.executionId == goodbye
        queryStrategy.instrumentation == newInstrumentation
    }
}<|MERGE_RESOLUTION|>--- conflicted
+++ resolved
@@ -845,12 +845,7 @@
 
         when:
         // now copy it as is
-<<<<<<< HEAD
-        def builder = GraphQL.newGraphQL(graphQL)
-        def newGraphQL = builder.build()
-=======
         def newGraphQL = graphQL.transform({ builder -> })
->>>>>>> d22abbab
         def result = newGraphQL.execute('{ hello }').data
 
         then:
@@ -870,14 +865,9 @@
             }
         }
 
-<<<<<<< HEAD
-        builder = GraphQL.newGraphQL(graphQL).executionIdProvider(newExecutionIdProvider).instrumentation(newInstrumentation)
-        newGraphQL = builder.build()
-=======
         newGraphQL = graphQL.transform({ builder ->
             builder.executionIdProvider(newExecutionIdProvider).instrumentation(newInstrumentation)
         })
->>>>>>> d22abbab
         result = newGraphQL.execute('{ hello }').data
 
         then:
