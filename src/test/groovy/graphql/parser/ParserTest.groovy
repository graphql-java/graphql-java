--- conflicted
+++ resolved
@@ -513,7 +513,23 @@
 
     }
 
-<<<<<<< HEAD
+
+    def "whitespace_ignored"() {
+        given:
+        def BOM = "\ufeff"
+        def ws = "\t \n"
+        def comma = ","
+        def input = "{ " + BOM + ws + comma + "foo(bar: null) }"
+
+        when:
+        def document = new Parser().parseDocument(input)
+        def operation = document.definitions[0] as OperationDefinition
+        def selection = operation.selectionSet.selections[0] as Field
+
+        then:
+        selection.name == "foo"
+    }
+
     def "triple quoted strings"() {
         given:
         def input = '''{ field(triple : """triple
@@ -640,21 +656,5 @@
             assert multiLine == description.isMultiLine(), "multi line ==" + multiLine
         }
         true
-=======
-    def "whitespace_ignored"() {
-        given:
-        def BOM = "\ufeff"
-        def ws = "\t \n"
-        def comma = ","
-        def input = "{ " + BOM + ws + comma + "foo(bar: null) }"
-
-        when:
-        def document = new Parser().parseDocument(input)
-        def operation = document.definitions[0] as OperationDefinition
-        def selection = operation.selectionSet.selections[0] as Field
-
-        then:
-        selection.name == "foo"
->>>>>>> 2d4f5181
     }
 }