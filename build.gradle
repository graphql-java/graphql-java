import java.text.SimpleDateFormat

plugins {
    id "com.jfrog.bintray" version "1.2"
}

apply plugin: 'java'
apply plugin: 'maven'
apply plugin: 'maven-publish'
apply plugin: 'antlr'
apply plugin: 'osgi'

sourceCompatibility = 1.8
targetCompatibility = 1.8
def slf4jVersion = '1.7.25'
def releaseVersion = System.properties.RELEASE_VERSION
version = releaseVersion ? releaseVersion : new SimpleDateFormat('yyyy-MM-dd\'T\'HH-mm-ss').format(new Date())
group = 'com.graphql-java'


repositories {
    mavenCentral()
    mavenLocal()
}

apply plugin: 'groovy'

jar {
    from "LICENSE.md"
}

dependencies {
    compile 'org.antlr:antlr4-runtime:4.5.1'
    compile 'org.slf4j:slf4j-api:' + slf4jVersion
    compile 'com.graphql-java:java-dataloader:2.0.1'
    compile 'org.reactivestreams:reactive-streams:1.0.1'
    antlr "org.antlr:antlr4:4.5.1"
    testCompile group: 'junit', name: 'junit', version: '4.11'
    testCompile 'org.spockframework:spock-core:1.0-groovy-2.4'
    testCompile 'org.codehaus.groovy:groovy-all:2.4.10'
    testCompile 'cglib:cglib-nodep:3.1'
    testCompile 'org.objenesis:objenesis:2.1'
    testCompile 'com.google.code.gson:gson:2.8.0'
    testCompile 'org.eclipse.jetty:jetty-server:9.4.5.v20170502'
    testCompile 'com.fasterxml.jackson.core:jackson-databind:2.8.8.1'
    testCompile 'org.slf4j:slf4j-simple:' + slf4jVersion
    testCompile 'org.awaitility:awaitility-groovy:3.0.0'
<<<<<<< HEAD
    testCompile 'org.reactivestreams:reactive-streams-tck:1.0.1'
    testCompile "io.reactivex.rxjava2:rxjava:2.1.5"
=======
    testCompile 'com.github.javafaker:javafaker:0.13'

>>>>>>> 28db4a56
}

compileJava.source file("build/generated-src"), sourceSets.main.java

generateGrammarSource {
    maxHeapSize = "64m"
    arguments += ["-visitor"]
    outputDirectory = file("${project.buildDir}/generated-src/antlr/main/graphql/parser/antlr")
}

task sourcesJar(type: Jar) {
    dependsOn classes
    classifier 'sources'
    from sourceSets.main.allSource
}

task javadocJar(type: Jar, dependsOn: javadoc) {
    classifier = 'javadoc'
    from javadoc.destinationDir
}

artifacts {
    archives sourcesJar
    archives javadocJar
}

allprojects {
    tasks.withType(Javadoc) {
        exclude('**/antlr/**')
    }


}

publishing {

    publications {

        graphqlJava(MavenPublication) {
            version version
            from components.java

            artifact sourcesJar {
                classifier "sources"
            }
            artifact javadocJar {
                classifier "javadoc"
            }
            pom.withXml {
                // The ANTLR-related code below--introdcued in `1ac98bf`--addresses an issue with
                // the Gradle ANTLR plugin. `1ac98bf` can be reverted and this comment removed once
                // that issue is fixed and Gradle upgraded. See https://goo.gl/L92KiF and https://goo.gl/FY0PVR.
                Node pomNode = asNode()
                pomNode.dependencies.'*'.findAll() {
                    it.artifactId.text() == 'antlr4'
                }.each() {
                    it.parent().remove(it)
                }
                pomNode.children().last() + {
                    resolveStrategy = Closure.DELEGATE_FIRST
                    name 'graphql-java'
                    description 'GraphqL Java'
                    url "https://github.com/graphql-java/graphql-java"
                    scm {
                        url "https://github.com/graphql-java/graphql-java"
                        connection "https://github.com/graphql-java/graphql-java"
                        developerConnection "https://github.com/graphql-java/graphql-java"
                    }
                    licenses {
                        license {
                            name 'MIT'
                            url 'https://github.com/graphql-java/graphql-java/blob/master/LICENSE.md'
                            distribution 'repo'
                        }
                    }
                    developers {
                        developer {
                            id 'andimarek'
                            name 'Andreas Marek'
                        }
                    }
                }
            }
        }
    }
}


bintray {
    user = System.env.BINTRAY_USER ?: project["bintray.user"]
    key = System.env.BINTRAY_API_KEY ?: project["bintray.key"]
    publications = ['graphqlJava']
    publish = true
    pkg {
        repo = 'graphql-java'
        name = 'graphql-java'
        desc = 'GraphQL in Java'
        licenses = ['MIT']
        vcsUrl = 'https://github.com/graphql-java/graphql-java'
    }
}

// all publish tasks depend on the build task
tasks.withType(PublishToMavenRepository) {
    dependsOn build
}


task wrapper(type: Wrapper) {
    gradleVersion = '4.0'
    distributionUrl = "https://services.gradle.org/distributions/gradle-${gradleVersion}-all.zip"
}<|MERGE_RESOLUTION|>--- conflicted
+++ resolved
@@ -45,13 +45,10 @@
     testCompile 'com.fasterxml.jackson.core:jackson-databind:2.8.8.1'
     testCompile 'org.slf4j:slf4j-simple:' + slf4jVersion
     testCompile 'org.awaitility:awaitility-groovy:3.0.0'
-<<<<<<< HEAD
+    testCompile 'com.github.javafaker:javafaker:0.13'
+
     testCompile 'org.reactivestreams:reactive-streams-tck:1.0.1'
     testCompile "io.reactivex.rxjava2:rxjava:2.1.5"
-=======
-    testCompile 'com.github.javafaker:javafaker:0.13'
-
->>>>>>> 28db4a56
 }
 
 compileJava.source file("build/generated-src"), sourceSets.main.java
