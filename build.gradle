import java.text.SimpleDateFormat


plugins {
    id 'java'
    id 'java-library'
    id 'maven-publish'
    id 'antlr'
    id 'signing'
    id "com.github.johnrengelman.shadow" version "8.1.1"
    id "biz.aQute.bnd.builder" version "6.4.0"
    id "io.github.gradle-nexus.publish-plugin" version "1.3.0"
    id "groovy"
    id "me.champeau.jmh" version "0.7.1"
}

java {
    toolchain {
        languageVersion = JavaLanguageVersion.of(11)
    }
}

def makeDevelopmentVersion(parts) {
    def version = String.join("-", parts)
    println "created development version: $version"
    return version
}

final String compileVersion = project.hasProperty("toolchainCompileVersion") ?
        (project.property("toolchainCompileVersion") as String).replaceAll("^([0-9]+).*", "\$1") : "8"
final String testVersion = project.hasProperty("toolchainTestVersion") ?
        (project.property("toolchainTestVersion") as String).replaceAll("^([0-9]+).*", "\$1") : "8"
final String javadocVersion = project.hasProperty("toolchainJavadocVersion") ?
        (project.property("toolchainJavadocVersion") as String).replaceAll("^([0-9]+).*", "\$1"): "8"
def toolchainVm = project.property("toolchainVm")
JvmImplementation vmImplementation = null
if ("hotspot" == toolchainVm) {
    vmImplementation = JvmImplementation.VENDOR_SPECIFIC
} else if ("openj9" == toolchainVm) {
    vmImplementation = JvmImplementation.J9
} else {
    throw new GradleException("Unknown toolchain VM `${toolchainVm}`, should be `openj9` or `hotspot`")
}

task("printUsedVersions") {
    println("Java versions: (compile: ${compileVersion}), (test: ${testVersion}), (javadoc: ${javadocVersion})")
}

def getDevelopmentVersion() {
    def dateTime = new SimpleDateFormat('yyyy-MM-dd\'T\'HH-mm-ss').format(new Date())
    def gitCheckOutput = new StringBuilder()
    def gitCheckError = new StringBuilder()
    def gitCheck = ["git", "-C", projectDir.toString(), "rev-parse", "--is-inside-work-tree"].execute()
    gitCheck.waitForProcessOutput(gitCheckOutput, gitCheckError)
    def isGit = gitCheckOutput.toString().trim()
    if (isGit != "true") {
        return makeDevelopmentVersion(["0.0.0", dateTime, "no-git"])
    }

    def isCi = Boolean.parseBoolean(System.env.CI)
    if (isCi) {
        def gitHashOutput = new StringBuilder()
        def gitHashError = new StringBuilder()
        def gitShortHash = ["git", "-C", projectDir.toString(), "rev-parse", "--short", "HEAD"].execute()
        gitShortHash.waitForProcessOutput(gitHashOutput, gitHashError)
        def gitHash = gitHashOutput.toString().trim()
        if (gitHash.isEmpty()) {
            println "git hash is empty: error: ${gitHashError.toString()}"
            throw new IllegalStateException("git hash could not be determined")
        }

        return makeDevelopmentVersion(["0.0.0", dateTime, gitHash])
    }

<<<<<<< HEAD
=======
    def gitRevParseOutput = new StringBuilder()
    def gitRevParseError = new StringBuilder()
    def gitRevParse = ["git", "-C", projectDir.toString(), "rev-parse", "--abbrev-ref", "HEAD"].execute()
    gitRevParse.waitForProcessOutput(gitRevParseOutput, gitRevParseError)
    def branchName = gitRevParseOutput.toString().trim()

    return makeDevelopmentVersion(["0.0.0", branchName, "SNAPSHOT"])
}

>>>>>>> 42efd9b2
def reactiveStreamsVersion = '1.0.3'
def slf4jVersion = '2.0.7'
def releaseVersion = System.env.RELEASE_VERSION
def antlrVersion = '4.11.1' // https://mvnrepository.com/artifact/org.antlr/antlr4-runtime
def guavaVersion = '32.1.2-jre'
version = releaseVersion ? releaseVersion : getDevelopmentVersion()
group = 'com.graphql-java'

gradle.buildFinished { buildResult ->
    println "*******************************"
    println "*"
    if (buildResult.failure != null) {
        println "* FAILURE - ${buildResult.failure}"
    } else {
        println "* SUCCESS"
    }
    println "* Version: $version"
    println "*"
    println "*******************************"
}

repositories {
    mavenCentral()
    mavenLocal()
}

jar {
    from "LICENSE.md"
    from "src/main/antlr/Graphql.g4"
    from "src/main/antlr/GraphqlOperation.g4"
    from "src/main/antlr/GraphqlSDL.g4"
    from "src/main/antlr/GraphqlCommon.g4"
    manifest {
        attributes('Automatic-Module-Name': 'com.graphqljava')
    }
}

dependencies {
    compileOnly 'org.jetbrains:annotations:24.0.1'
    implementation 'org.antlr:antlr4-runtime:' + antlrVersion
    implementation 'org.slf4j:slf4j-api:' + slf4jVersion
    api 'com.graphql-java:java-dataloader:3.2.1'
    api 'org.reactivestreams:reactive-streams:' + reactiveStreamsVersion
    antlr 'org.antlr:antlr4:' + antlrVersion
    implementation 'com.google.guava:guava:' + guavaVersion
    testImplementation group: 'junit', name: 'junit', version: '4.13.2'
    testImplementation 'org.spockframework:spock-core:2.0-groovy-3.0'
    testImplementation 'org.codehaus.groovy:groovy:3.0.19'
    testImplementation 'org.codehaus.groovy:groovy-json:3.0.19'
    testImplementation 'com.google.code.gson:gson:2.10.1'
    testImplementation 'org.eclipse.jetty:jetty-server:11.0.15'
    testImplementation 'com.fasterxml.jackson.core:jackson-databind:2.15.3'
    testImplementation 'org.slf4j:slf4j-simple:' + slf4jVersion
    testImplementation 'org.awaitility:awaitility-groovy:4.2.0'
    testImplementation 'com.github.javafaker:javafaker:1.0.2'

    testImplementation 'org.reactivestreams:reactive-streams-tck:' + reactiveStreamsVersion
    testImplementation "io.reactivex.rxjava2:rxjava:2.2.21"

    testImplementation 'org.testng:testng:7.8.0' // use for reactive streams test inheritance

    testImplementation 'org.openjdk.jmh:jmh-core:1.37'
    testAnnotationProcessor 'org.openjdk.jmh:jmh-generator-annprocess:1.37'
    jmh 'org.openjdk.jmh:jmh-core:1.37'
    jmh 'org.openjdk.jmh:jmh-generator-annprocess:1.37'
}

shadowJar {
    minimize()
    archiveClassifier.set('')
    configurations = [project.configurations.compileClasspath]
    relocate('com.google.common', 'graphql.com.google.common') {
        include 'com.google.common.collect.*'
        include 'com.google.common.base.*'
        include 'com.google.common.math.*'
        include 'com.google.common.primitives.*'
    }
    relocate('org.antlr.v4.runtime', 'graphql.org.antlr.v4.runtime')
    dependencies {
        include(dependency('com.google.guava:guava:' + guavaVersion))
        include(dependency('org.antlr:antlr4-runtime:' + antlrVersion))
    }
    from "LICENSE.md"
    from "src/main/antlr/Graphql.g4"
    from "src/main/antlr/GraphqlOperation.g4"
    from "src/main/antlr/GraphqlSDL.g4"
    from "src/main/antlr/GraphqlCommon.g4"
    manifest {
        attributes('Automatic-Module-Name': 'com.graphqljava')
    }
    //Apply biz.aQute.bnd.builder plugin logic to shadowJar as in BndBuilderPlugin 
    convention.plugins.bundle = new aQute.bnd.gradle.BundleTaskConvention(it)
    doLast {
        //Call bnd after the ShadowJar was built to update the MANIFEST.MF
        buildBundle()
    }

    //Configure bnd for shadowJar
    // -exportcontents: graphql.*  Adds all packages of graphql and below to the exported packages list
    // -removeheaders:  Private-Package Removes the MANIFEST.MF header Private-Package, which contains all the internal packages and 
    //                                  also the repackaged packages like guava, which would be wrong after repackaging.
    // Import-Package:  Changes the imported packages header, to exclude guava and dependencies from the import list (! excludes packages)
    //                  Guava was repackaged and included inside the jar, so we need to remove it.
    //                  ANTLR was shaded, so we need to remove it.
    //                  sun.misc is a JRE internal-only class that is not directly used by graphql-java. It was causing problems in libraries using graphql-java.
    //                  The last ,* copies all the existing imports from the other dependencies, which is required.
    bnd('''
-exportcontents: graphql.*
-removeheaders: Private-Package
Import-Package: !android.os.*,!com.google.*,!org.checkerframework.*,!javax.annotation.*,!graphql.com.google.*,!org.antlr.*,!graphql.org.antlr.*,!sun.misc.*,*
''')
}


task extractWithoutGuava(type: Copy) {
    from({ zipTree({ "build/libs/graphql-java-${project.version}.jar" }) }) {
        exclude('/com/**')
    }
    into layout.buildDirectory.dir("extract")
}

extractWithoutGuava.dependsOn jar

task buildNewJar(type: Jar) {
    from layout.buildDirectory.dir("extract")
    archiveFileName = "graphql-java-tmp.jar"
    destinationDirectory = file("${project.buildDir}/libs")
    manifest {
        from file("build/extract/META-INF/MANIFEST.MF")
    }
    doLast {
        delete("build/libs/graphql-java-${project.version}.jar")
        file("build/libs/graphql-java-tmp.jar").renameTo(file("build/libs/graphql-java-${project.version}.jar"))
    }
}

buildNewJar.dependsOn extractWithoutGuava

shadowJar.finalizedBy extractWithoutGuava, buildNewJar


task testng(type: Test) {
    useTestNG()
}
check.dependsOn testng

compileJava {
    options.compilerArgs += ["-parameters"]
    source file("build/generated-src"), sourceSets.main.java
}

generateGrammarSource {
    includes = ['Graphql.g4']
    maxHeapSize = "64m"
    arguments += ["-visitor"]
    outputDirectory = file("${project.buildDir}/generated-src/antlr/main/graphql/parser/antlr")
}
generateGrammarSource.inputs
    .dir('src/main/antlr')
    .withPropertyName('sourceDir')
    .withPathSensitivity(PathSensitivity.RELATIVE)


task sourcesJar(type: Jar) {
    dependsOn classes
    archiveClassifier = 'sources'
    from sourceSets.main.allSource
}

task javadocJar(type: Jar, dependsOn: javadoc) {
    archiveClassifier = 'javadoc'
    from javadoc.destinationDir
}

javadoc {
    options.encoding = 'UTF-8'
}

artifacts {
    archives sourcesJar
    archives javadocJar
}

List<TestDescriptor> failedTests = []

test {
    testLogging {
        events "FAILED", "SKIPPED"
        exceptionFormat = "FULL"
    }

    afterTest { TestDescriptor descriptor, TestResult result ->
        if (result.getFailedTestCount() > 0) {
            failedTests.add(descriptor)
        }
    }
}

/*
 * The gradle.buildFinished callback is deprecated BUT there does not seem to be a decent alternative in gradle 7
 * So progress over perfection here
 *
 * See https://github.com/gradle/gradle/issues/20151
 */
gradle.buildFinished {
    if (!failedTests.isEmpty()) {
        println "\n\n"
        println "============================"
        println "These are the test failures"
        println "============================"
        for (td in failedTests) {
            println "${td.getClassName()}.${td.getDisplayName()}"
        }
        println "============================"
    }
}


allprojects {
    tasks.withType(Javadoc) {
        exclude('**/antlr/**')
    }
}

publishing {

    publications {

        graphqlJava(MavenPublication) {
            version version
            from components.java

            artifact sourcesJar {
                archiveClassifier = "sources"
            }
            artifact javadocJar {
                archiveClassifier = "javadoc"
            }
            pom.withXml {
                // Removing antlr4 below (introduced in `1ac98bf`) addresses an issue with
                // the Gradle ANTLR plugin. `1ac98bf` can be reverted and this comment removed once
                // that issue is fixed and Gradle upgraded. See https://goo.gl/L92KiF and https://goo.gl/FY0PVR.
                //
                // Removing antlr4-runtime and guava because the classes we want to use are "shaded" into the jar itself
                // via the shadowJar task
                def pomNode = asNode()
                pomNode.dependencies.'*'.findAll() {
                    it.artifactId.text() == 'antlr4' || it.artifactId.text() == 'antlr4-runtime' || it.artifactId.text() == 'guava'
                }.each() {
                    it.parent().remove(it)
                }
                pomNode.children().last() + {
                    resolveStrategy = Closure.DELEGATE_FIRST
                    name 'graphql-java'
                    description 'GraphqL Java'
                    url "https://github.com/graphql-java/graphql-java"
                    scm {
                        url "https://github.com/graphql-java/graphql-java"
                        connection "https://github.com/graphql-java/graphql-java"
                        developerConnection "https://github.com/graphql-java/graphql-java"
                    }
                    licenses {
                        license {
                            name 'MIT'
                            url 'https://github.com/graphql-java/graphql-java/blob/master/LICENSE.md'
                            distribution 'repo'
                        }
                    }
                    developers {
                        developer {
                            id 'andimarek'
                            name 'Andreas Marek'
                        }
                    }
                }
            }
        }
    }
}

nexusPublishing {
    repositories {
        sonatype {
            username = System.env.MAVEN_CENTRAL_USER
            password = System.env.MAVEN_CENTRAL_PASSWORD
        }
    }
}

// to publish to local maven repo skip signing: ./gradlew publishToMavenLocal  -x signGraphqlJavaPublication
signing {
    def signingKey = System.env.MAVEN_CENTRAL_PGP_KEY
    useInMemoryPgpKeys(signingKey, "")
    sign publishing.publications
}


// all publish tasks depend on the build task
tasks.withType(PublishToMavenRepository) {
    dependsOn build
}

// Only publish Maven POM, disable default Gradle modules file
tasks.withType(GenerateModuleMetadata) {
    enabled = false
}

test {
    useJUnitPlatform()
}

tasks.withType(JavaCompile).configureEach {
    javaCompiler.set(javaToolchains.compilerFor {
        languageVersion = JavaLanguageVersion.of(compileVersion)
        implementation = vmImplementation
    })
}

tasks.withType(Javadoc).configureEach {
    javadocTool.set(javaToolchains.javadocToolFor {
        languageVersion = JavaLanguageVersion.of(javadocVersion)
        implementation = vmImplementation
    })
}

tasks.withType(Test).configureEach {
    javaLauncher.set(javaToolchains.launcherFor {
        languageVersion = JavaLanguageVersion.of(testVersion)
        implementation = vmImplementation
    })
}

tasks.withType(GroovyCompile).configureEach {
    javaLauncher.set(javaToolchains.launcherFor {
        languageVersion = JavaLanguageVersion.of(compileVersion)
        implementation = vmImplementation
    })
}<|MERGE_RESOLUTION|>--- conflicted
+++ resolved
@@ -72,8 +72,6 @@
         return makeDevelopmentVersion(["0.0.0", dateTime, gitHash])
     }
 
-<<<<<<< HEAD
-=======
     def gitRevParseOutput = new StringBuilder()
     def gitRevParseError = new StringBuilder()
     def gitRevParse = ["git", "-C", projectDir.toString(), "rev-parse", "--abbrev-ref", "HEAD"].execute()
@@ -83,7 +81,6 @@
     return makeDevelopmentVersion(["0.0.0", branchName, "SNAPSHOT"])
 }
 
->>>>>>> 42efd9b2
 def reactiveStreamsVersion = '1.0.3'
 def slf4jVersion = '2.0.7'
 def releaseVersion = System.env.RELEASE_VERSION
