import java.text.SimpleDateFormat


plugins {
    id 'java'
    id 'java-library'
    id 'maven-publish'
    id 'antlr'
    id 'signing'
    id "com.gradleup.shadow" version "8.3.6"
    id "biz.aQute.bnd.builder" version "6.4.0"
    id "io.github.gradle-nexus.publish-plugin" version "2.0.0"
    id "groovy"
    id "me.champeau.jmh" version "0.7.3"
}

java {
    toolchain {
        languageVersion = JavaLanguageVersion.of(11)
    }
}

def makeDevelopmentVersion(parts) {
    def version = String.join("-", parts)
    println "created development version: $version"
    return version
}

def getDevelopmentVersion() {
    def dateTime = new SimpleDateFormat('yyyy-MM-dd\'T\'HH-mm-ss').format(new Date())
    def gitCheckOutput = new StringBuilder()
    def gitCheckError = new StringBuilder()
    def gitCheck = ["git", "-C", projectDir.toString(), "rev-parse", "--is-inside-work-tree"].execute()
    gitCheck.waitForProcessOutput(gitCheckOutput, gitCheckError)
    def isGit = gitCheckOutput.toString().trim()
    if (isGit != "true") {
        return makeDevelopmentVersion(["0.0.0", dateTime, "no-git"])
    }

    // a default Github Action env variable set to 'true'
    def isCi = Boolean.parseBoolean(System.env.CI)
    if (isCi) {
        def gitHashOutput = new StringBuilder()
        def gitHashError = new StringBuilder()
        def gitShortHash = ["git", "-C", projectDir.toString(), "rev-parse", "--short", "HEAD"].execute()
        gitShortHash.waitForProcessOutput(gitHashOutput, gitHashError)
        def gitHash = gitHashOutput.toString().trim()
        if (gitHash.isEmpty()) {
            println "git hash is empty: error: ${gitHashError.toString()}"
            throw new IllegalStateException("git hash could not be determined")
        }

        return makeDevelopmentVersion(["0.0.0", dateTime, gitHash])
    }

    def gitRevParseOutput = new StringBuilder()
    def gitRevParseError = new StringBuilder()
    def gitRevParse = ["git", "-C", projectDir.toString(), "rev-parse", "--abbrev-ref", "HEAD"].execute()
    gitRevParse.waitForProcessOutput(gitRevParseOutput, gitRevParseError)
    def branchName = gitRevParseOutput.toString().trim()

    return makeDevelopmentVersion(["0.0.0", branchName, "SNAPSHOT"])
}

def reactiveStreamsVersion = '1.0.3'
def releaseVersion = System.env.RELEASE_VERSION
def antlrVersion = '4.11.1' // https://mvnrepository.com/artifact/org.antlr/antlr4-runtime
def guavaVersion = '32.1.2-jre'
version = releaseVersion ? releaseVersion : getDevelopmentVersion()
group = 'com.graphql-java'

gradle.buildFinished { buildResult ->
    println "*******************************"
    println "*"
    if (buildResult.failure != null) {
        println "* FAILURE - ${buildResult.failure}"
    } else {
        println "* SUCCESS"
    }
    println "* Version: $version"
    println "*"
    println "*******************************"
}

repositories {
    mavenCentral()
    mavenLocal()
}

jar {
    from "LICENSE.md"
    from "src/main/antlr/Graphql.g4"
    from "src/main/antlr/GraphqlOperation.g4"
    from "src/main/antlr/GraphqlSDL.g4"
    from "src/main/antlr/GraphqlCommon.g4"
    manifest {
        attributes('Automatic-Module-Name': 'com.graphqljava')
    }
}
tasks.withType(GroovyCompile) {
    // Options when compiling Java using the Groovy plugin.
    // (Groovy itself defaults to UTF-8 for Groovy code)
    options.encoding = 'UTF-8'
    groovyOptions.forkOptions.memoryMaximumSize = "4g"
}
dependencies {
    implementation 'org.antlr:antlr4-runtime:' + antlrVersion
<<<<<<< HEAD
    api 'com.graphql-java:java-dataloader:0.0.0-2025-04-02T02-29-06-b56f38e'
=======
    api 'com.graphql-java:java-dataloader:4.0.0'
>>>>>>> 252ad7eb
    api 'org.reactivestreams:reactive-streams:' + reactiveStreamsVersion
    api "org.jspecify:jspecify:1.0.0"
    antlr 'org.antlr:antlr4:' + antlrVersion
    implementation 'com.google.guava:guava:' + guavaVersion
    testImplementation group: 'junit', name: 'junit', version: '4.13.2'
    testImplementation 'org.spockframework:spock-core:2.3-groovy-4.0'
    testImplementation 'net.bytebuddy:byte-buddy:1.17.5'
    testImplementation 'org.objenesis:objenesis:3.4'
    testImplementation 'org.apache.groovy:groovy:4.0.26"'
    testImplementation 'org.apache.groovy:groovy-json:4.0.26'
    testImplementation 'com.google.code.gson:gson:2.12.1'
    testImplementation 'org.eclipse.jetty:jetty-server:11.0.25'
    testImplementation 'com.fasterxml.jackson.core:jackson-databind:2.18.3'
    testImplementation 'org.awaitility:awaitility-groovy:4.3.0'
    testImplementation 'com.github.javafaker:javafaker:1.0.2'

    testImplementation 'org.reactivestreams:reactive-streams-tck:' + reactiveStreamsVersion
    testImplementation "io.reactivex.rxjava2:rxjava:2.2.21"
    testImplementation "io.projectreactor:reactor-core:3.7.4"

    testImplementation 'org.testng:testng:7.11.0' // use for reactive streams test inheritance

    testImplementation 'org.openjdk.jmh:jmh-core:1.37'
    testAnnotationProcessor 'org.openjdk.jmh:jmh-generator-annprocess:1.37'
    jmh 'org.openjdk.jmh:jmh-core:1.37'
    jmh 'org.openjdk.jmh:jmh-generator-annprocess:1.37'

    testImplementation "com.tngtech.archunit:archunit-junit5:1.2.0"
}

shadowJar {
    minimize()
    archiveClassifier.set('')
    configurations = [project.configurations.compileClasspath]
    relocate('com.google.common', 'graphql.com.google.common') {
        include 'com.google.common.collect.*'
        include 'com.google.common.base.*'
        include 'com.google.common.math.*'
        include 'com.google.common.primitives.*'
    }
    relocate('org.antlr.v4.runtime', 'graphql.org.antlr.v4.runtime')
    dependencies {
        include(dependency('com.google.guava:guava:' + guavaVersion))
        include(dependency('org.antlr:antlr4-runtime:' + antlrVersion))
    }
    from "LICENSE.md"
    from "src/main/antlr/Graphql.g4"
    from "src/main/antlr/GraphqlOperation.g4"
    from "src/main/antlr/GraphqlSDL.g4"
    from "src/main/antlr/GraphqlCommon.g4"
    manifest {
        attributes('Automatic-Module-Name': 'com.graphqljava')
    }
    //Apply biz.aQute.bnd.builder plugin logic to shadowJar as in BndBuilderPlugin 
    convention.plugins.bundle = new aQute.bnd.gradle.BundleTaskConvention(it)
    doLast {
        //Call bnd after the ShadowJar was built to update the MANIFEST.MF
        buildBundle()
    }

    //Configure bnd for shadowJar
    // -exportcontents: graphql.*  Adds all packages of graphql and below to the exported packages list
    // -removeheaders:  Private-Package Removes the MANIFEST.MF header Private-Package, which contains all the internal packages and 
    //                                  also the repackaged packages like guava, which would be wrong after repackaging.
    // Import-Package:  Changes the imported packages header, to exclude guava and dependencies from the import list (! excludes packages)
    //                  Guava was repackaged and included inside the jar, so we need to remove it.
    //                  ANTLR was shaded, so we need to remove it.
    //                  sun.misc is a JRE internal-only class that is not directly used by graphql-java. It was causing problems in libraries using graphql-java.
    //                  The last ,* copies all the existing imports from the other dependencies, which is required.
    bnd('''
-exportcontents: graphql.*
-removeheaders: Private-Package
Import-Package: !android.os.*,!com.google.*,!org.checkerframework.*,!javax.annotation.*,!graphql.com.google.*,!org.antlr.*,!graphql.org.antlr.*,!sun.misc.*,*
''')
}


task extractWithoutGuava(type: Copy) {
    from({ zipTree({ "build/libs/graphql-java-${project.version}.jar" }) }) {
        exclude('/com/**')
    }
    into layout.buildDirectory.dir("extract")
}

extractWithoutGuava.dependsOn jar

task buildNewJar(type: Jar) {
    from layout.buildDirectory.dir("extract")
    archiveFileName = "graphql-java-tmp.jar"
    destinationDirectory = file("${project.buildDir}/libs")
    manifest {
        from file("build/extract/META-INF/MANIFEST.MF")
    }
    doLast {
        delete("build/libs/graphql-java-${project.version}.jar")
        file("build/libs/graphql-java-tmp.jar").renameTo(file("build/libs/graphql-java-${project.version}.jar"))
    }
}

buildNewJar.dependsOn extractWithoutGuava

shadowJar.finalizedBy extractWithoutGuava, buildNewJar


task testng(type: Test) {
    useTestNG()
}
check.dependsOn testng

compileJava {
    options.compilerArgs += ["-parameters"]
    source file("build/generated-src"), sourceSets.main.java
}

generateGrammarSource {
    includes = ['Graphql.g4']
    maxHeapSize = "64m"
    arguments += ["-visitor"]
    outputDirectory = file("${project.buildDir}/generated-src/antlr/main/graphql/parser/antlr")
}
generateGrammarSource.inputs
        .dir('src/main/antlr')
        .withPropertyName('sourceDir')
        .withPathSensitivity(PathSensitivity.RELATIVE)


task sourcesJar(type: Jar) {
    dependsOn classes
    archiveClassifier = 'sources'
    from sourceSets.main.allSource
}

task javadocJar(type: Jar, dependsOn: javadoc) {
    archiveClassifier = 'javadoc'
    from javadoc.destinationDir
}

javadoc {
    options.encoding = 'UTF-8'
}

artifacts {
    archives sourcesJar
    archives javadocJar
}

List<TestDescriptor> failedTests = []

test {
    testLogging {
        events "FAILED", "SKIPPED"
        exceptionFormat = "FULL"
    }

    afterTest { TestDescriptor descriptor, TestResult result ->
        if (result.getFailedTestCount() > 0) {
            failedTests.add(descriptor)
        }
    }
}

/*
 * The gradle.buildFinished callback is deprecated BUT there does not seem to be a decent alternative in gradle 7
 * So progress over perfection here
 *
 * See https://github.com/gradle/gradle/issues/20151
 */
gradle.buildFinished {
    if (!failedTests.isEmpty()) {
        println "\n\n"
        println "============================"
        println "These are the test failures"
        println "============================"
        for (td in failedTests) {
            println "${td.getClassName()}.${td.getDisplayName()}"
        }
        println "============================"
    }
}


allprojects {
    tasks.withType(Javadoc) {
        exclude('**/antlr/**')
    }
}

publishing {

    publications {

        graphqlJava(MavenPublication) {
            version version
            from components.java

            artifact sourcesJar {
                archiveClassifier = "sources"
            }
            artifact javadocJar {
                archiveClassifier = "javadoc"
            }
            pom.withXml {
                // Removing antlr4 below (introduced in `1ac98bf`) addresses an issue with
                // the Gradle ANTLR plugin. `1ac98bf` can be reverted and this comment removed once
                // that issue is fixed and Gradle upgraded. See https://goo.gl/L92KiF and https://goo.gl/FY0PVR.
                //
                // Removing antlr4-runtime and guava because the classes we want to use are "shaded" into the jar itself
                // via the shadowJar task
                def pomNode = asNode()
                pomNode.dependencies.'*'.findAll() {
                    it.artifactId.text() == 'antlr4' || it.artifactId.text() == 'antlr4-runtime' || it.artifactId.text() == 'guava'
                }.each() {
                    it.parent().remove(it)
                }
                pomNode.children().last() + {
                    resolveStrategy = Closure.DELEGATE_FIRST
                    name 'graphql-java'
                    description 'GraphqL Java'
                    url "https://github.com/graphql-java/graphql-java"
                    scm {
                        url "https://github.com/graphql-java/graphql-java"
                        connection "https://github.com/graphql-java/graphql-java"
                        developerConnection "https://github.com/graphql-java/graphql-java"
                    }
                    licenses {
                        license {
                            name 'MIT'
                            url 'https://github.com/graphql-java/graphql-java/blob/master/LICENSE.md'
                            distribution 'repo'
                        }
                    }
                    developers {
                        developer {
                            id 'andimarek'
                            name 'Andreas Marek'
                        }
                    }
                }
            }
        }
    }
}

nexusPublishing {
    repositories {
        sonatype {
            username = System.env.MAVEN_CENTRAL_USER
            password = System.env.MAVEN_CENTRAL_PASSWORD
        }
    }
}

signing {
    required { !project.hasProperty('publishToMavenLocal') }
    def signingKey = System.env.MAVEN_CENTRAL_PGP_KEY
    useInMemoryPgpKeys(signingKey, "")
    sign publishing.publications
}


// all publish tasks depend on the build task
tasks.withType(PublishToMavenRepository) {
    dependsOn build
}

// Only publish Maven POM, disable default Gradle modules file
tasks.withType(GenerateModuleMetadata) {
    enabled = false
}

test {
    useJUnitPlatform()
}<|MERGE_RESOLUTION|>--- conflicted
+++ resolved
@@ -105,11 +105,7 @@
 }
 dependencies {
     implementation 'org.antlr:antlr4-runtime:' + antlrVersion
-<<<<<<< HEAD
-    api 'com.graphql-java:java-dataloader:0.0.0-2025-04-02T02-29-06-b56f38e'
-=======
     api 'com.graphql-java:java-dataloader:4.0.0'
->>>>>>> 252ad7eb
     api 'org.reactivestreams:reactive-streams:' + reactiveStreamsVersion
     api "org.jspecify:jspecify:1.0.0"
     antlr 'org.antlr:antlr4:' + antlrVersion
