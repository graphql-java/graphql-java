import java.text.SimpleDateFormat


plugins {
    id 'java'
    id 'java-library'
    id 'maven-publish'
    id 'antlr'
    id 'signing'
    id "com.github.johnrengelman.shadow" version "8.1.1"
    id "biz.aQute.bnd.builder" version "6.4.0"
    id "io.github.gradle-nexus.publish-plugin" version "1.3.0"
    id "groovy"
    id "me.champeau.jmh" version "0.7.1"
}

java {
    toolchain {
        languageVersion = JavaLanguageVersion.of(11)
    }
}

def makeDevelopmentVersion(parts) {
    def version = String.join("-", parts)
    println "created development version: $version"
    return version
}

def getDevelopmentVersion() {
    def dateTime = new SimpleDateFormat('yyyy-MM-dd\'T\'HH-mm-ss').format(new Date())
    def gitCheckOutput = new StringBuilder()
    def gitCheckError = new StringBuilder()
    def gitCheck = ["git", "-C", projectDir.toString(), "rev-parse", "--is-inside-work-tree"].execute()
    gitCheck.waitForProcessOutput(gitCheckOutput, gitCheckError)
    def isGit = gitCheckOutput.toString().trim()
    if (isGit != "true") {
        return makeDevelopmentVersion(["0.0.0", dateTime, "no-git"])
    }

    def isCi = Boolean.parseBoolean(System.env.CI)
    if (isCi) {
        def gitHashOutput = new StringBuilder()
        def gitHashError = new StringBuilder()
        def gitShortHash = ["git", "-C", projectDir.toString(), "rev-parse", "--short", "HEAD"].execute()
        gitShortHash.waitForProcessOutput(gitHashOutput, gitHashError)
        def gitHash = gitHashOutput.toString().trim()
        if (gitHash.isEmpty()) {
            println "git hash is empty: error: ${gitHashError.toString()}"
            throw new IllegalStateException("git hash could not be determined")
        }

        return makeDevelopmentVersion(["0.0.0", dateTime, gitHash])
    }

    def gitRevParseOutput = new StringBuilder()
    def gitRevParseError = new StringBuilder()
    def gitRevParse = ["git", "-C", projectDir.toString(), "rev-parse", "--abbrev-ref", "HEAD"].execute()
    gitRevParse.waitForProcessOutput(gitRevParseOutput, gitRevParseError)
    def branchName = gitRevParseOutput.toString().trim()

    return makeDevelopmentVersion(["0.0.0", branchName, "SNAPSHOT"])
}

def reactiveStreamsVersion = '1.0.3'
def slf4jVersion = '2.0.7'
def releaseVersion = System.env.RELEASE_VERSION
def antlrVersion = '4.11.1' // https://mvnrepository.com/artifact/org.antlr/antlr4-runtime
<<<<<<< HEAD
def guavaVersion = '32.1.1-jre'
=======
def guavaVersion = '32.1.2-jre'
>>>>>>> 42efd9b2
version = releaseVersion ? releaseVersion : getDevelopmentVersion()
group = 'com.graphql-java'

gradle.buildFinished { buildResult ->
    println "*******************************"
    println "*"
    if (buildResult.failure != null) {
        println "* FAILURE - ${buildResult.failure}"
    } else {
        println "* SUCCESS"
    }
    println "* Version: $version"
    println "*"
    println "*******************************"
}

repositories {
    mavenCentral()
    mavenLocal()
}

jar {
    from "LICENSE.md"
    from "src/main/antlr/Graphql.g4"
    from "src/main/antlr/GraphqlOperation.g4"
    from "src/main/antlr/GraphqlSDL.g4"
    from "src/main/antlr/GraphqlCommon.g4"
    manifest {
        attributes('Automatic-Module-Name': 'com.graphqljava')
    }
}

dependencies {
    compileOnly 'org.jetbrains:annotations:24.0.1'
    implementation 'org.antlr:antlr4-runtime:' + antlrVersion
    implementation 'org.slf4j:slf4j-api:' + slf4jVersion
    api 'com.graphql-java:java-dataloader:3.2.1'
    api 'org.reactivestreams:reactive-streams:' + reactiveStreamsVersion
    antlr 'org.antlr:antlr4:' + antlrVersion
    implementation 'com.google.guava:guava:' + guavaVersion
    testImplementation group: 'junit', name: 'junit', version: '4.13.2'
    testImplementation 'org.spockframework:spock-core:2.0-groovy-3.0'
    testImplementation 'org.codehaus.groovy:groovy:3.0.19'
    testImplementation 'org.codehaus.groovy:groovy-json:3.0.19'
    testImplementation 'com.google.code.gson:gson:2.10.1'
    testImplementation 'org.eclipse.jetty:jetty-server:11.0.15'
    testImplementation 'com.fasterxml.jackson.core:jackson-databind:2.15.3'
    testImplementation 'org.slf4j:slf4j-simple:' + slf4jVersion
    testImplementation 'org.awaitility:awaitility-groovy:4.2.0'
    testImplementation 'com.github.javafaker:javafaker:1.0.2'

    testImplementation 'org.reactivestreams:reactive-streams-tck:' + reactiveStreamsVersion
    testImplementation "io.reactivex.rxjava2:rxjava:2.2.21"

    testImplementation 'org.testng:testng:7.8.0' // use for reactive streams test inheritance

    testImplementation 'org.openjdk.jmh:jmh-core:1.37'
    testAnnotationProcessor 'org.openjdk.jmh:jmh-generator-annprocess:1.37'
    jmh 'org.openjdk.jmh:jmh-core:1.37'
    jmh 'org.openjdk.jmh:jmh-generator-annprocess:1.37'
}

shadowJar {
    minimize()
    archiveClassifier.set('')
    configurations = [project.configurations.compileClasspath]
    relocate('com.google.common', 'graphql.com.google.common') {
        include 'com.google.common.collect.*'
        include 'com.google.common.base.*'
        include 'com.google.common.math.*'
        include 'com.google.common.primitives.*'
    }
    relocate('org.antlr.v4.runtime', 'graphql.org.antlr.v4.runtime')
    dependencies {
        include(dependency('com.google.guava:guava:' + guavaVersion))
        include(dependency('org.antlr:antlr4-runtime:' + antlrVersion))
    }
    from "LICENSE.md"
    from "src/main/antlr/Graphql.g4"
    from "src/main/antlr/GraphqlOperation.g4"
    from "src/main/antlr/GraphqlSDL.g4"
    from "src/main/antlr/GraphqlCommon.g4"
    manifest {
        attributes('Automatic-Module-Name': 'com.graphqljava')
    }
    //Apply biz.aQute.bnd.builder plugin logic to shadowJar as in BndBuilderPlugin 
    convention.plugins.bundle = new aQute.bnd.gradle.BundleTaskConvention(it)
    doLast {
        //Call bnd after the ShadowJar was built to update the MANIFEST.MF
        buildBundle()
    }

    //Configure bnd for shadowJar
    // -exportcontents: graphql.*  Adds all packages of graphql and below to the exported packages list
    // -removeheaders:  Private-Package Removes the MANIFEST.MF header Private-Package, which contains all the internal packages and 
    //                                  also the repackaged packages like guava, which would be wrong after repackaging.
    // Import-Package:  Changes the imported packages header, to exclude guava and dependencies from the import list (! excludes packages)
    //                  Guava was repackaged and included inside the jar, so we need to remove it.
    //                  ANTLR was shaded, so we need to remove it.
    //                  sun.misc is a JRE internal-only class that is not directly used by graphql-java. It was causing problems in libraries using graphql-java.
    //                  The last ,* copies all the existing imports from the other dependencies, which is required.
    bnd('''
-exportcontents: graphql.*
-removeheaders: Private-Package
Import-Package: !android.os.*,!com.google.*,!org.checkerframework.*,!javax.annotation.*,!graphql.com.google.*,!org.antlr.*,!graphql.org.antlr.*,!sun.misc.*,*
''')
}


task extractWithoutGuava(type: Copy) {
    from({ zipTree({ "build/libs/graphql-java-${project.version}.jar" }) }) {
        exclude('/com/**')
    }
    into layout.buildDirectory.dir("extract")
}

extractWithoutGuava.dependsOn jar

task buildNewJar(type: Jar) {
    from layout.buildDirectory.dir("extract")
    archiveFileName = "graphql-java-tmp.jar"
    destinationDirectory = file("${project.buildDir}/libs")
    manifest {
        from file("build/extract/META-INF/MANIFEST.MF")
    }
    doLast {
        delete("build/libs/graphql-java-${project.version}.jar")
        file("build/libs/graphql-java-tmp.jar").renameTo(file("build/libs/graphql-java-${project.version}.jar"))
    }
}

buildNewJar.dependsOn extractWithoutGuava

shadowJar.finalizedBy extractWithoutGuava, buildNewJar


task testng(type: Test) {
    useTestNG()
}
check.dependsOn testng

compileJava {
    options.compilerArgs += ["-parameters"]
    source file("build/generated-src"), sourceSets.main.java
}

generateGrammarSource {
    includes = ['Graphql.g4']
    maxHeapSize = "64m"
    arguments += ["-visitor"]
    outputDirectory = file("${project.buildDir}/generated-src/antlr/main/graphql/parser/antlr")
}
generateGrammarSource.inputs
    .dir('src/main/antlr')
    .withPropertyName('sourceDir')
    .withPathSensitivity(PathSensitivity.RELATIVE)


task sourcesJar(type: Jar) {
    dependsOn classes
    archiveClassifier = 'sources'
    from sourceSets.main.allSource
}

task javadocJar(type: Jar, dependsOn: javadoc) {
    archiveClassifier = 'javadoc'
    from javadoc.destinationDir
}

javadoc {
    options.encoding = 'UTF-8'
}

artifacts {
    archives sourcesJar
    archives javadocJar
}

List<TestDescriptor> failedTests = []

test {
    testLogging {
        events "FAILED", "SKIPPED"
        exceptionFormat = "FULL"
    }

    afterTest { TestDescriptor descriptor, TestResult result ->
        if (result.getFailedTestCount() > 0) {
            failedTests.add(descriptor)
        }
    }
}

/*
 * The gradle.buildFinished callback is deprecated BUT there does not seem to be a decent alternative in gradle 7
 * So progress over perfection here
 *
 * See https://github.com/gradle/gradle/issues/20151
 */
gradle.buildFinished {
    if (!failedTests.isEmpty()) {
        println "\n\n"
        println "============================"
        println "These are the test failures"
        println "============================"
        for (td in failedTests) {
            println "${td.getClassName()}.${td.getDisplayName()}"
        }
        println "============================"
    }
}


allprojects {
    tasks.withType(Javadoc) {
        exclude('**/antlr/**')
    }
}

publishing {

    publications {

        graphqlJava(MavenPublication) {
            version version
            from components.java

            artifact sourcesJar {
                archiveClassifier = "sources"
            }
            artifact javadocJar {
                archiveClassifier = "javadoc"
            }
            pom.withXml {
                // Removing antlr4 below (introduced in `1ac98bf`) addresses an issue with
                // the Gradle ANTLR plugin. `1ac98bf` can be reverted and this comment removed once
                // that issue is fixed and Gradle upgraded. See https://goo.gl/L92KiF and https://goo.gl/FY0PVR.
                //
                // Removing antlr4-runtime and guava because the classes we want to use are "shaded" into the jar itself
                // via the shadowJar task
                def pomNode = asNode()
                pomNode.dependencies.'*'.findAll() {
                    it.artifactId.text() == 'antlr4' || it.artifactId.text() == 'antlr4-runtime' || it.artifactId.text() == 'guava'
                }.each() {
                    it.parent().remove(it)
                }
                pomNode.children().last() + {
                    resolveStrategy = Closure.DELEGATE_FIRST
                    name 'graphql-java'
                    description 'GraphqL Java'
                    url "https://github.com/graphql-java/graphql-java"
                    scm {
                        url "https://github.com/graphql-java/graphql-java"
                        connection "https://github.com/graphql-java/graphql-java"
                        developerConnection "https://github.com/graphql-java/graphql-java"
                    }
                    licenses {
                        license {
                            name 'MIT'
                            url 'https://github.com/graphql-java/graphql-java/blob/master/LICENSE.md'
                            distribution 'repo'
                        }
                    }
                    developers {
                        developer {
                            id 'andimarek'
                            name 'Andreas Marek'
                        }
                    }
                }
            }
        }
    }
}

nexusPublishing {
    repositories {
        sonatype {
            username = System.env.MAVEN_CENTRAL_USER
            password = System.env.MAVEN_CENTRAL_PASSWORD
        }
    }
}

// to publish to local maven repo skip signing: ./gradlew publishToMavenLocal  -x signGraphqlJavaPublication
signing {
    def signingKey = System.env.MAVEN_CENTRAL_PGP_KEY
    useInMemoryPgpKeys(signingKey, "")
    sign publishing.publications
}


// all publish tasks depend on the build task
tasks.withType(PublishToMavenRepository) {
    dependsOn build
}

// Only publish Maven POM, disable default Gradle modules file
tasks.withType(GenerateModuleMetadata) {
    enabled = false
}

test {
    useJUnitPlatform()
}<|MERGE_RESOLUTION|>--- conflicted
+++ resolved
@@ -65,11 +65,7 @@
 def slf4jVersion = '2.0.7'
 def releaseVersion = System.env.RELEASE_VERSION
 def antlrVersion = '4.11.1' // https://mvnrepository.com/artifact/org.antlr/antlr4-runtime
-<<<<<<< HEAD
-def guavaVersion = '32.1.1-jre'
-=======
 def guavaVersion = '32.1.2-jre'
->>>>>>> 42efd9b2
 version = releaseVersion ? releaseVersion : getDevelopmentVersion()
 group = 'com.graphql-java'
 
