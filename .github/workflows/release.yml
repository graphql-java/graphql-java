name: Manual Release Build
# Release builds
on:
  workflow_dispatch:
    inputs:
      version:
        description: 'the version to be released'
        required: true

jobs:
  buildAndPublish:
    runs-on: ubuntu-latest
    env:
      MAVEN_CENTRAL_PGP_KEY: ${{ secrets.MAVEN_CENTRAL_PGP_KEY }}
      MAVEN_CENTRAL_USER: ${{ secrets.MAVEN_CENTRAL_USER }}
      MAVEN_CENTRAL_PASSWORD: ${{ secrets.MAVEN_CENTRAL_PASSWORD }}
      RELEASE_VERSION: ${{ github.event.inputs.version }}
    steps:
<<<<<<< HEAD
      - uses: actions/checkout@v2
      - uses: gradle/wrapper-validation-action@v1
      - name: Set up JDK 1.8
=======
      - uses: actions/checkout@v4
      - uses: gradle/wrapper-validation-action@v1
      - name: Set up JDK 11
>>>>>>> 42efd9b2
        uses: actions/setup-java@v3
        with:
          java-version: '11'
          distribution: 'corretto'
      - name: build test and publish
        run: ./gradlew assemble && ./gradlew check --info && ./gradlew publishToSonatype closeAndReleaseSonatypeStagingRepository -x check --info --stacktrace<|MERGE_RESOLUTION|>--- conflicted
+++ resolved
@@ -16,15 +16,9 @@
       MAVEN_CENTRAL_PASSWORD: ${{ secrets.MAVEN_CENTRAL_PASSWORD }}
       RELEASE_VERSION: ${{ github.event.inputs.version }}
     steps:
-<<<<<<< HEAD
-      - uses: actions/checkout@v2
-      - uses: gradle/wrapper-validation-action@v1
-      - name: Set up JDK 1.8
-=======
       - uses: actions/checkout@v4
       - uses: gradle/wrapper-validation-action@v1
       - name: Set up JDK 11
->>>>>>> 42efd9b2
         uses: actions/setup-java@v3
         with:
           java-version: '11'
